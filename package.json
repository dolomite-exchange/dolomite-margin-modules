--- conflicted
+++ resolved
@@ -28,11 +28,7 @@
     "lint:ts": "tslint --project . -t verbose 'src/**/*.ts' 'test/**/*.ts'",
     "test": "hardhat --network hardhat test",
     "sort:contracts": "hardhat --network hardhat run scripts/sort-contract.ts",
-<<<<<<< HEAD
-    "test:specific": "hardhat --network hardhat test test/external/plutus/PlutusVaultGLPIsolationModeLiquidationWithZap.ts",
-=======
     "test:specific": "hardhat --network hardhat test test/external/interestsetters/LinearStepFunctionInterestSetter.ts",
->>>>>>> 9dadd297
     "verify:contract": "hardhat --network arbitrum_one run scripts/verify-contract.ts"
   },
   "repository": {
