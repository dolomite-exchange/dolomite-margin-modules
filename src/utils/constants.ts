import { BigNumberish } from 'ethers';
import { Network } from './no-deps-constants';

export interface AccountStruct {
  owner: string;
  number: BigNumberish;
}

// ************************* External Contract Addresses *************************

interface TokenWithMarketId {
  address: string;
  marketId: number;
}

export const ARB_MAP: Record<Network, TokenWithMarketId> = {
  [Network.ArbitrumOne]: {
    address: '0x912CE59144191C1204E64559FE8253a0e49E6548',
    marketId: 7,
  },
  [Network.ArbitrumGoerli]: {
    address: '0xF861378B543525ae0C47d33C90C954Dc774Ac1F9',
    marketId: 7,
  },
};

export const CHAINLINK_PRICE_ORACLE_OLD_MAP: Record<Network, string | undefined> = {
  [Network.ArbitrumOne]: '0xeA3Fe12d8CC2E87f99e985EE271971C808006531',
  [Network.ArbitrumGoerli]: '0x1BEC3A1331d36e57Ef3b1A8ccf1946c8cfe3Fef0',
};

export const CHAINLINK_PRICE_ORACLE_MAP: Record<Network, string | undefined> = {
  [Network.ArbitrumOne]: '0xA07e80C08D8bae7fFA3e46534eaBdBb6Ca98da1D',
  [Network.ArbitrumGoerli]: undefined,
};

export const CHAINLINK_REGISTRY_MAP: Record<Network, string | undefined> = {
  [Network.ArbitrumOne]: '0x75c0530885F385721fddA23C539AF3701d6183D4',
  [Network.ArbitrumGoerli]: '0x291093864bafc9aA517eF90ce954dD7D95D68C80',
};

export const DAI_MAP: Record<Network, TokenWithMarketId> = {
  [Network.ArbitrumOne]: {
    address: '0xDA10009cBd5D07dd0CeCc66161FC93D7c9000da1',
    marketId: 1,
  },
  [Network.ArbitrumGoerli]: {
    address: '0xFd086bC7CD5C481DCC9C85ebE478A1C0b69FCbb9',
    marketId: 1,
  },
};

export const DFS_GLP_MAP: Record<Network, TokenWithMarketId | undefined> = {
  [Network.ArbitrumOne]: {
    address: '0x34DF4E8062A8C8Ae97E3382B452bd7BF60542698',
    marketId: 6,
  },
  [Network.ArbitrumGoerli]: undefined,
};

export const DJ_USDC: Record<Network, TokenWithMarketId | undefined> = {
  [Network.ArbitrumOne]: {
    address: '0x2aDba3f917bb0Af2530F8F295aD2a6fF1111Fc05',
    marketId: 10,
  },
  [Network.ArbitrumGoerli]: undefined,
};

export const DPLV_GLP_MAP: Record<Network, TokenWithMarketId | undefined> = {
  [Network.ArbitrumOne]: {
    address: '0x5c80aC681B6b0E7EF6E0751211012601e6cFB043',
    marketId: 9,
  },
  [Network.ArbitrumGoerli]: undefined,
};

export const DPT_GLP_2024_MAP: Record<Network, TokenWithMarketId | undefined> = {
  [Network.ArbitrumOne]: {
    address: '0x7b07E78561a3C2C1Eade652A2a92Da150743F4D7',
    marketId: 11,
  },
  [Network.ArbitrumGoerli]: undefined,
};

export const DPX_MAP: Record<Network, TokenWithMarketId | undefined> = {
  [Network.ArbitrumOne]: {
    address: '0x6C2C06790b3E3E3c38e12Ee22F8183b37a13EE55',
    marketId: 20,
  },
  [Network.ArbitrumGoerli]: undefined,
};

export const DYT_GLP_2024_MAP: Record<Network, TokenWithMarketId | undefined> = {
  [Network.ArbitrumOne]: {
    address: '0x851729Df6C39BDB6E92721f2ADf750023D967eE8',
    marketId: 16,
  },
  [Network.ArbitrumGoerli]: undefined,
};

export const GRAIL_MAP: Record<Network, TokenWithMarketId | undefined> = {
  [Network.ArbitrumOne]: {
    address: '0x3d9907F9a368ad0a51Be60f7Da3b97cf940982D8',
    marketId: 18,
  },
  [Network.ArbitrumGoerli]: undefined,
};

export const LINK_MAP: Record<Network, TokenWithMarketId> = {
  [Network.ArbitrumOne]: {
    address: '0xf97f4df75117a78c1A5a0DBb814Af92458539FB4',
    marketId: 3,
  },
  [Network.ArbitrumGoerli]: {
    address: '0x2d3B3F17d6694d5AA643Cb89A82Ac9214a41536d',
    marketId: 3,
  },
};

export const MAGIC_MAP: Record<Network, TokenWithMarketId | undefined> = {
  [Network.ArbitrumOne]: {
    address: '0x539bdE0d7Dbd336b79148AA742883198BBF60342',
    marketId: 19,
  },
  [Network.ArbitrumGoerli]: undefined,
};

export const MAGIC_GLP_MAP: Record<Network, TokenWithMarketId | undefined> = {
  [Network.ArbitrumOne]: {
    address: '0x85667409a723684Fe1e57Dd1ABDe8D88C2f54214',
    marketId: 8,
  },
  [Network.ArbitrumGoerli]: undefined,
};

export const MIM_MAP: Record<Network, TokenWithMarketId | undefined> = {
  [Network.ArbitrumOne]: {
    address: '0xFEa7a6a0B346362BF88A9e4A88416B77a57D6c2A',
    marketId: 13,
  },
  [Network.ArbitrumGoerli]: undefined,
};

export const USDC_MAP: Record<Network, TokenWithMarketId> = {
  [Network.ArbitrumOne]: {
    address: '0xFF970A61A04b1cA14834A43f5dE4533eBDDB5CC8',
    marketId: 2,
  },
  [Network.ArbitrumGoerli]: {
    address: '0x7317eb743583250739862644cef74B982708eBB4',
    marketId: 2,
  },
};

export const NATIVE_USDC_MAP: Record<Network, TokenWithMarketId | undefined> = {
  [Network.ArbitrumOne]: {
    address: '0xaf88d065e77c8cC2239327C5EDb3A432268e5831',
    marketId: 17,
  },
  [Network.ArbitrumGoerli]: undefined,
};

<<<<<<< HEAD
export const RETH_MAP: Record<Network, TokenWithMarketId | undefined> = {
  [Network.ArbitrumOne]: {
    address: '0xEC70Dcb4A1EFa46b8F2D97C310C9c4790ba5ffA8',
    marketId: 15,
=======
export const PENDLE_MAP: Record<Network, TokenWithMarketId | undefined> = {
  [Network.ArbitrumOne]: {
    address: '0x0c880f6761F1af8d9Aa9C466984b80DAb9a8c9e8',
    marketId: 21,
>>>>>>> 47e6c7df
  },
  [Network.ArbitrumGoerli]: undefined,
};

export const USDT_MAP: Record<Network, TokenWithMarketId | undefined> = {
  [Network.ArbitrumOne]: {
    address: '0xFd086bC7CD5C481DCC9C85ebE478A1C0b69FCbb9',
    marketId: 5,
  },
  [Network.ArbitrumGoerli]: undefined,
};

export const WBTC_MAP: Record<Network, TokenWithMarketId> = {
  [Network.ArbitrumOne]: {
    address: '0x2f2a2543B76A4166549F7aaB2e75Bef0aefC5B0f',
    marketId: 4,
  },
  [Network.ArbitrumGoerli]: {
    address: '0x6fA07522F1dd8D8cb5b400c957418b4bD2C96F80',
    marketId: 4,
  },
};

export const WETH_MAP: Record<Network, TokenWithMarketId> = {
  [Network.ArbitrumOne]: {
    address: '0x82aF49447D8a07e3bd95BD0d56f35241523fBab1',
    marketId: 0,
  },
  [Network.ArbitrumGoerli]: {
    address: '0xC033378c6eEa969C001CE9438973ca4d6460999a',
    marketId: 0,
  },
};

export const WST_ETH_MAP: Record<Network, TokenWithMarketId | undefined> = {
  [Network.ArbitrumOne]: {
    address: '0x5979D7b546E38E414F7E9822514be443A4800529',
    marketId: 14,
  },
  [Network.ArbitrumGoerli]: undefined,
};

// ************************* External Addresses *************************

export const ALWAYS_ZERO_INTEREST_SETTER_MAP: Record<Network, string> = {
  [Network.ArbitrumOne]: '0x37b6fF70654EDfBdAA3c9a723fdAdF5844De2168',
  [Network.ArbitrumGoerli]: '0x2536ef4105a6173683C7fFCE9547091960F6d939',
};

export const ATLAS_SI_TOKEN_MAP: Record<Network, string | undefined> = {
  [Network.ArbitrumOne]: undefined,
  [Network.ArbitrumGoerli]: '0x10EB11cFf6Eb909528Dba768040a63Eb904261c2',
};

export const ES_GMX_MAP: Record<Network, string | undefined> = {
  [Network.ArbitrumOne]: '0xf42Ae1D54fd613C9bb14810b0588FaAa09a426cA',
  [Network.ArbitrumGoerli]: undefined,
};

export const ES_GMX_DISTRIBUTOR_MAP: Record<Network, string | undefined> = {
  [Network.ArbitrumOne]: '0x60519b48ec4183a61ca2B8e37869E675FD203b34',
  [Network.ArbitrumGoerli]: undefined,
};

export const FS_GLP_MAP: Record<Network, string | undefined> = {
  [Network.ArbitrumOne]: '0x1aDDD80E6039594eE970E5872D247bf0414C8903',
  [Network.ArbitrumGoerli]: undefined,
};

/**
 * The underlying token the for IsolationModeVaultFactory
 */
export const GLP_MAP: Record<Network, string | undefined> = {
  [Network.ArbitrumOne]: '0x4277f8F2c384827B5273592FF7CeBd9f2C1ac258',
  [Network.ArbitrumGoerli]: undefined,
};

export const GLP_MANAGER_MAP: Record<Network, string | undefined> = {
  [Network.ArbitrumOne]: '0x3963FfC9dff443c2A94f21b129D429891E32ec18',
  [Network.ArbitrumGoerli]: undefined,
};

export const GLP_REWARD_ROUTER_MAP: Record<Network, string | undefined> = {
  [Network.ArbitrumOne]: '0xB95DB5B167D75e6d04227CfFFA61069348d271F5',
  [Network.ArbitrumGoerli]: undefined,
};

export const GMX_DEPOSIT_HANDLER_MAP: Record<Network, string | undefined> = {
  [Network.ArbitrumOne]: '0xD9AebEA68DE4b4A3B58833e1bc2AEB9682883AB0',
  [Network.ArbitrumGoerli]: undefined,
};

export const GMX_DEPOSIT_VAULT_MAP: Record<Network, string | undefined> = {
  [Network.ArbitrumOne]: '0xF89e77e8Dc11691C9e8757e84aaFbCD8A67d7A55',
  [Network.ArbitrumGoerli]: undefined,
};

export const GMX_DATASTORE_MAP: Record<Network, string | undefined> = {
  [Network.ArbitrumOne]: '0xFD70de6b91282D8017aA4E741e9Ae325CAb992d8',
  [Network.ArbitrumGoerli]: undefined,
};

export const GMX_EXCHANGE_ROUTER_MAP: Record<Network, string | undefined> = {
  [Network.ArbitrumOne]: '0x3B070aA6847bd0fB56eFAdB351f49BBb7619dbc2',
  [Network.ArbitrumGoerli]: undefined,
};

export const GMX_EXECUTOR_MAP: Record<Network, string | undefined> = {
  [Network.ArbitrumOne]: '0xC539cB358a58aC67185BaAD4d5E3f7fCfc903700',
  [Network.ArbitrumGoerli]: undefined,
};

export const GMX_ETH_USD_MARKET_TOKEN_MAP: Record<Network, string | undefined> = {
  [Network.ArbitrumOne]: '0x70d95587d40A2caf56bd97485aB3Eec10Bee6336',
  [Network.ArbitrumGoerli]: undefined,
};

export const GMX_REWARD_ROUTER_MAP: Record<Network, string | undefined> = {
  [Network.ArbitrumOne]: '0xA906F338CB21815cBc4Bc87ace9e68c87eF8d8F1',
  [Network.ArbitrumGoerli]: undefined,
};

export const GMX_READER_MAP: Record<Network, string | undefined> = {
  [Network.ArbitrumOne]: '0x38d91ED96283d62182Fc6d990C24097A918a4d9b',
  [Network.ArbitrumGoerli]: undefined,
};

export const GMX_ROUTER_MAP: Record<Network, string | undefined> = {
  [Network.ArbitrumOne]: '0x7452c558d45f8afC8c83dAe62C3f8A5BE19c71f6',
  [Network.ArbitrumGoerli]: undefined,
};

export const GMX_MAP: Record<Network, string | undefined> = {
  [Network.ArbitrumOne]: '0xfc5A1A6EB076a2C7aD06eD22C90d7E710E35ad0a',
  [Network.ArbitrumGoerli]: undefined,
};

export const GMX_VAULT_MAP: Record<Network, string | undefined> = {
  [Network.ArbitrumOne]: '0x489ee077994B6658eAfA855C308275EAd8097C4A',
  [Network.ArbitrumGoerli]: undefined,
};

export const GMX_WITHDRAWAL_HANDLER_MAP: Record<Network, string | undefined> = {
  [Network.ArbitrumOne]: '0x79B99855676dB97e488F33CF52DaCF552102A950',
  [Network.ArbitrumGoerli]: undefined,
};

export const GMX_WITHDRAWAL_VAULT_MAP: Record<Network, string | undefined> = {
  [Network.ArbitrumOne]: '0x0628d46b5d145f183adb6ef1f2c97ed1c4701c55',
  [Network.ArbitrumGoerli]: undefined,
};

export const GRAIL_USDC_V3_POOL_MAP: Record<Network, string | undefined> = {
  [Network.ArbitrumOne]: '0x8cc8093218bCaC8B1896A1EED4D925F6F6aB289F',
  [Network.ArbitrumGoerli]: undefined,
};

export const GRAIL_WETH_V3_POOL_MAP: Record<Network, string | undefined> = {
  [Network.ArbitrumOne]: '0x60451B6aC55E3C5F0f3aeE31519670EcC62DC28f',
  [Network.ArbitrumGoerli]: undefined,
};

export const JONES_ECOSYSTEM_GOVERNOR_MAP: Record<Network, string | undefined> = {
  [Network.ArbitrumOne]: '0xDD0556DDCFE7CdaB3540E7F09cB366f498d90774',
  [Network.ArbitrumGoerli]: undefined,
};

export const JONES_GLP_ADAPTER_MAP: Record<Network, string | undefined> = {
  [Network.ArbitrumOne]: '0x42EfE3E686808ccA051A49BCDE34C5CbA2EBEfc1',
  [Network.ArbitrumGoerli]: undefined,
};

export const JONES_GLP_VAULT_ROUTER_MAP: Record<Network, string | undefined> = {
  [Network.ArbitrumOne]: '0x2F43c6475f1ecBD051cE486A9f3Ccc4b03F3d713',
  [Network.ArbitrumGoerli]: undefined,
};

export const JONES_JUSDC_MAP: Record<Network, string | undefined> = {
  [Network.ArbitrumOne]: '0xe66998533a1992ecE9eA99cDf47686F4fc8458E0',
  [Network.ArbitrumGoerli]: undefined,
};

export const JONES_JUSDC_RECEIPT_TOKEN_MAP: Record<Network, string | undefined> = {
  [Network.ArbitrumOne]: '0xa485a0bc44988B95245D5F20497CCaFF58a73E99',
  [Network.ArbitrumGoerli]: undefined,
};

export const JONES_WHITELIST_CONTROLLER_MAP: Record<Network, string | undefined> = {
  [Network.ArbitrumOne]: '0x2ACc798DA9487fdD7F4F653e04D8E8411cd73e88',
  [Network.ArbitrumGoerli]: undefined,
};

export const ODOS_ROUTER_MAP: Record<Network, string | undefined> = {
  [Network.ArbitrumOne]: '0xa669e7A0d4b3e4Fa48af2dE86BD4CD7126Be4e13',
  [Network.ArbitrumGoerli]: undefined,
};

export const PARASWAP_AUGUSTUS_ROUTER_MAP: Record<Network, string | undefined> = {
  [Network.ArbitrumOne]: '0xDEF171Fe48CF0115B1d80b88dc8eAB59176FEe57',
  [Network.ArbitrumGoerli]: undefined,
};

export const PARASWAP_FEE_CLAIMER_MAP: Record<Network, string | undefined> = {
  [Network.ArbitrumOne]: '0xA7465CCD97899edcf11C56D2d26B49125674e45F',
  [Network.ArbitrumGoerli]: undefined,
};

export const PARASWAP_TRANSFER_PROXY_MAP: Record<Network, string | undefined> = {
  [Network.ArbitrumOne]: '0x216B4B4Ba9F3e719726886d34a177484278Bfcae',
  [Network.ArbitrumGoerli]: undefined,
};

export const PENDLE_PT_GLP_2024_MARKET_MAP: Record<Network, string | undefined> = {
  [Network.ArbitrumOne]: '0x7D49E5Adc0EAAD9C027857767638613253eF125f',
  [Network.ArbitrumGoerli]: undefined,
};

export const PENDLE_PT_GLP_2024_TOKEN_MAP: Record<Network, string | undefined> = {
  [Network.ArbitrumOne]: '0x96015D0Fb97139567a9ba675951816a0Bb719E3c',
  [Network.ArbitrumGoerli]: undefined,
};

export const PENDLE_PT_RETH_MARKET_MAP: Record<Network, string | undefined> = {
  [Network.ArbitrumOne]: '0x14FbC760eFaF36781cB0eb3Cb255aD976117B9Bd',
  [Network.ArbitrumGoerli]: undefined,
};

export const PENDLE_PT_RETH_TOKEN_MAP: Record<Network, string | undefined> = {
  [Network.ArbitrumOne]: '0x685155D3BD593508Fe32Be39729810A591ED9c87',
  [Network.ArbitrumGoerli]: undefined,
};

export const PENDLE_PT_WST_ETH_2024_MARKET_MAP: Record<Network, string | undefined> = {
  [Network.ArbitrumOne]: '0xFd8AeE8FCC10aac1897F8D5271d112810C79e022',
  [Network.ArbitrumGoerli]: undefined,
};

export const PENDLE_PT_WST_ETH_2024_TOKEN_MAP: Record<Network, string | undefined> = {
  [Network.ArbitrumOne]: '0x9741CAc1a22Ff3615FA074fD0B439975a5E137e9',
  [Network.ArbitrumGoerli]: undefined,
};

export const PENDLE_PT_WST_ETH_2025_MARKET_MAP: Record<Network, string | undefined> = {
  [Network.ArbitrumOne]: '0x08a152834de126d2ef83D612ff36e4523FD0017F',
  [Network.ArbitrumGoerli]: undefined,
};

export const PENDLE_PT_WST_ETH_2025_TOKEN_MAP: Record<Network, string | undefined> = {
  [Network.ArbitrumOne]: '0x1255638EFeca62e12E344E0b6B22ea853eC6e2c7',
  [Network.ArbitrumGoerli]: undefined,
};

export const PENDLE_PT_ORACLE_MAP: Record<Network, string | undefined> = {
  [Network.ArbitrumOne]: '0x1f6Cee6740e1492C279532348137FF40E0f23D05',
  [Network.ArbitrumGoerli]: undefined,
};

export const PENDLE_ROUTER_MAP: Record<Network, string | undefined> = {
  [Network.ArbitrumOne]: '0x0000000001E4ef00d069e71d6bA041b0A16F7eA0',
  [Network.ArbitrumGoerli]: undefined,
};

export const PENDLE_SY_GLP_2024_TOKEN_MAP: Record<Network, string | undefined> = {
  [Network.ArbitrumOne]: '0x2066a650AF4b6895f72E618587Aad5e8120B7790',
  [Network.ArbitrumGoerli]: undefined,
};

export const PENDLE_SY_RETH_TOKEN_MAP: Record<Network, string | undefined> = {
  [Network.ArbitrumOne]: '0xc0Cf4b266bE5B3229C49590B59E67A09c15b22f4',
  [Network.ArbitrumGoerli]: undefined,
};

export const PENDLE_SY_WST_ETH_TOKEN_MAP: Record<Network, string | undefined> = {
  [Network.ArbitrumOne]: '0x80c12D5b6Cc494632Bf11b03F09436c8B61Cc5Df',
  [Network.ArbitrumGoerli]: undefined,
};

export const PENDLE_YT_GLP_2024_TOKEN_MAP: Record<Network, string | undefined> = {
  [Network.ArbitrumOne]: '0x56051f8e46b67b4d286454995dBC6F5f3C433E34',
  [Network.ArbitrumGoerli]: undefined,
};

export const PLS_TOKEN_MAP: Record<Network, string | undefined> = {
  [Network.ArbitrumOne]: '0x51318B7D00db7ACc4026C88c3952B66278B6A67F',
  [Network.ArbitrumGoerli]: undefined,
};

export const PLV_GLP_MAP: Record<Network, string | undefined> = {
  [Network.ArbitrumOne]: '0x5326E71Ff593Ecc2CF7AcaE5Fe57582D6e74CFF1',
  [Network.ArbitrumGoerli]: undefined,
};

export const PLV_GLP_FARM_MAP: Record<Network, string | undefined> = {
  [Network.ArbitrumOne]: '0x4E5Cf54FdE5E1237e80E87fcbA555d829e1307CE',
  [Network.ArbitrumGoerli]: undefined,
};

export const PLV_GLP_ROUTER_MAP: Record<Network, string | undefined> = {
  [Network.ArbitrumOne]: '0xEAE85745232983CF117692a1CE2ECf3d19aDA683',
  [Network.ArbitrumGoerli]: undefined,
};

export const S_GLP_MAP: Record<Network, string | undefined> = {
  [Network.ArbitrumOne]: '0x5402B5F40310bDED796c7D0F3FF6683f5C0cFfdf',
  [Network.ArbitrumGoerli]: undefined,
};

/**
 * Special token that enables transfers and wraps around fsGLP
 */
export const S_GMX_MAP: Record<Network, string | undefined> = {
  [Network.ArbitrumOne]: '0x908C4D94D34924765f1eDc22A1DD098397c59dD4',
  [Network.ArbitrumGoerli]: undefined,
};

export const SBF_GMX_MAP: Record<Network, string | undefined> = {
  [Network.ArbitrumOne]: '0xd2D1162512F927a7e282Ef43a362659E4F2a728F',
  [Network.ArbitrumGoerli]: undefined,
};

export const UMAMI_CONFIGURATOR_MAP: Record<Network, string | undefined> = {
  [Network.ArbitrumOne]: '0x4e5645bee4eD80C6FEe04DCC15D14A3AC956748A',
  [Network.ArbitrumGoerli]: undefined,
};

export const UMAMI_LINK_VAULT_MAP: Record<Network, string | undefined> = {
  [Network.ArbitrumOne]: '0xe0A21a475f8DA0ee7FA5af8C1809D8AC5257607d',
  [Network.ArbitrumGoerli]: undefined,
};

export const UMAMI_STORAGE_VIEWER_MAP: Record<Network, string | undefined> = {
  [Network.ArbitrumOne]: '0x86e7D5D04888540CdB6429542eC3DeC1978e6ea4',
  [Network.ArbitrumGoerli]: undefined,
};

export const UMAMI_UNI_VAULT_MAP: Record<Network, string | undefined> = {
  [Network.ArbitrumOne]: '0x37c0705A65948EA5e0Ae1aDd13552BCaD7711A23',
  [Network.ArbitrumGoerli]: undefined,
};

export const UMAMI_USDC_VAULT_MAP: Record<Network, string | undefined> = {
  [Network.ArbitrumOne]: '0x727eD4eF04bB2a96Ec77e44C1a91dbB01B605e42',
  [Network.ArbitrumGoerli]: undefined,
};

export const UMAMI_WBTC_VAULT_MAP: Record<Network, string | undefined> = {
  [Network.ArbitrumOne]: '0x6a89FaF99587a12E6bB0351F2fA9006c6Cd12257',
  [Network.ArbitrumGoerli]: undefined,
};

export const UMAMI_WETH_VAULT_MAP: Record<Network, string | undefined> = {
  [Network.ArbitrumOne]: '0xbb84D79159D6bBE1DE148Dc82640CaA677e06126',
  [Network.ArbitrumGoerli]: undefined,
};

/**
 * Token that holds fsGLP for vesting esGMX into GMX
 */
export const V_GLP_MAP: Record<Network, string | undefined> = {
  [Network.ArbitrumOne]: '0xA75287d2f8b217273E7FCD7E86eF07D33972042E',
  [Network.ArbitrumGoerli]: undefined,
};

/**
 * Token that holds sGMX for vesting esGMX into GMX
 */
export const V_GMX_MAP: Record<Network, string | undefined> = {
  [Network.ArbitrumOne]: '0x199070DDfd1CFb69173aa2F7e20906F26B363004',
  [Network.ArbitrumGoerli]: undefined,
};<|MERGE_RESOLUTION|>--- conflicted
+++ resolved
@@ -160,17 +160,18 @@
   [Network.ArbitrumGoerli]: undefined,
 };
 
-<<<<<<< HEAD
 export const RETH_MAP: Record<Network, TokenWithMarketId | undefined> = {
   [Network.ArbitrumOne]: {
     address: '0xEC70Dcb4A1EFa46b8F2D97C310C9c4790ba5ffA8',
     marketId: 15,
-=======
+  },
+  [Network.ArbitrumGoerli]: undefined,
+};
+
 export const PENDLE_MAP: Record<Network, TokenWithMarketId | undefined> = {
   [Network.ArbitrumOne]: {
     address: '0x0c880f6761F1af8d9Aa9C466984b80DAb9a8c9e8',
     marketId: 21,
->>>>>>> 47e6c7df
   },
   [Network.ArbitrumGoerli]: undefined,
 };
