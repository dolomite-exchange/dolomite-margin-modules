import { BigNumber } from 'ethers';
import { GenericTraderParamStruct } from './index';

// ************************* General Constants *************************

export enum Network {
  ArbitrumOne = '42161',
  ArbitrumGoerli = '421613',
}

export enum NetworkName {
  ArbitrumOne = 'arbitrum_one',
  ArbitrumGoerli = 'arbitrum_goerli',
}

export const networkToNetworkNameMap: Record<Network, NetworkName> = {
  [Network.ArbitrumOne]: NetworkName.ArbitrumOne,
  [Network.ArbitrumGoerli]: NetworkName.ArbitrumGoerli,
};

const typedNetworkIdString = process.env.NETWORK_ID || Network.ArbitrumOne;
export const NETWORK_ID: Network = Network[typedNetworkIdString as keyof typeof Network] || Network.ArbitrumOne;

export const NO_EXPIRY = BigNumber.from('0');

export const NETWORK_TO_DEFAULT_BLOCK_NUMBER_MAP: Record<Network, number> = {
<<<<<<< HEAD
  [Network.ArbitrumOne]: 114192818,
=======
  [Network.ArbitrumOne]: 114200000,
>>>>>>> 2de42fe9
  [Network.ArbitrumGoerli]: 14700000,
};

export const DEFAULT_BLOCK_NUMBER = NETWORK_TO_DEFAULT_BLOCK_NUMBER_MAP[NETWORK_ID];

export const ONE_WEEK_SECONDS = 604800;

export const BYTES_EMPTY = '0x';
export const BYTES_ZERO = '0x0000000000000000000000000000000000000000000000000000000000000000';

export const ZERO_BI = BigNumber.from('0');

export const ONE_BI = BigNumber.from('1');
export const TEN_BI = BigNumber.from('10');

export const MAX_UINT_256_BI = BigNumber.from('0xffffffffffffffffffffffffffffffffffffffffffffffffffffffffffffffff');

export const LIQUIDATE_ALL = MAX_UINT_256_BI;

export const SELL_ALL = MAX_UINT_256_BI;

export const NO_PARASWAP_TRADER_PARAM: GenericTraderParamStruct | undefined = undefined;<|MERGE_RESOLUTION|>--- conflicted
+++ resolved
@@ -24,11 +24,7 @@
 export const NO_EXPIRY = BigNumber.from('0');
 
 export const NETWORK_TO_DEFAULT_BLOCK_NUMBER_MAP: Record<Network, number> = {
-<<<<<<< HEAD
-  [Network.ArbitrumOne]: 114192818,
-=======
   [Network.ArbitrumOne]: 114200000,
->>>>>>> 2de42fe9
   [Network.ArbitrumGoerli]: 14700000,
 };
 
