// SPDX-License-Identifier: GPL-3.0-or-later
/*

    Copyright 2023 Dolomite

    This program is free software: you can redistribute it and/or modify
    it under the terms of the GNU General Public License as published by
    the Free Software Foundation, either version 3 of the License, or
    (at your option) any later version.

    This program is distributed in the hope that it will be useful,
    but WITHOUT ANY WARRANTY; without even the implied warranty of
    MERCHANTABILITY or FITNESS FOR A PARTICULAR PURPOSE.  See the
    GNU General Public License for more details.

    You should have received a copy of the GNU General Public License
    along with this program.  If not, see <http://www.gnu.org/licenses/>.

*/

pragma solidity ^0.8.9;

import { Initializable } from "@openzeppelin/contracts/proxy/utils/Initializable.sol";
import { Require } from "../../protocol/lib/Require.sol";
import { OnlyDolomiteMarginForUpgradeable } from "../helpers/OnlyDolomiteMarginForUpgradeable.sol";
import { ProxyContractHelpers } from "../helpers/ProxyContractHelpers.sol";
import { IDolomiteRegistry } from "../interfaces/IDolomiteRegistry.sol";
import { IExpiry } from "../interfaces/IExpiry.sol";
import { IGenericTraderProxyV1 } from "../interfaces/IGenericTraderProxyV1.sol";
import { ValidationLib } from "../lib/ValidationLib.sol";


/**
 * @title   DolomiteRegistryImplementation
 * @author  Dolomite
 *
 * @notice  Registry contract for storing Dolomite-related addresses
 */
contract DolomiteRegistryImplementation is
    IDolomiteRegistry,
    ProxyContractHelpers,
    OnlyDolomiteMarginForUpgradeable,
    Initializable
{

    // ===================== Constants =====================

    bytes32 private constant _FILE = "DolomiteRegistryImplementation";
    bytes32 private constant _GENERIC_TRADER_PROXY_SLOT = bytes32(uint256(keccak256("eip1967.proxy.genericTraderProxy")) - 1); // solhint-disable-line max-line-length
<<<<<<< HEAD
    bytes32 private constant _EXPIRY_SLOT = bytes32(uint256(keccak256("eip1967.proxy.expiry")) - 1); // solhint-disable-line max-line-length
=======
    bytes32 private constant _SLIPPAGE_TOLERANCE_FOR_PAUSE_SENTINEL_SLOT = bytes32(uint256(keccak256("eip1967.proxy.slippageToleranceForPauseSentinel")) - 1); // solhint-disable-line max-line-length
>>>>>>> 349dcb8d

    // ==================== Constructor ====================

    function initialize(
        address _genericTraderProxy,
        address _expiry
    ) external initializer {
        _ownerSetGenericTraderProxy(_genericTraderProxy);
        _ownerSetExpiry(_expiry);
    }

    // ===================== Functions =====================

    function ownerSetGenericTraderProxy(
        address _genericTraderProxy
    )
    external
    onlyDolomiteMarginOwner(msg.sender) {
        _ownerSetGenericTraderProxy(_genericTraderProxy);
    }

<<<<<<< HEAD
    function ownerSetExpiry(
        address _expiry
    )
    external
    onlyDolomiteMarginOwner(msg.sender) {
        _ownerSetExpiry(_expiry);
=======
    function ownerSetSlippageToleranceForPauseSentinel(
        uint256 _slippageToleranceForPauseSentinel
    )
    external
    onlyDolomiteMarginOwner(msg.sender) {
        _ownerSetSlippageToleranceForPauseSentinel(_slippageToleranceForPauseSentinel);
>>>>>>> 349dcb8d
    }

    function genericTraderProxy() external view returns (IGenericTraderProxyV1) {
        return IGenericTraderProxyV1(_getAddress(_GENERIC_TRADER_PROXY_SLOT));
    }

<<<<<<< HEAD
    function expiry() external view returns (IExpiry) {
        return IExpiry(_getAddress(_EXPIRY_SLOT));
=======
    function slippageToleranceForPauseSentinel() external view returns (uint256) {
        return _getUint256(_SLIPPAGE_TOLERANCE_FOR_PAUSE_SENTINEL_SLOT);
    }

    function slippageToleranceForPauseSentinelBase() external pure returns (uint256) {
        return 1e18;
>>>>>>> 349dcb8d
    }

    // ===================== Internal Functions =====================

    function _ownerSetGenericTraderProxy(
        address _genericTraderProxy
    ) internal {
        Require.that(
            _genericTraderProxy != address(0),
            _FILE,
            "Invalid genericTraderProxy"
        );
        bytes memory returnData = ValidationLib.callAndCheckSuccess(
            _genericTraderProxy,
            IGenericTraderProxyV1(_genericTraderProxy).MARGIN_POSITION_REGISTRY.selector,
            bytes("")
        );
        abi.decode(returnData, (address));

        _setAddress(_GENERIC_TRADER_PROXY_SLOT, _genericTraderProxy);
        emit GenericTraderProxySet(_genericTraderProxy);
    }

<<<<<<< HEAD
    function _ownerSetExpiry(
        address _expiry
    ) internal {
        Require.that(
            _expiry != address(0),
            _FILE,
            "Invalid expiry"
        );

        _setAddress(_EXPIRY_SLOT, _expiry);
        emit ExpirySet(_expiry);
=======
    function _ownerSetSlippageToleranceForPauseSentinel(
        uint256 _slippageToleranceForPauseSentinel
    ) internal {
        Require.that(
            _slippageToleranceForPauseSentinel > 0 && _slippageToleranceForPauseSentinel < 1e18,
            _FILE,
            "Invalid slippageTolerance"
        );

        _setUint256(_SLIPPAGE_TOLERANCE_FOR_PAUSE_SENTINEL_SLOT, _slippageToleranceForPauseSentinel);
        emit SlippageToleranceForPauseSentinelSet(_slippageToleranceForPauseSentinel);
>>>>>>> 349dcb8d
    }
}<|MERGE_RESOLUTION|>--- conflicted
+++ resolved
@@ -47,11 +47,8 @@
 
     bytes32 private constant _FILE = "DolomiteRegistryImplementation";
     bytes32 private constant _GENERIC_TRADER_PROXY_SLOT = bytes32(uint256(keccak256("eip1967.proxy.genericTraderProxy")) - 1); // solhint-disable-line max-line-length
-<<<<<<< HEAD
     bytes32 private constant _EXPIRY_SLOT = bytes32(uint256(keccak256("eip1967.proxy.expiry")) - 1); // solhint-disable-line max-line-length
-=======
     bytes32 private constant _SLIPPAGE_TOLERANCE_FOR_PAUSE_SENTINEL_SLOT = bytes32(uint256(keccak256("eip1967.proxy.slippageToleranceForPauseSentinel")) - 1); // solhint-disable-line max-line-length
->>>>>>> 349dcb8d
 
     // ==================== Constructor ====================
 
@@ -73,38 +70,36 @@
         _ownerSetGenericTraderProxy(_genericTraderProxy);
     }
 
-<<<<<<< HEAD
     function ownerSetExpiry(
         address _expiry
     )
     external
     onlyDolomiteMarginOwner(msg.sender) {
         _ownerSetExpiry(_expiry);
-=======
+    }
+
     function ownerSetSlippageToleranceForPauseSentinel(
         uint256 _slippageToleranceForPauseSentinel
     )
     external
     onlyDolomiteMarginOwner(msg.sender) {
         _ownerSetSlippageToleranceForPauseSentinel(_slippageToleranceForPauseSentinel);
->>>>>>> 349dcb8d
     }
 
     function genericTraderProxy() external view returns (IGenericTraderProxyV1) {
         return IGenericTraderProxyV1(_getAddress(_GENERIC_TRADER_PROXY_SLOT));
     }
 
-<<<<<<< HEAD
     function expiry() external view returns (IExpiry) {
         return IExpiry(_getAddress(_EXPIRY_SLOT));
-=======
+    }
+
     function slippageToleranceForPauseSentinel() external view returns (uint256) {
         return _getUint256(_SLIPPAGE_TOLERANCE_FOR_PAUSE_SENTINEL_SLOT);
     }
 
     function slippageToleranceForPauseSentinelBase() external pure returns (uint256) {
         return 1e18;
->>>>>>> 349dcb8d
     }
 
     // ===================== Internal Functions =====================
@@ -128,7 +123,6 @@
         emit GenericTraderProxySet(_genericTraderProxy);
     }
 
-<<<<<<< HEAD
     function _ownerSetExpiry(
         address _expiry
     ) internal {
@@ -140,7 +134,8 @@
 
         _setAddress(_EXPIRY_SLOT, _expiry);
         emit ExpirySet(_expiry);
-=======
+    }
+
     function _ownerSetSlippageToleranceForPauseSentinel(
         uint256 _slippageToleranceForPauseSentinel
     ) internal {
@@ -152,6 +147,5 @@
 
         _setUint256(_SLIPPAGE_TOLERANCE_FOR_PAUSE_SENTINEL_SLOT, _slippageToleranceForPauseSentinel);
         emit SlippageToleranceForPauseSentinelSet(_slippageToleranceForPauseSentinel);
->>>>>>> 349dcb8d
     }
 }