--- conflicted
+++ resolved
@@ -36,9 +36,9 @@
  * @notice  An abstract implementation of IsolationModeTokenVaultV1 that disallows borrows if the ecosystem integration
  *          is paused.
  */
-abstract contract IsolationModeTokenVaultV1WithPausable is 
+abstract contract IsolationModeTokenVaultV1WithPausable is
     IIsolationModeTokenVaultV1WithPausable,
-    IsolationModeTokenVaultV1 
+    IsolationModeTokenVaultV1
 {
     using TypesLib for IDolomiteMargin.Par;
     using TypesLib for IDolomiteMargin.Wei;
@@ -314,7 +314,6 @@
     // =============== Private Functions =================
     // ===================================================
 
-<<<<<<< HEAD
     function _requireExternalRedemptionNotPaused() private view {
         Require.that(
             !isExternalRedemptionPaused(),
@@ -323,10 +322,7 @@
         );
     }
 
-    function _requireNumberOfMarketsWithDebtIsZero(uint256 _borrowAccountNumber) private view {
-=======
     function _requireNumberOfMarketsWithDebtIsZero(uint256 _borrowAccountNumber) internal view {
->>>>>>> fdfbe2cf
         uint256 numberOfMarketsWithDebt = DOLOMITE_MARGIN().getAccountNumberOfMarketsWithDebt(
             IDolomiteStructs.AccountInfo({
                 owner: address(this),
