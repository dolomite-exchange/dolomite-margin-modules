--- conflicted
+++ resolved
@@ -118,17 +118,10 @@
         uint256 _marketId,
         uint256 _amountWei,
         AccountBalanceLib.BalanceCheckFlag _balanceCheckFlag
-<<<<<<< HEAD
-    ) 
-        external 
-        virtual 
-        override 
-        onlyVaultOwner(msg.sender) 
-=======
-    )
-        internal
-        override
->>>>>>> 349dcb8d
+    )
+        internal
+        virtual
+        override
     {
         IDolomiteMargin.Par memory valueBefore = DOLOMITE_MARGIN().getAccountPar(
             IDolomiteStructs.AccountInfo({
