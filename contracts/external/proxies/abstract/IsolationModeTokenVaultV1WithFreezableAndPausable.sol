// SPDX-License-Identifier: GPL-3.0-or-later
/*

    Copyright 2023 Dolomite

    This program is free software: you can redistribute it and/or modify
    it under the terms of the GNU General Public License as published by
    the Free Software Foundation, either version 3 of the License, or
    (at your option) any later version.

    This program is distributed in the hope that it will be useful,
    but WITHOUT ANY WARRANTY; without even the implied warranty of
    MERCHANTABILITY or FITNESS FOR A PARTICULAR PURPOSE.  See the
    GNU General Public License for more details.

    You should have received a copy of the GNU General Public License
    along with this program.  If not, see <http://www.gnu.org/licenses/>.

*/

pragma solidity ^0.8.9;

import { IsolationModeTokenVaultV1 } from "./IsolationModeTokenVaultV1.sol";
import { IsolationModeTokenVaultV1WithFreezable } from "./IsolationModeTokenVaultV1WithFreezable.sol";
import { IsolationModeTokenVaultV1WithPausable } from "./IsolationModeTokenVaultV1WithPausable.sol";
import { IDolomiteMargin } from "../../../protocol/interfaces/IDolomiteMargin.sol";
import { IDolomiteStructs } from "../../../protocol/interfaces/IDolomiteStructs.sol";
import { IGenericTraderProxyV1 } from "../../interfaces/IGenericTraderProxyV1.sol";
import { IIsolationModeTokenVaultV1WithFreezableAndPausable } from "../../interfaces/IIsolationModeTokenVaultV1WithFreezableAndPausable.sol"; // solhint-disable-line max-line-length
import { AccountBalanceLib } from "../../lib/AccountBalanceLib.sol";


/**
 * @title   IsolationModeTokenVaultV1WithFreezableAndPausable
 * @author  Dolomite
 *
 * @notice  Abstract implementation of IsolationModeTokenVaultV1 that disallows user actions
 *          if vault is frozen or borrows if the ecosystem integration is paused
 */
<<<<<<< HEAD
abstract contract IsolationModeTokenVaultV1WithFreezableAndPausable is
    IsolationModeTokenVaultV1WithFreezable,
    IsolationModeTokenVaultV1WithPausable
{
=======
abstract contract IsolationModeTokenVaultV1WithFreezableAndPausable is 
    IIsolationModeTokenVaultV1WithFreezableAndPausable,
    IsolationModeTokenVaultV1,
    ProxyContractHelpers 
{
    using TypesLib for IDolomiteMargin.Par;
    using TypesLib for IDolomiteMargin.Wei;

    // ===================================================
    // ==================== Constants ====================
    // ===================================================

    bytes32 private constant _FILE = "IsolationModeVaultV1Freeze&Pause"; // shortened to fit in 32 bytes
    bytes32 private constant _IS_VAULT_FROZEN_SLOT = bytes32(uint256(keccak256("eip1967.proxy.isVaultFrozen")) - 1);

    // ===================================================
    // ==================== Modifiers ====================
    // ===================================================

    modifier requireNotFrozen() {
        Require.that(
            !isVaultFrozen(),
            _FILE,
            "Vault is frozen"
        );
        _;
    }

    modifier requireNotPaused() {
        Require.that(
            !isExternalRedemptionPaused(),
            _FILE,
            "Cannot execute when paused"
        );
        _;
    }

    // ==================================================================
    // ======================== Public Functions ========================
    // ==================================================================

    function setIsVaultFrozen(
        bool _isVaultFrozen
    )
    external 
    onlyVaultFactory(msg.sender) {
        _setIsVaultFrozen(_isVaultFrozen);
    }

    /**
     * @return  true if redemptions (conversion) from this isolated token to its underlying are paused or are in a
     *          distressed state. Resolving this function to true actives the Pause Sentinel, which prevents further
     *          contamination of this market across Dolomite.
     */
    function isExternalRedemptionPaused() public virtual view returns (bool);

    function isVaultFrozen() public view returns (bool) {
        return _getUint256(_IS_VAULT_FROZEN_SLOT) == 1;
    }

    // ==================================================================
    // ======================== Internal Functions ========================
    // ==================================================================

    function _setIsVaultFrozen(bool _isVaultFrozen) internal {
        _setUint256(_IS_VAULT_FROZEN_SLOT, _isVaultFrozen ? 1 : 0);
    }

    // ==================================================================
    // ======================== Overrides ===============================
    // ==================================================================
>>>>>>> fdfbe2cf

    function _depositIntoVaultForDolomiteMargin(
        uint256 _toAccountNumber,
        uint256 _amountWei
    )
        internal
        virtual
        override (IsolationModeTokenVaultV1WithFreezable, IsolationModeTokenVaultV1)
        _depositIntoVaultForDolomiteMarginFreezableValidator
    {
        IsolationModeTokenVaultV1._depositIntoVaultForDolomiteMargin(
            _toAccountNumber,
            _amountWei
        );
    }

    function _withdrawFromVaultForDolomiteMargin(
        uint256 _fromAccountNumber,
        uint256 _amountWei
    )
        internal
        virtual
        override (IsolationModeTokenVaultV1WithFreezable, IsolationModeTokenVaultV1)
        _withdrawFromVaultForDolomiteMarginFreezableValidator
    {
        IsolationModeTokenVaultV1._withdrawFromVaultForDolomiteMargin(
            _fromAccountNumber,
            _amountWei
        );
    }

    function _openBorrowPosition(
        uint256 _fromAccountNumber,
        uint256 _toAccountNumber,
        uint256 _amountWei
    )
        internal
        virtual
        override (IsolationModeTokenVaultV1WithFreezable, IsolationModeTokenVaultV1WithPausable)
        _openBorrowPositionFreezableValidator
        _openBorrowPositionPausableValidator(
            _fromAccountNumber,
            _toAccountNumber,
            _amountWei
        )
    {
        IsolationModeTokenVaultV1._openBorrowPosition(
            _fromAccountNumber,
            _toAccountNumber,
            _amountWei
        );
    }

    function _closeBorrowPositionWithUnderlyingVaultToken(
        uint256 _borrowAccountNumber,
        uint256 _toAccountNumber
    )
        internal
        virtual
        override (IsolationModeTokenVaultV1WithFreezable, IsolationModeTokenVaultV1)
        _closeBorrowPositionWithUnderlyingVaultTokenFreezableValidator
    {
        IsolationModeTokenVaultV1._closeBorrowPositionWithUnderlyingVaultToken(
            _borrowAccountNumber,
            _toAccountNumber
        );
    }

    function _closeBorrowPositionWithOtherTokens(
        uint256 _borrowAccountNumber,
        uint256 _toAccountNumber,
        uint256[] calldata _collateralMarketIds
    )
        internal
        virtual
        override (IsolationModeTokenVaultV1WithFreezable, IsolationModeTokenVaultV1WithPausable)
        _closeBorrowPositionWithOtherTokensFreezableValidator
        _closeBorrowPositionWithOtherTokensPausableValidator(
            _borrowAccountNumber,
            _toAccountNumber,
            _collateralMarketIds
        )
    {
        IsolationModeTokenVaultV1._closeBorrowPositionWithOtherTokens(
            _borrowAccountNumber,
            _toAccountNumber,
            _collateralMarketIds
        );
    }

    function _transferIntoPositionWithUnderlyingToken(
        uint256 _fromAccountNumber,
        uint256 _borrowAccountNumber,
        uint256 _amountWei
    )
        internal
        virtual
        override (IsolationModeTokenVaultV1WithFreezable, IsolationModeTokenVaultV1WithPausable)
        _transferIntoPositionWithUnderlyingTokenFreezableValidator
        _transferIntoPositionWithUnderlyingTokenPausableValidator(
            _fromAccountNumber,
            _borrowAccountNumber,
            _amountWei
        )
    {
        IsolationModeTokenVaultV1._transferIntoPositionWithUnderlyingToken(
            _fromAccountNumber,
            _borrowAccountNumber,
            _amountWei
        );
    }

    function _transferIntoPositionWithOtherToken(
        uint256 _fromAccountNumber,
        uint256 _borrowAccountNumber,
        uint256 _marketId,
        uint256 _amountWei,
        AccountBalanceLib.BalanceCheckFlag _balanceCheckFlag
    )
        internal
        virtual
        override (IsolationModeTokenVaultV1WithFreezable, IsolationModeTokenVaultV1)
        _transferIntoPositionWithOtherTokenFreezableValidator
    {
        IsolationModeTokenVaultV1._transferIntoPositionWithOtherToken(
            _fromAccountNumber,
            _borrowAccountNumber,
            _marketId,
            _amountWei,
            _balanceCheckFlag
        );
    }

    function _transferFromPositionWithUnderlyingToken(
        uint256 _borrowAccountNumber,
        uint256 _toAccountNumber,
        uint256 _amountWei
    )
        internal
        virtual
        override (IsolationModeTokenVaultV1WithFreezable, IsolationModeTokenVaultV1)
        _transferFromPositionWithUnderlyingTokenFreezableValidator
    {
        IsolationModeTokenVaultV1._transferFromPositionWithUnderlyingToken(
            _borrowAccountNumber,
            _toAccountNumber,
            _amountWei
        );
    }

    function _transferFromPositionWithOtherToken(
        uint256 _borrowAccountNumber,
        uint256 _toAccountNumber,
        uint256 _marketId,
        uint256 _amountWei,
        AccountBalanceLib.BalanceCheckFlag _balanceCheckFlag
    )
        internal
        virtual
        override (IsolationModeTokenVaultV1WithFreezable, IsolationModeTokenVaultV1WithPausable)
        _transferFromPositionWithOtherTokenFreezableValidator
        _transferFromPositionWithOtherTokenPausableValidator(
            _borrowAccountNumber,
            _toAccountNumber,
            _marketId,
            _amountWei,
            _balanceCheckFlag
        )
    {
        IsolationModeTokenVaultV1._transferFromPositionWithOtherToken(
            _borrowAccountNumber,
            _toAccountNumber,
            _marketId,
            _amountWei,
            _balanceCheckFlag
        );
    }

    function _repayAllForBorrowPosition(
        uint256 _fromAccountNumber,
        uint256 _borrowAccountNumber,
        uint256 _marketId,
        AccountBalanceLib.BalanceCheckFlag _balanceCheckFlag
    )
        internal
        virtual
        override (IsolationModeTokenVaultV1WithFreezable, IsolationModeTokenVaultV1)
        _repayAllForBorrowPositionFreezableValidator
    {
        IsolationModeTokenVaultV1._repayAllForBorrowPosition(
            _fromAccountNumber,
            _borrowAccountNumber,
            _marketId,
            _balanceCheckFlag
        );
    }

    function _addCollateralAndSwapExactInputForOutput(
        uint256 _fromAccountNumber,
        uint256 _borrowAccountNumber,
        uint256[] calldata _marketIdsPath,
        uint256 _inputAmountWei,
        uint256 _minOutputAmountWei,
        IGenericTraderProxyV1.TraderParam[] memory _tradersPath,
        IDolomiteMargin.AccountInfo[] memory _makerAccounts,
        IGenericTraderProxyV1.UserConfig memory _userConfig
    )
        internal
        virtual
        override (IsolationModeTokenVaultV1WithFreezable, IsolationModeTokenVaultV1)
        _addCollateralAndSwapExactInputForOutputFreezableValidator
    {
        IsolationModeTokenVaultV1._addCollateralAndSwapExactInputForOutput(
            _fromAccountNumber,
            _borrowAccountNumber,
            _marketIdsPath,
            _inputAmountWei,
            _minOutputAmountWei,
            _tradersPath,
            _makerAccounts,
            _userConfig
        );
    }

    function _swapExactInputForOutputAndRemoveCollateral(
        uint256 _toAccountNumber,
        uint256 _borrowAccountNumber,
        uint256[] calldata _marketIdsPath,
        uint256 _inputAmountWei,
        uint256 _minOutputAmountWei,
        IGenericTraderProxyV1.TraderParam[] memory _tradersPath,
        IDolomiteMargin.AccountInfo[] memory _makerAccounts,
        IGenericTraderProxyV1.UserConfig memory _userConfig
    )
        internal
        virtual
        override (IsolationModeTokenVaultV1WithFreezable, IsolationModeTokenVaultV1)
        _swapExactInputForOutputAndRemoveCollateralFreezableValidator
    {
        IsolationModeTokenVaultV1._swapExactInputForOutputAndRemoveCollateral(
            _toAccountNumber,
            _borrowAccountNumber,
            _marketIdsPath,
            _inputAmountWei,
            _minOutputAmountWei,
            _tradersPath,
            _makerAccounts,
            _userConfig
        );
    }

    function _swapExactInputForOutput(
        uint256 _tradeAccountNumber,
        uint256[] calldata _marketIdsPath,
        uint256 _inputAmountWei,
        uint256 _minOutputAmountWei,
        IGenericTraderProxyV1.TraderParam[] memory _tradersPath,
        IDolomiteStructs.AccountInfo[] memory _makerAccounts,
        IGenericTraderProxyV1.UserConfig memory _userConfig
    )
        internal
        virtual
        override (IsolationModeTokenVaultV1WithFreezable, IsolationModeTokenVaultV1WithPausable)
        _swapExactInputForOutputFreezableValidator
        _swapExactInputForOutputPausableValidator(
            _tradeAccountNumber,
            _marketIdsPath,
            _inputAmountWei
        )
    {
        IsolationModeTokenVaultV1._swapExactInputForOutput(
            _tradeAccountNumber,
            _marketIdsPath,
            _inputAmountWei,
            _minOutputAmountWei,
            _tradersPath,
            _makerAccounts,
            _userConfig
        );
    }
}<|MERGE_RESOLUTION|>--- conflicted
+++ resolved
@@ -37,84 +37,11 @@
  * @notice  Abstract implementation of IsolationModeTokenVaultV1 that disallows user actions
  *          if vault is frozen or borrows if the ecosystem integration is paused
  */
-<<<<<<< HEAD
 abstract contract IsolationModeTokenVaultV1WithFreezableAndPausable is
+    IIsolationModeTokenVaultV1WithFreezableAndPausable,
     IsolationModeTokenVaultV1WithFreezable,
     IsolationModeTokenVaultV1WithPausable
 {
-=======
-abstract contract IsolationModeTokenVaultV1WithFreezableAndPausable is 
-    IIsolationModeTokenVaultV1WithFreezableAndPausable,
-    IsolationModeTokenVaultV1,
-    ProxyContractHelpers 
-{
-    using TypesLib for IDolomiteMargin.Par;
-    using TypesLib for IDolomiteMargin.Wei;
-
-    // ===================================================
-    // ==================== Constants ====================
-    // ===================================================
-
-    bytes32 private constant _FILE = "IsolationModeVaultV1Freeze&Pause"; // shortened to fit in 32 bytes
-    bytes32 private constant _IS_VAULT_FROZEN_SLOT = bytes32(uint256(keccak256("eip1967.proxy.isVaultFrozen")) - 1);
-
-    // ===================================================
-    // ==================== Modifiers ====================
-    // ===================================================
-
-    modifier requireNotFrozen() {
-        Require.that(
-            !isVaultFrozen(),
-            _FILE,
-            "Vault is frozen"
-        );
-        _;
-    }
-
-    modifier requireNotPaused() {
-        Require.that(
-            !isExternalRedemptionPaused(),
-            _FILE,
-            "Cannot execute when paused"
-        );
-        _;
-    }
-
-    // ==================================================================
-    // ======================== Public Functions ========================
-    // ==================================================================
-
-    function setIsVaultFrozen(
-        bool _isVaultFrozen
-    )
-    external 
-    onlyVaultFactory(msg.sender) {
-        _setIsVaultFrozen(_isVaultFrozen);
-    }
-
-    /**
-     * @return  true if redemptions (conversion) from this isolated token to its underlying are paused or are in a
-     *          distressed state. Resolving this function to true actives the Pause Sentinel, which prevents further
-     *          contamination of this market across Dolomite.
-     */
-    function isExternalRedemptionPaused() public virtual view returns (bool);
-
-    function isVaultFrozen() public view returns (bool) {
-        return _getUint256(_IS_VAULT_FROZEN_SLOT) == 1;
-    }
-
-    // ==================================================================
-    // ======================== Internal Functions ========================
-    // ==================================================================
-
-    function _setIsVaultFrozen(bool _isVaultFrozen) internal {
-        _setUint256(_IS_VAULT_FROZEN_SLOT, _isVaultFrozen ? 1 : 0);
-    }
-
-    // ==================================================================
-    // ======================== Overrides ===============================
-    // ==================================================================
->>>>>>> fdfbe2cf
 
     function _depositIntoVaultForDolomiteMargin(
         uint256 _toAccountNumber,
