// SPDX-License-Identifier: GPL-3.0-or-later
/*

    Copyright 2023 Dolomite

    This program is free software: you can redistribute it and/or modify
    it under the terms of the GNU General Public License as published by
    the Free Software Foundation, either version 3 of the License, or
    (at your option) any later version.

    This program is distributed in the hope that it will be useful,
    but WITHOUT ANY WARRANTY; without even the implied warranty of
    MERCHANTABILITY or FITNESS FOR A PARTICULAR PURPOSE.  See the
    GNU General Public License for more details.

    You should have received a copy of the GNU General Public License
    along with this program.  If not, see <http://www.gnu.org/licenses/>.

*/

pragma solidity ^0.8.9;


import { GmxDeposit } from "./GmxDeposit.sol";
import { GmxMarket } from "./GmxMarket.sol";
import { GmxMarketPoolValueInfo } from "./GmxMarketPoolValueInfo.sol";
import { GmxPrice } from "./GmxPrice.sol";
import { GmxWithdrawal } from "./GmxWithdrawal.sol";
import { IGmxDataStore } from "./IGmxDataStore.sol";


/**
 * @title   IGmxReader
 * @author  Dolomite
 *
 * @notice  GMX Reader Interface
 */
interface IGmxReader {

    function getMarketTokenPrice(
        IGmxDataStore _dataStore,
        GmxMarket.MarketProps memory _market,
        GmxPrice.PriceProps memory _indexTokenPrice,
        GmxPrice.PriceProps memory _longTokenPrice,
        GmxPrice.PriceProps memory _shortTokenPrice,
        bytes32 _pnlFactorType,
        bool _maximize
    )
        external
        view
        returns (int256, GmxMarketPoolValueInfo.PoolValueInfoProps memory);

    function getDeposit(
        IGmxDataStore dataStore,
        bytes32 key
    )
        external
        view
        returns (GmxDeposit.DepositProps memory);

<<<<<<< HEAD
    function getWithdrawal(
        IGmxDataStore dataStore,
        bytes32 key
    )
        external
        view
        returns (GmxWithdrawal.WithdrawalProps memory);
=======
    function getWithdrawal(IGmxDataStore dataStore, bytes32 key) external view returns (GmxWithdrawal.Props memory);

    function getPnlToPoolFactor(
        IGmxDataStore dataStore,
        address marketAddress,
        GmxMarket.MarketPrices memory prices,
        bool isLong,
        bool maximize
    ) external view returns (int256);
>>>>>>> 52113079
}<|MERGE_RESOLUTION|>--- conflicted
+++ resolved
@@ -58,7 +58,6 @@
         view
         returns (GmxDeposit.DepositProps memory);
 
-<<<<<<< HEAD
     function getWithdrawal(
         IGmxDataStore dataStore,
         bytes32 key
@@ -66,8 +65,6 @@
         external
         view
         returns (GmxWithdrawal.WithdrawalProps memory);
-=======
-    function getWithdrawal(IGmxDataStore dataStore, bytes32 key) external view returns (GmxWithdrawal.Props memory);
 
     function getPnlToPoolFactor(
         IGmxDataStore dataStore,
@@ -76,5 +73,4 @@
         bool isLong,
         bool maximize
     ) external view returns (int256);
->>>>>>> 52113079
 }