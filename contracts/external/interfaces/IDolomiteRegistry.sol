--- conflicted
+++ resolved
@@ -37,11 +37,8 @@
     // ========================================================
 
     event GenericTraderProxySet(address indexed _genericTraderProxy);
-<<<<<<< HEAD
     event ExpirySet(address indexed _expiry);
-=======
     event SlippageToleranceForPauseSentinelSet(uint256 slippageTolerance);
->>>>>>> 349dcb8d
 
     // ========================================================
     // =================== Admin Functions ====================
@@ -53,16 +50,17 @@
      */
     function ownerSetGenericTraderProxy(address _genericTraderProxy) external;
 
-<<<<<<< HEAD
+    /**
+     *
+     * @param  _expiry  The new address of the expiry contract
+     */
     function ownerSetExpiry(address _expiry) external;
-=======
     /**
      *
      * @param  _slippageToleranceForPauseSentinel   The slippage tolerance (using 1e18 as the base) for zaps when pauses
      *                                              are enabled
      */
     function ownerSetSlippageToleranceForPauseSentinel(uint256 _slippageToleranceForPauseSentinel) external;
->>>>>>> 349dcb8d
 
     // ========================================================
     // =================== Getter Functions ===================
@@ -73,9 +71,11 @@
      */
     function genericTraderProxy() external view returns (IGenericTraderProxyV1);
 
-<<<<<<< HEAD
+    /**
+     * @return  The address of the expiry contract
+     */
     function expiry() external view returns (IExpiry);
-=======
+
     /**
      * @return  The slippage tolerance (using 1e18 as the base) for zaps when pauses are enabled
      */
@@ -85,5 +85,4 @@
      * @return The base (denominator) for the slippage tolerance variable. Always 1e18.
      */
     function slippageToleranceForPauseSentinelBase() external pure returns (uint256);
->>>>>>> 349dcb8d
 }