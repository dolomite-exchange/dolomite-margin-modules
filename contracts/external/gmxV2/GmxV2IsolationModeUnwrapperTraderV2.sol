// SPDX-License-Identifier: GPL-3.0-or-later
/*

    Copyright 2023 Dolomite

    This program is free software: you can redistribute it and/or modify
    it under the terms of the GNU General Public License as published by
    the Free Software Foundation, either version 3 of the License, or
    (at your option) any later version.

    This program is distributed in the hope that it will be useful,
    but WITHOUT ANY WARRANTY; without even the implied warranty of
    MERCHANTABILITY or FITNESS FOR A PARTICULAR PURPOSE.  See the
    GNU General Public License for more details.

    You should have received a copy of the GNU General Public License
    along with this program.  If not, see <http://www.gnu.org/licenses/>.

*/

pragma solidity ^0.8.9;

import { IERC20 } from "@openzeppelin/contracts/token/ERC20/IERC20.sol";
import { SafeERC20 } from "@openzeppelin/contracts/token/ERC20/utils/SafeERC20.sol";
import { GmxV2IsolationModeTraderBase } from "./GmxV2IsolationModeTraderBase.sol";
import { IDolomiteMargin } from "../../protocol/interfaces/IDolomiteMargin.sol";
import { IDolomiteMarginExchangeWrapper } from "../../protocol/interfaces/IDolomiteMarginExchangeWrapper.sol";
import { IDolomiteStructs } from "../../protocol/interfaces/IDolomiteStructs.sol";
import { IWETH } from "../../protocol/interfaces/IWETH.sol";
import { Require } from "../../protocol/lib/Require.sol";
import { IGenericTraderBase } from "../interfaces/IGenericTraderBase.sol";
import { IGenericTraderProxyV1 } from "../interfaces/IGenericTraderProxyV1.sol";
import { IIsolationModeUnwrapperTrader } from "../interfaces/IIsolationModeUnwrapperTrader.sol";
import { GmxEventUtils } from "../interfaces/gmx/GmxEventUtils.sol";
import { GmxWithdrawal } from "../interfaces/gmx/GmxWithdrawal.sol";
import { IGmxV2IsolationModeTokenVaultV1 } from "../interfaces/gmx/IGmxV2IsolationModeTokenVaultV1.sol";
import { IGmxV2IsolationModeUnwrapperTraderV2 } from "../interfaces/gmx/IGmxV2IsolationModeUnwrapperTraderV2.sol";
import { IGmxV2IsolationModeVaultFactory } from "../interfaces/gmx/IGmxV2IsolationModeVaultFactory.sol";
import { IGmxWithdrawalCallbackReceiver } from "../interfaces/gmx/IGmxWithdrawalCallbackReceiver.sol";
import { AccountActionLib } from "../lib/AccountActionLib.sol";
import { AccountBalanceLib } from "../lib/AccountBalanceLib.sol";
import { UpgradeableIsolationModeUnwrapperTrader } from "../proxies/abstract/UpgradeableIsolationModeUnwrapperTrader.sol"; // solhint-disable-line max-line-length


/**
 * @title   GmxV2IsolationModeUnwrapperTraderV2
 * @author  Dolomite
 *
 * @notice  Used for unwrapping GMX GM (via withdrawing from GMX)
 */
contract GmxV2IsolationModeUnwrapperTraderV2 is
    IGmxV2IsolationModeUnwrapperTraderV2,
    UpgradeableIsolationModeUnwrapperTrader,
    GmxV2IsolationModeTraderBase,
    IGmxWithdrawalCallbackReceiver
{
    using SafeERC20 for IERC20;
    using SafeERC20 for IWETH;

    // ============ Constants ============

    bytes32 private constant _FILE = "GmxV2IsolationModeUnwrapperV2";
    bytes32 private constant _WITHDRAWAL_INFO_SLOT = bytes32(uint256(keccak256("eip1967.proxy.withdrawalInfo")) - 1);

    // ============ Constructor ============

    receive() external payable {} // solhint-disable-line no-empty-blocks

    // ============ Initializer ============

    function initialize(
        address _gmxRegistryV2,
        address _weth,
        address _dGM,
        address _dolomiteMargin
    )
    external initializer {
        _initializeUnwrapperTrader(_dGM, _dolomiteMargin);
        _initializeTraderBase(_gmxRegistryV2, _weth);
        _setAddress(_GMX_REGISTRY_V2_SLOT, _gmxRegistryV2);
    }

    // ============================================
    // ============= Public Functions =============
    // ============================================

<<<<<<< HEAD
=======
    function exchange(
        address _tradeOriginator,
        address _receiver,
        address _outputToken,
        address _inputToken,
        uint256 _inputAmount,
        bytes calldata _orderData
    )
    external
    override(IDolomiteMarginExchangeWrapper, UpgradeableIsolationModeUnwrapperTrader)
    onlyDolomiteMargin(msg.sender)
    returns (uint256) {
        Require.that(
            _inputToken == address(VAULT_FACTORY()),
            _FILE,
            "Invalid input token",
            _inputToken
        );
        Require.that(
            isValidOutputToken(_outputToken),
            _FILE,
            "Invalid output token",
            _outputToken
        );
        Require.that(
            _inputAmount > 0,
            _FILE,
            "Invalid input amount"
        );

        (uint256 minOutputAmount, bytes memory extraOrderData) = abi.decode(_orderData, (uint256, bytes));

        uint256 outputAmount = _exchangeUnderlyingTokenToOutputToken(
            _tradeOriginator,
            _receiver,
            _outputToken,
            minOutputAmount,
            address(VAULT_FACTORY()),
            _inputAmount,
            extraOrderData
        );

        // @follow-up I think we can remove this check as _exchangeUnderlyingToken returns the minOutputAmount
        /*
        //     outputAmount >= minOutputAmount,
        //     _FILE,
        //     "Insufficient output amount",
        //     outputAmount,
        //     minOutputAmount
        // );
        */

        IERC20(_outputToken).safeApprove(_receiver, outputAmount);

        return outputAmount;
    }

>>>>>>> 2cfaa196
    function afterWithdrawalExecution(
        bytes32 _key,
        GmxWithdrawal.WithdrawalProps memory _withdrawal,
        GmxEventUtils.EventLogData memory _eventData
<<<<<<< HEAD
    )
    external
=======
    ) 
    external 
>>>>>>> 2cfaa196
    onlyHandler(msg.sender) {
        WithdrawalInfo memory withdrawalInfo = _getWithdrawalSlot(_key);
        Require.that(
            withdrawalInfo.vault != address(0),
            _FILE,
            "Invalid withdrawal key"
        );

        uint256[] memory marketIdsPath = new uint256[](2);
        marketIdsPath[0] = VAULT_FACTORY().marketId();
        marketIdsPath[1] = DOLOMITE_MARGIN().getMarketIdByTokenAddress(withdrawalInfo.outputToken);

        GmxEventUtils.AddressKeyValue memory outputTokenAddress = _eventData.addressItems.items[0];
        GmxEventUtils.UintKeyValue memory outputTokenAmount = _eventData.uintItems.items[0];
        GmxEventUtils.AddressKeyValue memory secondaryOutputTokenAddress = _eventData.addressItems.items[1];
        GmxEventUtils.UintKeyValue memory secondaryOutputTokenAmount = _eventData.uintItems.items[1];
        Require.that(
            keccak256(abi.encodePacked(outputTokenAddress.key)) 
                == keccak256(abi.encodePacked("outputToken")),
            _FILE,
            "Unexpected return data"
        );
        Require.that(
            keccak256(abi.encodePacked(outputTokenAmount.key)) 
                == keccak256(abi.encodePacked("outputAmount")),
            _FILE,
            "Unexpected return data"
        );
        Require.that(
<<<<<<< HEAD
            keccak256(abi.encodePacked(secondaryOutputTokenAddress.key))
=======
            keccak256(abi.encodePacked(secondaryOutputTokenAddress.key)) 
>>>>>>> 2cfaa196
                == keccak256(abi.encodePacked("secondaryOutputToken")),
            _FILE,
            "Unexpected return data"
        );
        Require.that(
<<<<<<< HEAD
            keccak256(abi.encodePacked(secondaryOutputTokenAmount.key))
=======
            keccak256(abi.encodePacked(secondaryOutputTokenAmount.key)) 
>>>>>>> 2cfaa196
                == keccak256(abi.encodePacked("secondaryOutputAmount")),
            _FILE,
            "Unexpected return data"
        );
        Require.that(
            outputTokenAddress.value == secondaryOutputTokenAddress.value 
                && outputTokenAddress.value == withdrawalInfo.outputToken,
            _FILE,
            "Can only receive one token"
        );

        // @audit:  If GMX changes the keys OR if the data sent back is malformed (causing the above requires to
        //          fail), this will fail. This will result in us receiving tokens from GMX and not knowing who they
        //          are for, nor the amount.


        IGenericTraderBase.TraderParam[] memory traderParams = new IGenericTraderBase.TraderParam[](1);
        traderParams[0].traderType = IGenericTraderBase.TraderType.IsolationModeUnwrapper;
        traderParams[0].makerAccountIndex = 0;
        traderParams[0].trader = address(this);
        traderParams[0].tradeData = abi.encode((_key));

        IGenericTraderProxyV1.UserConfig memory userConfig = IGenericTraderProxyV1.UserConfig(
            block.timestamp,
            AccountBalanceLib.BalanceCheckFlag.None
        );

        IGmxV2IsolationModeVaultFactory factory = IGmxV2IsolationModeVaultFactory(address(VAULT_FACTORY()));
        factory.setShouldSkipTransfer(withdrawalInfo.vault, true);
        try IGmxV2IsolationModeTokenVaultV1(withdrawalInfo.vault).swapExactInputForOutput(
            withdrawalInfo.accountNumber,
            marketIdsPath,
            _withdrawal.numbers.marketTokenAmount,
            outputTokenAmount.value  + secondaryOutputTokenAmount.value,
            traderParams,
            /* _makerAccounts = */ new IDolomiteMargin.AccountInfo[](0),
            userConfig
        ) {
            _setWithdrawalInfo(_key, _emptyWithdrawalInfo());
            emit WithdrawalExecuted(_key);
        } catch Error(string memory reason) {
            _handleCallbackError(
                _key,
                factory,
                withdrawalInfo,
                outputTokenAmount,
                reason
            );
        } catch (bytes memory /* reason */) {
            _handleCallbackError(
                _key,
                factory,
                withdrawalInfo,
                outputTokenAmount,
                /* _reason = */ ""
            );
        }
    }

    function afterWithdrawalCancellation(
        bytes32 _key,
<<<<<<< HEAD
        GmxWithdrawal.WithdrawalProps memory /* _withdrawal */,
=======
        GmxWithdrawal.Props memory /* _withdrawal */,
>>>>>>> 2cfaa196
        GmxEventUtils.EventLogData memory /* _eventData */
    )
    external
    onlyHandler(msg.sender) {
        WithdrawalInfo memory withdrawalInfo = _getWithdrawalSlot(_key);
        Require.that(
            withdrawalInfo.vault != address(0),
            _FILE,
            "Invalid withdrawal key"
        );

        // @audit - Is there a way for us to verify the tokens were sent back to the vault?
        // The GM tokens are sent back to the vault
        IGmxV2IsolationModeVaultFactory factory = IGmxV2IsolationModeVaultFactory(address(VAULT_FACTORY()));
<<<<<<< HEAD
=======
        IERC20 underlyingToken = IERC20(address(factory.UNDERLYING_TOKEN()));
        Require.that(
            IGmxV2IsolationModeTokenVaultV1(withdrawalInfo.vault).virtualBalance() 
                == underlyingToken.balanceOf(withdrawalInfo.vault),
            _FILE,
            "Virtual vs real balance mismatch"
        );

>>>>>>> 2cfaa196
        factory.setIsVaultFrozen(withdrawalInfo.vault, false);
        _setWithdrawalInfo(_key, _emptyWithdrawalInfo());
        emit WithdrawalCancelled(_key);
    }

    function vaultSetWithdrawalInfo(
        bytes32 _key,
        uint256 _accountNumber,
        uint256 _inputAmount,
        address _outputToken
    ) external {
        Require.that(
            address(VAULT_FACTORY().getAccountByVault(msg.sender)) != address(0),
            _FILE,
            "Invalid vault"
        );

        assert(_getWithdrawalSlot(_key).vault == address(0)); // panic if the key is used

        _setWithdrawalInfo(_key, WithdrawalInfo({
            key: _key,
            vault: msg.sender,
            accountNumber: _accountNumber,
            inputAmount: _inputAmount,
            outputToken: _outputToken,
            outputAmount: 0
        }));
        emit WithdrawalCreated(_key);
    }

    function exchange(
        address _tradeOriginator,
        address _receiver,
        address _outputToken,
        address _inputToken,
        uint256 _inputAmount,
        bytes calldata _orderData
    )
    external
    override(IDolomiteMarginExchangeWrapper, UpgradeableIsolationModeUnwrapperTrader)
    onlyDolomiteMargin(msg.sender)
    returns (uint256) {
        Require.that(
            _inputToken == address(VAULT_FACTORY()),
            _FILE,
            "Invalid input token",
            _inputToken
        );
        Require.that(
            isValidOutputToken(_outputToken),
            _FILE,
            "Invalid output token",
            _outputToken
        );
        Require.that(
            _inputAmount > 0,
            _FILE,
            "Invalid input amount"
        );

        (uint256 minOutputAmount, bytes memory extraOrderData) = abi.decode(_orderData, (uint256, bytes));

        uint256 outputAmount = _exchangeUnderlyingTokenToOutputToken(
            _tradeOriginator,
            _receiver,
            _outputToken,
            minOutputAmount,
            address(VAULT_FACTORY()),
            _inputAmount,
            extraOrderData
        );

        // @follow-up How to test this since _exchangeUnderlying returns the minOutputAmount
        Require.that(
            outputAmount >= minOutputAmount,
            _FILE,
            "Insufficient output amount",
            outputAmount,
            minOutputAmount
        );

        IERC20(_outputToken).safeApprove(_receiver, outputAmount);

        return outputAmount;
    }

    function createActionsForUnwrapping(
        uint256 _solidAccountId,
        uint256 _liquidAccountId,
        address,
        address,
        uint256 _outputMarket,
        uint256 _inputMarket,
        uint256 _minAmountOut,
        uint256 _inputAmount,
        bytes calldata _orderData
    )
    external
    virtual
    override(UpgradeableIsolationModeUnwrapperTrader, IIsolationModeUnwrapperTrader)
    view
    returns (IDolomiteMargin.ActionArgs[] memory) {
        Require.that(
            DOLOMITE_MARGIN().getMarketTokenAddress(_inputMarket) == address(VAULT_FACTORY()),
            _FILE,
            "Invalid input market",
            _inputMarket
        );
        Require.that(
            isValidOutputToken(DOLOMITE_MARGIN().getMarketTokenAddress(_outputMarket)),
            _FILE,
            "Invalid output market",
            _outputMarket
        );

        WithdrawalInfo memory withdrawalInfo = _getWithdrawalSlot(abi.decode(_orderData, (bytes32)));
        // The vault address being correct is checked later
        Require.that(
            withdrawalInfo.vault != address(0),
            _FILE,
            "Invalid withdrawal"
        );
        Require.that(
            withdrawalInfo.inputAmount >= _inputAmount,
            _FILE,
            "Invalid input amount"
        );

        // If the input amount doesn't match, we need to add 2 actions to settle the difference
        uint256 actionsLength = _inputAmount < withdrawalInfo.inputAmount ? 4 : 2;
        IDolomiteMargin.ActionArgs[] memory actions = new IDolomiteMargin.ActionArgs[](actionsLength);

        // Transfer the IsolationMode tokens to this contract. Do this by enqueuing a transfer via the call to
        // `enqueueTransferFromDolomiteMargin` in `callFunction` on this contract.
        actions[0] = AccountActionLib.encodeCallAction(
            _liquidAccountId,
            /* _callee */ address(this),
            /* (_transferAmount, _key)[encoded] = */ abi.encode(_inputAmount, withdrawalInfo.key)
        );
        actions[1] = AccountActionLib.encodeExternalSellAction(
            _solidAccountId,
            _inputMarket,
            _outputMarket,
            /* _trader = */ address(this),
            /* _amountInWei = */ _inputAmount,
            /* _amountOutMinWei = */ _minAmountOut,
            _orderData
        );
        if (actionsLength == 4) {
            _inputAmount -= withdrawalInfo.inputAmount;
            actions[2] = AccountActionLib.encodeCallAction(
                _liquidAccountId,
                /* _callee */ address(this),
                /* (_transferAmount, _key)[encoded] = */ abi.encode(_inputAmount, withdrawalInfo.key)
            );
            actions[3] = AccountActionLib.encodeExternalSellAction(
                _liquidAccountId,
                _inputMarket,
                _outputMarket,
                /* _trader = */ address(this),
                /* _amountInWei = */ _inputAmount,
                /* _amountOutMinWei = */ 1,
                _orderData
            );
        }

        return actions;
    }

    function isValidOutputToken(
        address _outputToken
    )
    public
    view
    override(UpgradeableIsolationModeUnwrapperTrader, IIsolationModeUnwrapperTrader)
    returns (bool) {
        address longToken = IGmxV2IsolationModeVaultFactory(address(VAULT_FACTORY())).LONG_TOKEN();
        address shortToken = IGmxV2IsolationModeVaultFactory(address(VAULT_FACTORY())).SHORT_TOKEN();
        return _outputToken == longToken || _outputToken == shortToken;
    }

    // ============================================
    // =========== Internal Functions =============
    // ============================================

    function _handleCallbackError(
        bytes32 _key,
        IGmxV2IsolationModeVaultFactory _factory,
        WithdrawalInfo memory _withdrawalInfo,
        GmxEventUtils.UintKeyValue memory _outputTokenAmount,
        string memory _reason
    ) internal {
        // The swap couldn't happen. Save the output amount so we can refer to it later
        _withdrawalInfo.outputAmount = _outputTokenAmount.value;
        _setWithdrawalInfo(_key, _withdrawalInfo);
        _factory.setShouldSkipTransfer(_withdrawalInfo.vault, false);
        emit WithdrawalFailed(_key, _reason);
    }

    function _exchangeUnderlyingTokenToOutputToken(
        address /* _tradeOriginator */,
        address /* _receiver */,
        address _outputToken,
        uint256 _minOutputAmount,
<<<<<<< HEAD
        address /* _inputToken */,
        uint256 _inputAmount,
        bytes memory _extraOrderData
    )
        internal
        override
        returns (uint256)
    {
        // We don't need to validate _tradeOriginator here because it is validated in _callFunction via the transfer
        // being enqueued (without it being enqueued, we'd never reach this point)
        (bytes32 key) = abi.decode(_extraOrderData, (bytes32));
        WithdrawalInfo memory withdrawalInfo = _getWithdrawalSlot(key);
        Require.that(
            withdrawalInfo.inputAmount >= _inputAmount,
            _FILE,
            "Invalid input amount"
        );
        Require.that(
            withdrawalInfo.outputToken == _outputToken,
            _FILE,
            "Invalid output token"
        );
        Require.that(
            withdrawalInfo.outputAmount >= _minOutputAmount,
            _FILE,
            "Invalid output amount"
        );
        // Reduce output amount by the size of the ratio of the input amount. Almost always the ratio will be 100%.
        // During liquidations, there will be a non-100% ratio because the user may not lose all collateral to the
        // liquidator.
        uint256 outputAmount = withdrawalInfo.outputAmount * _inputAmount / withdrawalInfo.inputAmount;
        withdrawalInfo.inputAmount -= _inputAmount;
        withdrawalInfo.outputAmount -= outputAmount;
        _setWithdrawalInfo(key, withdrawalInfo);
        return outputAmount;
=======
        address,
        uint256,
        bytes memory
    ) 
    internal
    virtual
    override
    returns (uint256) {
        return _minOutputAmount;
>>>>>>> 2cfaa196
    }

    function _setWithdrawalInfo(bytes32 _key, WithdrawalInfo memory _info) internal {
        WithdrawalInfo storage storageInfo = _getWithdrawalSlot(_key);
        storageInfo.key = _key;
        storageInfo.vault = _info.vault;
        storageInfo.accountNumber = _info.accountNumber;
        storageInfo.inputAmount = _info.inputAmount;
        storageInfo.outputToken = _info.outputToken;
        storageInfo.outputAmount = _info.outputAmount;
    }

    function _callFunction(
        address /* _sender */,
        IDolomiteStructs.AccountInfo calldata _accountInfo,
        bytes calldata _data
    )
    internal
    override {
        Require.that(
            VAULT_FACTORY().getAccountByVault(_accountInfo.owner) != address(0),
            _FILE,
            "Account owner is not a vault",
            _accountInfo.owner
        );

        // This is called after a liquidation has occurred. We need to transfer excess tokens to the liquidator's
        // designated recipient
        (uint256 transferAmount, bytes32 key) = abi.decode(_data, (uint256, bytes32));
        WithdrawalInfo memory withdrawalInfo = _getWithdrawalSlot(key);
        Require.that(
            withdrawalInfo.vault == _accountInfo.owner,
            _FILE,
            "Invalid account owner"
        );
        Require.that(
            transferAmount > 0 && transferAmount <= withdrawalInfo.inputAmount,
            _FILE,
            "Invalid transfer amount"
        );

        uint256 underlyingVirtualBalance = IGmxV2IsolationModeTokenVaultV1(_accountInfo.owner).virtualBalance();
        Require.that(
            underlyingVirtualBalance >= transferAmount,
            _FILE,
            "Insufficient balance",
            underlyingVirtualBalance,
            transferAmount
        );

        VAULT_FACTORY().enqueueTransferFromDolomiteMargin(_accountInfo.owner, transferAmount);
    }

    function _getWithdrawalSlot(bytes32 _key) internal pure returns (WithdrawalInfo storage info) {
        bytes32 slot = keccak256(abi.encodePacked(_WITHDRAWAL_INFO_SLOT, _key));
        // solhint-disable-next-line no-inline-assembly
        assembly {
            info.slot := slot
        }
    }

    function _getExchangeCost(
        address,
        address,
        uint256,
        bytes memory
    )
    internal
    override
    pure
    returns (uint256) {
        revert(string(abi.encodePacked(Require.stringifyTruncated(_FILE), ": getExchangeCost is not implemented")));
    }

    function _emptyWithdrawalInfo() internal pure returns (WithdrawalInfo memory) {
        return WithdrawalInfo({
            key: bytes32(0),
            vault: address(0),
            accountNumber: 0,
            inputAmount: 0,
            outputToken: address(0),
            outputAmount: 0
        });
    }
}<|MERGE_RESOLUTION|>--- conflicted
+++ resolved
@@ -84,77 +84,12 @@
     // ============= Public Functions =============
     // ============================================
 
-<<<<<<< HEAD
-=======
-    function exchange(
-        address _tradeOriginator,
-        address _receiver,
-        address _outputToken,
-        address _inputToken,
-        uint256 _inputAmount,
-        bytes calldata _orderData
-    )
-    external
-    override(IDolomiteMarginExchangeWrapper, UpgradeableIsolationModeUnwrapperTrader)
-    onlyDolomiteMargin(msg.sender)
-    returns (uint256) {
-        Require.that(
-            _inputToken == address(VAULT_FACTORY()),
-            _FILE,
-            "Invalid input token",
-            _inputToken
-        );
-        Require.that(
-            isValidOutputToken(_outputToken),
-            _FILE,
-            "Invalid output token",
-            _outputToken
-        );
-        Require.that(
-            _inputAmount > 0,
-            _FILE,
-            "Invalid input amount"
-        );
-
-        (uint256 minOutputAmount, bytes memory extraOrderData) = abi.decode(_orderData, (uint256, bytes));
-
-        uint256 outputAmount = _exchangeUnderlyingTokenToOutputToken(
-            _tradeOriginator,
-            _receiver,
-            _outputToken,
-            minOutputAmount,
-            address(VAULT_FACTORY()),
-            _inputAmount,
-            extraOrderData
-        );
-
-        // @follow-up I think we can remove this check as _exchangeUnderlyingToken returns the minOutputAmount
-        /*
-        //     outputAmount >= minOutputAmount,
-        //     _FILE,
-        //     "Insufficient output amount",
-        //     outputAmount,
-        //     minOutputAmount
-        // );
-        */
-
-        IERC20(_outputToken).safeApprove(_receiver, outputAmount);
-
-        return outputAmount;
-    }
-
->>>>>>> 2cfaa196
     function afterWithdrawalExecution(
         bytes32 _key,
         GmxWithdrawal.WithdrawalProps memory _withdrawal,
         GmxEventUtils.EventLogData memory _eventData
-<<<<<<< HEAD
     )
     external
-=======
-    ) 
-    external 
->>>>>>> 2cfaa196
     onlyHandler(msg.sender) {
         WithdrawalInfo memory withdrawalInfo = _getWithdrawalSlot(_key);
         Require.that(
@@ -172,39 +107,31 @@
         GmxEventUtils.AddressKeyValue memory secondaryOutputTokenAddress = _eventData.addressItems.items[1];
         GmxEventUtils.UintKeyValue memory secondaryOutputTokenAmount = _eventData.uintItems.items[1];
         Require.that(
-            keccak256(abi.encodePacked(outputTokenAddress.key)) 
+            keccak256(abi.encodePacked(outputTokenAddress.key))
                 == keccak256(abi.encodePacked("outputToken")),
             _FILE,
             "Unexpected return data"
         );
         Require.that(
-            keccak256(abi.encodePacked(outputTokenAmount.key)) 
+            keccak256(abi.encodePacked(outputTokenAmount.key))
                 == keccak256(abi.encodePacked("outputAmount")),
             _FILE,
             "Unexpected return data"
         );
         Require.that(
-<<<<<<< HEAD
             keccak256(abi.encodePacked(secondaryOutputTokenAddress.key))
-=======
-            keccak256(abi.encodePacked(secondaryOutputTokenAddress.key)) 
->>>>>>> 2cfaa196
                 == keccak256(abi.encodePacked("secondaryOutputToken")),
             _FILE,
             "Unexpected return data"
         );
         Require.that(
-<<<<<<< HEAD
             keccak256(abi.encodePacked(secondaryOutputTokenAmount.key))
-=======
-            keccak256(abi.encodePacked(secondaryOutputTokenAmount.key)) 
->>>>>>> 2cfaa196
                 == keccak256(abi.encodePacked("secondaryOutputAmount")),
             _FILE,
             "Unexpected return data"
         );
         Require.that(
-            outputTokenAddress.value == secondaryOutputTokenAddress.value 
+            outputTokenAddress.value == secondaryOutputTokenAddress.value
                 && outputTokenAddress.value == withdrawalInfo.outputToken,
             _FILE,
             "Can only receive one token"
@@ -260,11 +187,7 @@
 
     function afterWithdrawalCancellation(
         bytes32 _key,
-<<<<<<< HEAD
         GmxWithdrawal.WithdrawalProps memory /* _withdrawal */,
-=======
-        GmxWithdrawal.Props memory /* _withdrawal */,
->>>>>>> 2cfaa196
         GmxEventUtils.EventLogData memory /* _eventData */
     )
     external
@@ -279,17 +202,6 @@
         // @audit - Is there a way for us to verify the tokens were sent back to the vault?
         // The GM tokens are sent back to the vault
         IGmxV2IsolationModeVaultFactory factory = IGmxV2IsolationModeVaultFactory(address(VAULT_FACTORY()));
-<<<<<<< HEAD
-=======
-        IERC20 underlyingToken = IERC20(address(factory.UNDERLYING_TOKEN()));
-        Require.that(
-            IGmxV2IsolationModeTokenVaultV1(withdrawalInfo.vault).virtualBalance() 
-                == underlyingToken.balanceOf(withdrawalInfo.vault),
-            _FILE,
-            "Virtual vs real balance mismatch"
-        );
-
->>>>>>> 2cfaa196
         factory.setIsVaultFrozen(withdrawalInfo.vault, false);
         _setWithdrawalInfo(_key, _emptyWithdrawalInfo());
         emit WithdrawalCancelled(_key);
@@ -494,15 +406,14 @@
         address /* _receiver */,
         address _outputToken,
         uint256 _minOutputAmount,
-<<<<<<< HEAD
         address /* _inputToken */,
         uint256 _inputAmount,
         bytes memory _extraOrderData
     )
-        internal
-        override
-        returns (uint256)
-    {
+    internal
+    virtual
+    override
+    returns (uint256) {
         // We don't need to validate _tradeOriginator here because it is validated in _callFunction via the transfer
         // being enqueued (without it being enqueued, we'd never reach this point)
         (bytes32 key) = abi.decode(_extraOrderData, (bytes32));
@@ -530,17 +441,6 @@
         withdrawalInfo.outputAmount -= outputAmount;
         _setWithdrawalInfo(key, withdrawalInfo);
         return outputAmount;
-=======
-        address,
-        uint256,
-        bytes memory
-    ) 
-    internal
-    virtual
-    override
-    returns (uint256) {
-        return _minOutputAmount;
->>>>>>> 2cfaa196
     }
 
     function _setWithdrawalInfo(bytes32 _key, WithdrawalInfo memory _info) internal {
