// SPDX-License-Identifier: GPL-3.0-or-later
/*

    Copyright 2023 Dolomite

    This program is free software: you can redistribute it and/or modify
    it under the terms of the GNU General Public License as published by
    the Free Software Foundation, either version 3 of the License, or
    (at your option) any later version.

    This program is distributed in the hope that it will be useful,
    but WITHOUT ANY WARRANTY; without even the implied warranty of
    MERCHANTABILITY or FITNESS FOR A PARTICULAR PURPOSE.  See the
    GNU General Public License for more details.

    You should have received a copy of the GNU General Public License
    along with this program.  If not, see <http://www.gnu.org/licenses/>.

*/

pragma solidity ^0.8.9;

import { IERC20 } from "@openzeppelin/contracts/token/ERC20/IERC20.sol";
import { SafeERC20 } from "@openzeppelin/contracts/token/ERC20/utils/SafeERC20.sol";
import { GmxV2Library } from "./GmxV2Library.sol";
import { GmxV2IsolationModeTraderBase } from "./GmxV2IsolationModeTraderBase.sol";
import { IDolomiteMargin } from "../../protocol/interfaces/IDolomiteMargin.sol";
import { IDolomiteStructs } from "../../protocol/interfaces/IDolomiteStructs.sol";
import { IWETH } from "../../protocol/interfaces/IWETH.sol";
import { Require } from "../../protocol/lib/Require.sol";
import { GmxDeposit } from "../interfaces/gmx/GmxDeposit.sol";
import { GmxEventUtils } from "../interfaces/gmx/GmxEventUtils.sol";
import { IGmxDepositCallbackReceiver } from "../interfaces/gmx/IGmxDepositCallbackReceiver.sol";
import { IGmxExchangeRouter } from "../interfaces/gmx/IGmxExchangeRouter.sol";
import { IGmxV2IsolationModeVaultFactory } from "../interfaces/gmx/IGmxV2IsolationModeVaultFactory.sol";
import { IGmxV2IsolationModeWrapperTraderV2 } from "../interfaces/gmx/IGmxV2IsolationModeWrapperTraderV2.sol";
import { UpgradeableIsolationModeWrapperTrader } from "../proxies/abstract/UpgradeableIsolationModeWrapperTrader.sol";


/**
 * @title   GmxV2IsolationModeWrapperTraderV2
 * @author  Dolomite
 *
 * @notice  Used for wrapping GMX GM tokens (via depositing into GMX)
 */
contract GmxV2IsolationModeWrapperTraderV2 is
    UpgradeableIsolationModeWrapperTrader,
    GmxV2IsolationModeTraderBase,
    IGmxV2IsolationModeWrapperTraderV2,
    IGmxDepositCallbackReceiver
{
    using SafeERC20 for IERC20;
    using SafeERC20 for IWETH;

    // ============ Constants ============

    bytes32 private constant _FILE = "GmxV2IsolationModeWrapperV2";

    bytes32 private constant _DEPOSIT_INFO_SLOT = bytes32(uint256(keccak256("eip1967.proxy.depositInfo")) - 1);
    uint256 private constant _ACTIONS_LENGTH = 2;

    receive() external payable {} // solhint-disable-line no-empty-blocks

    // ============ Initializer ============

    function initialize(
        address _dGM,
        address _dolomiteMargin,
        address _gmxRegistryV2,
        address _weth,
        uint256 _callbackGasLimit,
        uint256 _slippageMinimum
    ) external initializer {
        _initializeWrapperTrader(_dGM, _dolomiteMargin);
        _initializeTraderBase(_gmxRegistryV2, _weth, _callbackGasLimit, _slippageMinimum);
    }

    // ============================================
    // ============= Public Functions =============
    // ============================================

    function afterDepositExecution(
        bytes32 _key,
        GmxDeposit.DepositProps memory _deposit,
        GmxEventUtils.EventLogData memory _eventData
    )
    external
    onlyHandler(msg.sender) {
        DepositInfo memory depositInfo = _getDepositSlot(_key);
        Require.that(
            depositInfo.vault != address(0),
            _FILE,
            "Invalid deposit key"
        );

        // @follow-up Switched to use 0 instead of len-1
        // @audit Don't use len - 1 but use index value
        GmxEventUtils.UintKeyValue memory receivedMarketTokens = _eventData.uintItems.items[0];
        Require.that(
            keccak256(abi.encodePacked(receivedMarketTokens.key))
                == keccak256(abi.encodePacked("receivedMarketTokens")),
            _FILE,
            "Unexpected return data"
        );

        IERC20 underlyingToken = IERC20(VAULT_FACTORY().UNDERLYING_TOKEN());
        IGmxV2IsolationModeVaultFactory factory = IGmxV2IsolationModeVaultFactory(address(VAULT_FACTORY()));

        if (receivedMarketTokens.value > depositInfo.outputAmount) {
            // We need to send the diff into the vault via `operate` and blind transfer the min token amount
            uint256 diff = receivedMarketTokens.value - _deposit.numbers.minMarketTokens;

            underlyingToken.safeApprove(depositInfo.vault, diff);
            try
                factory.depositIntoDolomiteMarginFromTokenConverter(depositInfo.vault, depositInfo.accountNumber, diff)
            {
                underlyingToken.safeTransfer(depositInfo.vault, _deposit.numbers.minMarketTokens);
                factory.setIsVaultFrozen(depositInfo.vault, false);
                _setDepositInfo(_key, _emptyDepositInfo());
                emit DepositExecuted(_key);
            } catch Error(string memory reason) {
                underlyingToken.safeApprove(depositInfo.vault, 0);
                depositInfo.outputAmount = receivedMarketTokens.value;
                _setDepositInfo(_key, depositInfo);
                emit DepositFailed(_key, reason);
            } catch (bytes memory /* reason */) {
                underlyingToken.safeApprove(depositInfo.vault, 0);
                depositInfo.outputAmount = receivedMarketTokens.value;
                _setDepositInfo(_key, depositInfo);
                emit DepositFailed(_key, "");
            }
        } else {
            // We just need to blind transfer the min amount to the vault
            underlyingToken.safeTransfer(depositInfo.vault, _deposit.numbers.minMarketTokens);
            factory.setIsVaultFrozen(depositInfo.vault, /* _isVaultFrozen = */ false);
            _setDepositInfo(_key, _emptyDepositInfo());
            emit DepositExecuted(_key);
        }
    }

    function afterDepositCancellation(
        bytes32 _key,
        GmxDeposit.DepositProps memory _deposit,
        GmxEventUtils.EventLogData memory /* _eventData */
    )
    external
    onlyHandler(msg.sender) {
        DepositInfo memory depositInfo = _getDepositSlot(_key);
        Require.that(
            depositInfo.vault != address(0),
            _FILE,
            "Invalid deposit key"
        );

        IGmxV2IsolationModeVaultFactory factory = IGmxV2IsolationModeVaultFactory(address(VAULT_FACTORY()));
        assert(_deposit.numbers.initialLongTokenAmount == 0 || _deposit.numbers.initialShortTokenAmount == 0);

        if (_deposit.numbers.initialLongTokenAmount > 0) {
            _depositOtherTokenIntoDolomiteMarginFromTokenConverter(
                _deposit.addresses.initialLongToken,
                _deposit.numbers.initialLongTokenAmount,
                depositInfo,
                factory
            );
        } else {
            _depositOtherTokenIntoDolomiteMarginFromTokenConverter(
                _deposit.addresses.initialShortToken,
                _deposit.numbers.initialShortTokenAmount,
                depositInfo,
                factory
            );
        }

        // Burn the GM tokens that were virtually minted to the vault, since the deposit was cancelled
        factory.setShouldSkipTransfer(depositInfo.vault, /* _shouldSkipTransfer = */ true);
        factory.withdrawFromDolomiteMarginFromTokenConverter(
            depositInfo.vault,
            depositInfo.accountNumber,
            _deposit.numbers.minMarketTokens
        );

        factory.setIsVaultFrozen(depositInfo.vault, /* _isVaultFrozen = */ false);
        _setDepositInfo(_key, _emptyDepositInfo());
        emit DepositCancelled(_key);
    }

    function cancelDeposit(bytes32 _key) external {
        DepositInfo memory depositInfo = _getDepositSlot(_key);
        Require.that(
            msg.sender == depositInfo.vault || isHandler(msg.sender),
            _FILE,
            "Only vault or handler can cancel"
        );
        GMX_REGISTRY_V2().gmxExchangeRouter().cancelDeposit(_key);
    }

<<<<<<< HEAD
=======
    function callFunction(
        address _sender,
        IDolomiteMargin.AccountInfo calldata _accountInfo,
        bytes calldata _data
    )
    external
    view
    onlyDolomiteMargin(msg.sender)
    onlyDolomiteMarginGlobalOperator(_sender) {
        Require.that(
            VAULT_FACTORY().getAccountByVault(_accountInfo.owner) != address(0),
            _FILE,
            "Account owner is not a vault",
            _accountInfo.owner
        );

        (uint256 accountNumber,) = abi.decode(_data, (uint256, uint256));
        Require.that(
            accountNumber == _accountInfo.number,
            _FILE,
            "Account numbers do not match",
            accountNumber,
            _accountInfo.number
        );
    }

>>>>>>> 28c484f6
    function actionsLength() external override pure returns (uint256) {
        return _ACTIONS_LENGTH;
    }

    function isValidInputToken(address _inputToken) public view override returns (bool) {
        address longToken = IGmxV2IsolationModeVaultFactory(address(VAULT_FACTORY())).LONG_TOKEN();
        address shortToken = IGmxV2IsolationModeVaultFactory(address(VAULT_FACTORY())).SHORT_TOKEN();
        return _inputToken == longToken || _inputToken == shortToken;
    }

<<<<<<< HEAD
=======
    function createActionsForWrapping(
        uint256 _primaryAccountId,
        uint256 _otherAccountId,
        address _primaryAccountOwner,
        address _otherAccountOwner,
        uint256 _outputMarket,
        uint256 _inputMarket,
        uint256 _minAmountOut,
        uint256 _inputAmount,
        bytes calldata _orderData
    )
    public
    override
    view
    returns (IDolomiteMargin.ActionArgs[] memory) {
        IDolomiteMargin.ActionArgs[] memory superActions = super.createActionsForWrapping(
            _primaryAccountId,
            _otherAccountId,
            _primaryAccountOwner,
            _otherAccountOwner,
            _outputMarket,
            _inputMarket,
            _minAmountOut,
            _inputAmount,
            _orderData
        );
        // panic if the number of actions is not 1 and if the action is not a Sell action
        assert(superActions.length == 1 && superActions[0].actionType == IDolomiteStructs.ActionType.Sell);

        IDolomiteMargin.ActionArgs[] memory actions = new IDolomiteMargin.ActionArgs[](_ACTIONS_LENGTH);
        actions[0] = AccountActionLib.encodeCallAction(_primaryAccountId, /* _callee = */ address(this), _orderData);
        actions[1] = superActions[0]; // append the Sell action to the end
        return actions;
    }

>>>>>>> 28c484f6
    // ============================================
    // ============ Internal Functions ============
    // ============================================

    function _exchangeIntoUnderlyingToken(
        address _tradeOriginator,
        address /* _receiver */,
        address _outputTokenUnderlying,
        uint256 _minOutputAmount,
        address _inputToken,
        uint256 _inputAmount,
        bytes memory _extraOrderData
    )
    internal
    override
    returns (uint256) {
        _checkSlippage(_inputToken, _inputAmount, _minOutputAmount);

        // Account number is set by the Token Vault so we know it's safe to use
        (uint256 accountNumber, uint256 ethExecutionFee) = abi.decode(_extraOrderData, (uint256, uint256));

        // Disallow the withdrawal if there's already an action waiting for it
        GmxV2Library.checkVaultIsNotActive(GMX_REGISTRY_V2(), _tradeOriginator, accountNumber);

        address tradeOriginatorForStackTooDeep = _tradeOriginator;
        IGmxExchangeRouter exchangeRouter = GMX_REGISTRY_V2().gmxExchangeRouter();
        WETH().safeTransferFrom(tradeOriginatorForStackTooDeep, address(this), ethExecutionFee);
        WETH().withdraw(ethExecutionFee);

        {
            address depositVault = GMX_REGISTRY_V2().gmxDepositVault();
            exchangeRouter.sendWnt{value: ethExecutionFee}(depositVault, ethExecutionFee);
            IERC20(_inputToken).safeApprove(address(GMX_REGISTRY_V2().gmxRouter()), _inputAmount);
            exchangeRouter.sendTokens(_inputToken, depositVault, _inputAmount);
        }

        {
            IGmxExchangeRouter.CreateDepositParams memory depositParams = IGmxExchangeRouter.CreateDepositParams(
                /* receiver = */ address(this),
                /* callbackContract = */ address(this),
                /* uiFeeReceiver = */ address(0),
                /* market = */ _outputTokenUnderlying,
                /* initialLongToken = */ IGmxV2IsolationModeVaultFactory(address(VAULT_FACTORY())).LONG_TOKEN(),
                /* initialShortToken = */ IGmxV2IsolationModeVaultFactory(address(VAULT_FACTORY())).SHORT_TOKEN(),
                /* longTokenSwapPath = */ new address[](0),
                /* shortTokenSwapPath = */ new address[](0),
                /* minMarketTokens = */ _minOutputAmount,
                /* shouldUnwrapNativeToken = */ false,
                /* executionFee = */ ethExecutionFee,
                /* callbackGasLimit = */ _getUint256(_CALLBACK_GAS_LIMIT_SLOT)
            );

            bytes32 depositKey = exchangeRouter.createDeposit(depositParams);
            _setDepositInfo(depositKey, DepositInfo({
                key: depositKey,
                vault: tradeOriginatorForStackTooDeep,
                accountNumber: accountNumber,
                outputAmount: _minOutputAmount
            }));
            emit DepositCreated(depositKey);
        }

        IGmxV2IsolationModeVaultFactory(address(VAULT_FACTORY())).setIsVaultFrozen(
            tradeOriginatorForStackTooDeep,
            /* _isVaultFrozen = */ true
        );
        IGmxV2IsolationModeVaultFactory(address(VAULT_FACTORY())).setShouldSkipTransfer(
            tradeOriginatorForStackTooDeep,
            /* _shouldSkipTransfer = */ true
        );
        return _minOutputAmount;
    }

    function _depositOtherTokenIntoDolomiteMarginFromTokenConverter(
        address _token,
        uint256 _amount,
        DepositInfo memory _info,
        IGmxV2IsolationModeVaultFactory factory
    ) internal {
        IERC20(_token).safeApprove(address(factory), _amount);
        factory.depositOtherTokenIntoDolomiteMarginFromTokenConverter(
            _info.vault,
            _info.accountNumber,
            DOLOMITE_MARGIN().getMarketIdByTokenAddress(_token),
            _amount
        );
    }

    function _setDepositInfo(bytes32 _key, DepositInfo memory _info) internal {
        DepositInfo storage storageInfo = _getDepositSlot(_key);
        GMX_REGISTRY_V2().setIsAccountWaitingForCallback(
            storageInfo.vault,
            storageInfo.accountNumber,
            _info.vault != address(0)
        );
        storageInfo.key = _key;
        storageInfo.vault = _info.vault;
        storageInfo.accountNumber = _info.accountNumber;
        storageInfo.outputAmount = _info.outputAmount;
    }

    function _approveIsolationModeTokenForTransfer(
        address _vault,
        address _receiver,
        uint256 _amount
    )
    internal
    override {
        VAULT_FACTORY().enqueueTransferIntoDolomiteMargin(_vault, _amount);
        IERC20(address(VAULT_FACTORY())).safeApprove(_receiver, _amount);
    }

    function _checkSlippage(address _inputToken, uint256 _inputAmount, uint256 _minOutputAmount) internal view {
        IDolomiteMargin dolomiteMargin = DOLOMITE_MARGIN();

        IDolomiteStructs.MonetaryPrice memory inputPrice = dolomiteMargin.getMarketPrice(
            dolomiteMargin.getMarketIdByTokenAddress(_inputToken)
        );
        IDolomiteStructs.MonetaryPrice memory outputPrice = dolomiteMargin.getMarketPrice(
            dolomiteMargin.getMarketIdByTokenAddress(address(VAULT_FACTORY()))
        );
        uint256 inputValue = _inputAmount * inputPrice.value;
        uint256 outputValue = _minOutputAmount * outputPrice.value;

        Require.that(
            outputValue > inputValue - (inputValue * slippageMinimum() / _SLIPPAGE_BASE),
            _FILE,
            "Insufficient output amount"
        );
    }

    function _getDepositSlot(bytes32 _key) internal pure returns (DepositInfo storage info) {
        bytes32 slot = keccak256(abi.encodePacked(_DEPOSIT_INFO_SLOT, _key));
        // solhint-disable-next-line no-inline-assembly
        assembly {
            info.slot := slot
        }
    }

    function _getExchangeCost(
        address,
        address,
        uint256,
        bytes memory
    )
    internal
    override
    pure
    returns (uint256)
    {
        revert(string(abi.encodePacked(Require.stringifyTruncated(_FILE), ": getExchangeCost is not implemented")));
    }

    function _emptyDepositInfo() internal pure returns (DepositInfo memory) {
        return DepositInfo({
            key: bytes32(0),
            vault: address(0),
            accountNumber: 0,
            outputAmount: 0
        });
    }
}<|MERGE_RESOLUTION|>--- conflicted
+++ resolved
@@ -57,7 +57,6 @@
     bytes32 private constant _FILE = "GmxV2IsolationModeWrapperV2";
 
     bytes32 private constant _DEPOSIT_INFO_SLOT = bytes32(uint256(keccak256("eip1967.proxy.depositInfo")) - 1);
-    uint256 private constant _ACTIONS_LENGTH = 2;
 
     receive() external payable {} // solhint-disable-line no-empty-blocks
 
@@ -194,83 +193,12 @@
         GMX_REGISTRY_V2().gmxExchangeRouter().cancelDeposit(_key);
     }
 
-<<<<<<< HEAD
-=======
-    function callFunction(
-        address _sender,
-        IDolomiteMargin.AccountInfo calldata _accountInfo,
-        bytes calldata _data
-    )
-    external
-    view
-    onlyDolomiteMargin(msg.sender)
-    onlyDolomiteMarginGlobalOperator(_sender) {
-        Require.that(
-            VAULT_FACTORY().getAccountByVault(_accountInfo.owner) != address(0),
-            _FILE,
-            "Account owner is not a vault",
-            _accountInfo.owner
-        );
-
-        (uint256 accountNumber,) = abi.decode(_data, (uint256, uint256));
-        Require.that(
-            accountNumber == _accountInfo.number,
-            _FILE,
-            "Account numbers do not match",
-            accountNumber,
-            _accountInfo.number
-        );
-    }
-
->>>>>>> 28c484f6
-    function actionsLength() external override pure returns (uint256) {
-        return _ACTIONS_LENGTH;
-    }
-
     function isValidInputToken(address _inputToken) public view override returns (bool) {
         address longToken = IGmxV2IsolationModeVaultFactory(address(VAULT_FACTORY())).LONG_TOKEN();
         address shortToken = IGmxV2IsolationModeVaultFactory(address(VAULT_FACTORY())).SHORT_TOKEN();
         return _inputToken == longToken || _inputToken == shortToken;
     }
 
-<<<<<<< HEAD
-=======
-    function createActionsForWrapping(
-        uint256 _primaryAccountId,
-        uint256 _otherAccountId,
-        address _primaryAccountOwner,
-        address _otherAccountOwner,
-        uint256 _outputMarket,
-        uint256 _inputMarket,
-        uint256 _minAmountOut,
-        uint256 _inputAmount,
-        bytes calldata _orderData
-    )
-    public
-    override
-    view
-    returns (IDolomiteMargin.ActionArgs[] memory) {
-        IDolomiteMargin.ActionArgs[] memory superActions = super.createActionsForWrapping(
-            _primaryAccountId,
-            _otherAccountId,
-            _primaryAccountOwner,
-            _otherAccountOwner,
-            _outputMarket,
-            _inputMarket,
-            _minAmountOut,
-            _inputAmount,
-            _orderData
-        );
-        // panic if the number of actions is not 1 and if the action is not a Sell action
-        assert(superActions.length == 1 && superActions[0].actionType == IDolomiteStructs.ActionType.Sell);
-
-        IDolomiteMargin.ActionArgs[] memory actions = new IDolomiteMargin.ActionArgs[](_ACTIONS_LENGTH);
-        actions[0] = AccountActionLib.encodeCallAction(_primaryAccountId, /* _callee = */ address(this), _orderData);
-        actions[1] = superActions[0]; // append the Sell action to the end
-        return actions;
-    }
-
->>>>>>> 28c484f6
     // ============================================
     // ============ Internal Functions ============
     // ============================================
