// SPDX-License-Identifier: GPL-3.0-or-later
/*

    Copyright 2023 Dolomite

    This program is free software: you can redistribute it and/or modify
    it under the terms of the GNU General Public License as published by
    the Free Software Foundation, either version 3 of the License, or
    (at your option) any later version.

    This program is distributed in the hope that it will be useful,
    but WITHOUT ANY WARRANTY; without even the implied warranty of
    MERCHANTABILITY or FITNESS FOR A PARTICULAR PURPOSE.  See the
    GNU General Public License for more details.

    You should have received a copy of the GNU General Public License
    along with this program.  If not, see <http://www.gnu.org/licenses/>.

*/

pragma solidity ^0.8.9;

import { IERC20 } from "@openzeppelin/contracts/token/ERC20/IERC20.sol";
import { SafeERC20 } from "@openzeppelin/contracts/token/ERC20/utils/SafeERC20.sol";
import { GmxV2IsolationModeTraderBase } from "./GmxV2IsolationModeTraderBase.sol";
import { IDolomiteMargin } from "../../protocol/interfaces/IDolomiteMargin.sol";
import { IDolomiteMarginCallee } from "../../protocol/interfaces/IDolomiteMarginCallee.sol";
import { IDolomiteStructs } from "../../protocol/interfaces/IDolomiteStructs.sol";
import { IWETH } from "../../protocol/interfaces/IWETH.sol";
import { Require } from "../../protocol/lib/Require.sol";
import { GmxDeposit } from "../interfaces/gmx/GmxDeposit.sol";
import { GmxEventUtils } from "../interfaces/gmx/GmxEventUtils.sol";
import { IGmxDepositCallbackReceiver } from "../interfaces/gmx/IGmxDepositCallbackReceiver.sol";
import { IGmxExchangeRouter } from "../interfaces/gmx/IGmxExchangeRouter.sol";
import { IGmxV2IsolationModeVaultFactory } from "../interfaces/gmx/IGmxV2IsolationModeVaultFactory.sol";
import { IGmxV2IsolationModeWrapperTraderV2 } from "../interfaces/gmx/IGmxV2IsolationModeWrapperTraderV2.sol";
import { AccountActionLib } from "../lib/AccountActionLib.sol";
import { UpgradeableIsolationModeWrapperTrader } from "../proxies/abstract/UpgradeableIsolationModeWrapperTrader.sol";


/**
 * @title   GmxV2IsolationModeWrapperTraderV2
 * @author  Dolomite
 *
 * @notice  Used for wrapping GMX GM tokens (via depositing into GMX)
 */
contract GmxV2IsolationModeWrapperTraderV2 is
    UpgradeableIsolationModeWrapperTrader,
    GmxV2IsolationModeTraderBase,
    IGmxV2IsolationModeWrapperTraderV2,
    IGmxDepositCallbackReceiver,
    IDolomiteMarginCallee
{
    using SafeERC20 for IERC20;
    using SafeERC20 for IWETH;

    // ============ Constants ============

    bytes32 private constant _FILE = "GmxV2IsolationModeWrapperV2";

    bytes32 private constant _DEPOSIT_INFO_SLOT = bytes32(uint256(keccak256("eip1967.proxy.depositInfo")) - 1);
    uint256 private constant _ACTIONS_LENGTH = 2;

    receive() external payable {} // solhint-disable-line no-empty-blocks

    // ============ Initializer ============

    function initialize(
        address _gmxRegistryV2,
        address _weth,
        address _dGM,
        address _dolomiteMargin
    ) external initializer {
        _initializeWrapperTrader(_dGM, _dolomiteMargin);
        _initializeTraderBase(_gmxRegistryV2, _weth);
    }

    // ============================================
    // ============= Public Functions =============
    // ============================================

    function afterDepositExecution(
        bytes32 _key,
        GmxDeposit.DepositProps memory _deposit,
        GmxEventUtils.EventLogData memory _eventData
    )
    external
    onlyHandler(msg.sender) {
        DepositInfo memory depositInfo = _getDepositSlot(_key);
        Require.that(
            depositInfo.vault != address(0),
            _FILE,
            "Invalid deposit key"
        );

<<<<<<< HEAD
        // @follow-up EventData is weird so we should discuss
        uint256 len = _eventData.uintItems.items.length;
        // @audit Don't use len - 1 but use index value
        GmxEventUtils.UintKeyValue memory receivedMarketTokens = _eventData.uintItems.items[len - 1];
=======
        // @follow-up Switched to use 0 instead of len-1
        // @audit Don't use len-1 but use index value
        GmxEventUtils.UintKeyValue memory receivedMarketTokens = _eventData.uintItems.items[0];
>>>>>>> fdfbe2cf
        Require.that(
            keccak256(abi.encodePacked(receivedMarketTokens.key))
                == keccak256(abi.encodePacked("receivedMarketTokens")),
            _FILE,
            "Unexpected return data"
        );

        IERC20 underlyingToken = IERC20(VAULT_FACTORY().UNDERLYING_TOKEN());
        IGmxV2IsolationModeVaultFactory factory = IGmxV2IsolationModeVaultFactory(address(VAULT_FACTORY()));

        if (receivedMarketTokens.value > depositInfo.outputAmount) {
            // We need to send the diff into the vault via `operate` and blind transfer the min token amount
            uint256 diff = receivedMarketTokens.value - _deposit.numbers.minMarketTokens;
<<<<<<< HEAD
=======
            underlyingToken.safeApprove(depositInfo.vault, diff);
>>>>>>> fdfbe2cf

            underlyingToken.safeApprove(depositInfo.vault, diff);
            try
                factory.depositIntoDolomiteMarginFromTokenConverter(depositInfo.vault, depositInfo.accountNumber, diff)
            {
                underlyingToken.safeTransfer(depositInfo.vault, _deposit.numbers.minMarketTokens);
                factory.setIsVaultFrozen(depositInfo.vault, false);
                _setDepositInfo(_key, _emptyDepositInfo());
                emit DepositExecuted(_key);
            } catch Error(string memory reason) {
                underlyingToken.safeApprove(depositInfo.vault, 0);
                depositInfo.outputAmount = receivedMarketTokens.value;
                _setDepositInfo(_key, depositInfo);
                emit DepositFailed(_key, reason);
            } catch (bytes memory /* reason */) {
                underlyingToken.safeApprove(depositInfo.vault, 0);
                depositInfo.outputAmount = receivedMarketTokens.value;
                _setDepositInfo(_key, depositInfo);
                emit DepositFailed(_key, "");
            }
        } else {
            // We just need to blind transfer the min amount to the vault
            underlyingToken.safeTransfer(depositInfo.vault, _deposit.numbers.minMarketTokens);
            factory.setIsVaultFrozen(depositInfo.vault, false);
            _setDepositInfo(_key, _emptyDepositInfo());
            emit DepositExecuted(_key);
        }
    }

    function afterDepositCancellation(
        bytes32 _key,
        GmxDeposit.DepositProps memory _deposit,
        GmxEventUtils.EventLogData memory /* _eventData */
    )
    external
    onlyHandler(msg.sender) {
        DepositInfo memory depositInfo = _getDepositSlot(_key);
        Require.that(
            depositInfo.vault != address(0),
            _FILE,
            "Invalid deposit key"
        );

        IGmxV2IsolationModeVaultFactory factory = IGmxV2IsolationModeVaultFactory(address(VAULT_FACTORY()));
        assert(_deposit.numbers.initialLongTokenAmount == 0 || _deposit.numbers.initialShortTokenAmount == 0);

        if (_deposit.numbers.initialLongTokenAmount > 0) {
            _depositOtherTokenIntoDolomiteMarginFromTokenConverter(
                _deposit.addresses.initialLongToken,
                _deposit.numbers.initialLongTokenAmount,
                depositInfo,
                factory
            );
        } else {
            _depositOtherTokenIntoDolomiteMarginFromTokenConverter(
                _deposit.addresses.initialShortToken,
                _deposit.numbers.initialShortTokenAmount,
                depositInfo,
                factory
            );
        }

        // Burn the GM tokens that were virtually minted to the vault, since the deposit was cancelled
        factory.setShouldSkipTransfer(depositInfo.vault, /* _shouldSkipTransfer = */ true);
        factory.withdrawFromDolomiteMarginFromTokenConverter(
            depositInfo.vault,
            depositInfo.accountNumber,
            _deposit.numbers.minMarketTokens
        );

        factory.setIsVaultFrozen(depositInfo.vault, /* _isVaultFrozen = */ false);
        _setDepositInfo(_key, _emptyDepositInfo());
        emit DepositCancelled(_key);
    }

    function cancelDeposit(bytes32 _key) external {
        DepositInfo memory depositInfo = _getDepositSlot(_key);
        Require.that(
            msg.sender == depositInfo.vault || isHandler(msg.sender),
            _FILE,
            "Only vault or handler can cancel"
        );
        GMX_REGISTRY_V2().gmxExchangeRouter().cancelDeposit(_key);
    }

    function callFunction(
        address _sender,
        IDolomiteMargin.AccountInfo calldata _accountInfo,
        bytes calldata _data
    )
    external
    view
    onlyDolomiteMargin(msg.sender)
    onlyDolomiteMarginGlobalOperator(_sender) {
        Require.that(
            VAULT_FACTORY().getAccountByVault(_accountInfo.owner) != address(0),
            _FILE,
            "Account owner is not a vault",
            _accountInfo.owner
        );

        (uint256 accountNumber,) = abi.decode(_data, (uint256, uint256));
        Require.that(
            accountNumber == _accountInfo.number,
            _FILE,
            "Account numbers do not match"
        );
    }

    function actionsLength() external override pure returns (uint256) {
        return _ACTIONS_LENGTH;
    }

    function isValidInputToken(address _inputToken) public view override returns (bool) {
        address longToken = IGmxV2IsolationModeVaultFactory(address(VAULT_FACTORY())).LONG_TOKEN();
        address shortToken = IGmxV2IsolationModeVaultFactory(address(VAULT_FACTORY())).SHORT_TOKEN();
        return _inputToken == longToken || _inputToken == shortToken;
    }

    function createActionsForWrapping(
        uint256 _primaryAccountId,
        uint256 _otherAccountId,
        address _primaryAccountOwner,
        address _otherAccountOwner,
        uint256 _outputMarket,
        uint256 _inputMarket,
        uint256 _minAmountOut,
        uint256 _inputAmount,
        bytes calldata _orderData
    )
    public
    override
    view
    returns (IDolomiteMargin.ActionArgs[] memory) {
        IDolomiteMargin.ActionArgs[] memory superActions = super.createActionsForWrapping(
            _primaryAccountId,
            _otherAccountId,
            _primaryAccountOwner,
            _otherAccountOwner,
            _outputMarket,
            _inputMarket,
            _minAmountOut,
            _inputAmount,
            _orderData
        );
        assert(superActions.length == 1); // panic if the number of actions is not 1
        assert(superActions[0].actionType == IDolomiteStructs.ActionType.Sell); // panic if the Action is not `Sell`

        IDolomiteMargin.ActionArgs[] memory actions = new IDolomiteMargin.ActionArgs[](_ACTIONS_LENGTH);
        actions[0] = AccountActionLib.encodeCallAction(_primaryAccountId, /* _callee = */ address(this), _orderData);
        actions[1] = superActions[0]; // append the Sell action to the end
        return actions;
    }

    // ============================================
    // ============ Internal Functions ============
    // ============================================

    function _exchangeIntoUnderlyingToken(
        address _tradeOriginator,
        address /* _receiver */,
        address _outputTokenUnderlying,
        uint256 _minOutputAmount,
        address _inputToken,
        uint256 _inputAmount,
        bytes memory _extraOrderData
    )
    internal
    override
    returns (uint256) {
        _checkSlippage(_inputToken, _inputAmount, _minOutputAmount);

        // Account number is validated at this point by `callFunction`
        (uint256 accountNumber, uint256 ethExecutionFee) = abi.decode(_extraOrderData, (uint256, uint256));

        // Disallow the withdrawal if there's already an action waiting for it
        _checkVaultIsNotActive(_tradeOriginator, accountNumber);

        address tradeOriginatorForStackTooDeep = _tradeOriginator;
        IGmxExchangeRouter exchangeRouter = GMX_REGISTRY_V2().gmxExchangeRouter();
        WETH().safeTransferFrom(tradeOriginatorForStackTooDeep, address(this), ethExecutionFee);
        WETH().withdraw(ethExecutionFee);

        {
            address depositVault = GMX_REGISTRY_V2().gmxDepositVault();
            exchangeRouter.sendWnt{value: ethExecutionFee}(depositVault, ethExecutionFee);
            IERC20(_inputToken).safeApprove(address(GMX_REGISTRY_V2().gmxRouter()), _inputAmount);
            exchangeRouter.sendTokens(_inputToken, depositVault, _inputAmount);
        }

        {
            IGmxExchangeRouter.CreateDepositParams memory depositParams = IGmxExchangeRouter.CreateDepositParams(
                /* receiver = */ address(this),
                /* callbackContract = */ address(this),
                /* uiFeeReceiver = */ address(0),
                /* market = */ _outputTokenUnderlying,
                /* initialLongToken = */ IGmxV2IsolationModeVaultFactory(address(VAULT_FACTORY())).LONG_TOKEN(),
                /* initialShortToken = */ IGmxV2IsolationModeVaultFactory(address(VAULT_FACTORY())).SHORT_TOKEN(),
                /* longTokenSwapPath = */ new address[](0),
                /* shortTokenSwapPath = */ new address[](0),
                /* minMarketTokens = */ _minOutputAmount,
                /* shouldUnwrapNativeToken = */ false,
                /* executionFee = */ ethExecutionFee,
                /* callbackGasLimit = */ _getUint256(_CALLBACK_GAS_LIMIT_SLOT)
            );

            bytes32 depositKey = exchangeRouter.createDeposit(depositParams);
            _setDepositInfo(depositKey, DepositInfo({
                key: depositKey,
                vault: tradeOriginatorForStackTooDeep,
                accountNumber: accountNumber,
                outputAmount: _minOutputAmount
            }));
            emit DepositCreated(depositKey);
        }

        IGmxV2IsolationModeVaultFactory(address(VAULT_FACTORY())).setIsVaultFrozen(
            tradeOriginatorForStackTooDeep,
            true
        );
        IGmxV2IsolationModeVaultFactory(address(VAULT_FACTORY())).setShouldSkipTransfer(
            tradeOriginatorForStackTooDeep,
            true
        );
        return _minOutputAmount;
    }

    function _depositOtherTokenIntoDolomiteMarginFromTokenConverter(
        address _token,
        uint256 _amount,
        DepositInfo memory _info,
        IGmxV2IsolationModeVaultFactory factory
    ) internal {
        IERC20(_token).safeApprove(address(factory), _amount);
        factory.depositOtherTokenIntoDolomiteMarginFromTokenConverter(
            _info.vault,
            _info.accountNumber,
            DOLOMITE_MARGIN().getMarketIdByTokenAddress(_token),
            _amount
        );
    }

    function _setDepositInfo(bytes32 _key, DepositInfo memory _info) internal {
        DepositInfo storage storageInfo = _getDepositSlot(_key);
        GMX_REGISTRY_V2().setIsVaultWaitingForCallback(
            storageInfo.vault,
            storageInfo.accountNumber,
            _info.vault != address(0)
        );
        storageInfo.key = _key;
        storageInfo.vault = _info.vault;
        storageInfo.accountNumber = _info.accountNumber;
        storageInfo.outputAmount = _info.outputAmount;
    }

    function _approveIsolationModeTokenForTransfer(
        address _vault,
        address _receiver,
        uint256 _amount
    )
    internal
    override {
        VAULT_FACTORY().enqueueTransferIntoDolomiteMargin(_vault, _amount);
        IERC20(address(VAULT_FACTORY())).safeApprove(_receiver, _amount);
    }

    function _checkSlippage(address _inputToken, uint256 _inputAmount, uint256 _minOutputAmount) internal view {
        IDolomiteMargin dolomiteMargin = DOLOMITE_MARGIN();

        IDolomiteStructs.MonetaryPrice memory inputPrice = dolomiteMargin.getMarketPrice(
            dolomiteMargin.getMarketIdByTokenAddress(_inputToken)
        );
        IDolomiteStructs.MonetaryPrice memory outputPrice = dolomiteMargin.getMarketPrice(
            dolomiteMargin.getMarketIdByTokenAddress(address(VAULT_FACTORY()))
        );
        uint256 inputValue = _inputAmount * inputPrice.value;
        uint256 outputValue = _minOutputAmount * outputPrice.value;

        Require.that(
            outputValue > inputValue - (inputValue * slippageMinimum() / _SLIPPAGE_BASE),
            _FILE,
            "Insufficient output amount"
        );
    }

    function _getDepositSlot(bytes32 _key) internal pure returns (DepositInfo storage info) {
        bytes32 slot = keccak256(abi.encodePacked(_DEPOSIT_INFO_SLOT, _key));
        // solhint-disable-next-line no-inline-assembly
        assembly {
            info.slot := slot
        }
    }

    function _getExchangeCost(
        address,
        address,
        uint256,
        bytes memory
    )
    internal
    override
    pure
    returns (uint256)
    {
        revert(string(abi.encodePacked(Require.stringifyTruncated(_FILE), ": getExchangeCost is not implemented")));
    }

    function _emptyDepositInfo() internal pure returns (DepositInfo memory) {
        return DepositInfo({
            key: bytes32(0),
            vault: address(0),
            accountNumber: 0,
            outputAmount: 0
        });
    }
}<|MERGE_RESOLUTION|>--- conflicted
+++ resolved
@@ -93,16 +93,9 @@
             "Invalid deposit key"
         );
 
-<<<<<<< HEAD
-        // @follow-up EventData is weird so we should discuss
-        uint256 len = _eventData.uintItems.items.length;
+        // @follow-up Switched to use 0 instead of len-1
         // @audit Don't use len - 1 but use index value
-        GmxEventUtils.UintKeyValue memory receivedMarketTokens = _eventData.uintItems.items[len - 1];
-=======
-        // @follow-up Switched to use 0 instead of len-1
-        // @audit Don't use len-1 but use index value
         GmxEventUtils.UintKeyValue memory receivedMarketTokens = _eventData.uintItems.items[0];
->>>>>>> fdfbe2cf
         Require.that(
             keccak256(abi.encodePacked(receivedMarketTokens.key))
                 == keccak256(abi.encodePacked("receivedMarketTokens")),
@@ -116,10 +109,6 @@
         if (receivedMarketTokens.value > depositInfo.outputAmount) {
             // We need to send the diff into the vault via `operate` and blind transfer the min token amount
             uint256 diff = receivedMarketTokens.value - _deposit.numbers.minMarketTokens;
-<<<<<<< HEAD
-=======
-            underlyingToken.safeApprove(depositInfo.vault, diff);
->>>>>>> fdfbe2cf
 
             underlyingToken.safeApprove(depositInfo.vault, diff);
             try
