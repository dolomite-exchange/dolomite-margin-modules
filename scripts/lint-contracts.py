#!/usr/bin/env python

import sys
import string
import os
import glob
import copy
import re

# overwrite a single file, fixing the import lines
def lintImports(dir, filepath):
    itHasStarted = False
    intoCodeSection = False
    preLines = []
    importLines = []
    postLines = []
    # parse entire file
    for line in open(filepath, 'r').readlines():
        if (not intoCodeSection and line.lstrip().startswith('import')):
            itHasStarted = True
            importLines.append(line.lstrip().split(" "))
        else:
            if (line.startswith('contract') or line.startswith('library')):
                intoCodeSection = True
            if not itHasStarted:
                preLines.append(line)
            else:
                postLines.append(line)

    # remove unused import lines
    ogImportLines = copy.deepcopy(importLines);
    try:
        importLines = [x for x in importLines if any(x[2] in line for line in postLines)]
<<<<<<< HEAD
    except:
        raise ValueError(f"Could not read import on file {filepath}")
=======
    except Exception as e:
        raise Exception(f'Cannot import lines for file: {filepath}')
>>>>>>> 2f7f00af

    # remove duplicate import lines
    temp = set()
    importLines = [x for x in importLines if x[2] not in temp and (temp.add(x[2]) or True)]

    # sort import lines
    sortedImportLines = []
    for line in importLines:
        sortedImportLines.append(line)
    sortedImportLines = sorted(
        sortedImportLines,
        key = lambda l:(
            l[5][1] == '.',
            os.path.dirname(l[5]),
            os.path.basename(l[5])
        )
    )

    if sortedImportLines != ogImportLines:
        niceFilePath = filepath.replace(dir, "protocol")
        if "fix" in sys.argv:
            print("modified " + niceFilePath)
            with open(filepath, 'w') as output:
                output.writelines(preLines)
                output.writelines(" ".join(line) for line in sortedImportLines)
                output.writelines(postLines)
        else:
            print("\nin file '" + niceFilePath +"':\n")
            print("".join([" ".join(x) for x in ogImportLines]))
            print("\t>>> SHOULD BE >>>\n")
            print("".join([" ".join(x) for x in sortedImportLines]))
            print("")
        return False
    return True


def lintCommentHeader(dir, filepath, solidityVersion):
    fileName = os.path.basename(filepath)
    strippedFileName = fileName.split(".sol")[0]
    titleLine = " * @title   " + strippedFileName + "\n"
    authorLine = " * @author  .+\n"
    blankLine = " *\n"
    solidityLine = "pragma solidity " + solidityVersion + ";\n"
    allLines = open(filepath, 'r').readlines()

    everythingOkay = True
    if titleLine not in allLines:
        print("No title (or incorrect title) line in " + fileName + "; should be " + titleLine)
        everythingOkay = False
    if list(filter(lambda line : re.match(authorLine, line), allLines)):
        print("No author (or incorrect author) line in " + fileName)
        everythingOkay = False
    if blankLine not in allLines:
        print("Unlikely to be a proper file-level comment in " + fileName)
        everythingOkay = False
    if solidityLine not in allLines:
        print("Unlikely to be using solidity version " + solidityVersion + " in " + fileName)
        everythingOkay = False

    return everythingOkay


def lintFunctionComments(dir, filepath):
    fileName = os.path.basename(filepath)
    everythingOkay = True
    inBlockComment = False
    seenBlank = False
    alreadyComplained = False
    argColumn = 0
    i = 1
    for line in open(filepath, 'r').readlines():
        words = line.split()
        errorSuffix = " (" + fileName + ":" + str(i) + ")"
        lstripped = line.lstrip()

        # check for extra statements
        if ('param ' in lstripped and 'param  ' not in lstripped):
            everythingOkay = False
            print("Param has only one space" + errorSuffix)
        if ('param   ' in lstripped):
            everythingOkay = False
            print("Param has more than two spaces" + errorSuffix)

        # start block comment
        if (not inBlockComment and lstripped.startswith('/**')):
            argColumn = 0
            inBlockComment = True
            seenBlank = False
            alreadyComplained = False

        # check for aligned parameters
        if (inBlockComment):
            col = 0
            if ('param ' in lstripped and len(words) >= 4):
                col = line.find(' '+words[3]) + 1
            if ('@returns' in lstripped):
                col = line.find(words[2])
            if (col > 0):
                if (argColumn == 0):
                    argColumn = col
                else:
                    if (col != argColumn):
                        everythingOkay = False
                        print("Params not aligned to column " + str(argColumn + 1) + errorSuffix)

        # blank comment line
        if (inBlockComment and lstripped.rstrip() == '*'):
            seenBlank = True

        # make sure a blank comment line has been found before parameter list
        if (inBlockComment and not seenBlank):
            if ('*  param' in lstripped or '* @param' in lstripped):
                if (not alreadyComplained):
                    alreadyComplained = True
                    everythingOkay = False
                    print("No blank line before param list in function comment" + errorSuffix)

        # end block comment
        if (inBlockComment and line.rstrip().endswith('*/')):
            inBlockComment = False
        i += 1

    return everythingOkay


def main():
    files = []
    start_dir = os.getcwd()
    pattern = "*.sol"

    dir_path = os.path.dirname(os.path.dirname(os.path.realpath(__file__)))
    contracts_path = dir_path + "/packages/" + sys.argv[2] + "/contracts"

    for dir, _, _ in os.walk(contracts_path):
        files.extend(glob.glob(os.path.join(dir, pattern)))

    whitelistedFiles = open(dir_path + "/.solhintignore", 'r').readlines()
    whitelistedFiles = [x.strip() for x in whitelistedFiles]

    files = [x for x in files if not any(white in x for white in whitelistedFiles)]

    everythingOkay = True
    for file in files:
        everythingOkay &= lintFunctionComments(dir_path, file)
        everythingOkay &= lintImports(dir_path, file)
        everythingOkay &= lintCommentHeader(dir_path, file, "^0.8.9")

    if everythingOkay:
        print("No contract linting issues found.")

    sys.exit(0 if everythingOkay else 1)


if __name__ == "__main__":
    main()<|MERGE_RESOLUTION|>--- conflicted
+++ resolved
@@ -31,13 +31,8 @@
     ogImportLines = copy.deepcopy(importLines);
     try:
         importLines = [x for x in importLines if any(x[2] in line for line in postLines)]
-<<<<<<< HEAD
-    except:
-        raise ValueError(f"Could not read import on file {filepath}")
-=======
     except Exception as e:
         raise Exception(f'Cannot import lines for file: {filepath}')
->>>>>>> 2f7f00af
 
     # remove duplicate import lines
     temp = set()
