// SPDX-License-Identifier: GPL-3.0-or-later
/*

    Copyright 2023 Dolomite

    This program is free software: you can redistribute it and/or modify
    it under the terms of the GNU General Public License as published by
    the Free Software Foundation, either version 3 of the License, or
    (at your option) any later version.

    This program is distributed in the hope that it will be useful,
    but WITHOUT ANY WARRANTY; without even the implied warranty of
    MERCHANTABILITY or FITNESS FOR A PARTICULAR PURPOSE.  See the
    GNU General Public License for more details.

    You should have received a copy of the GNU General Public License
    along with this program.  If not, see <http://www.gnu.org/licenses/>.

*/

pragma solidity ^0.8.9;

import { PendleYtGLPMar2024IsolationModeTokenVaultV1 } from "../PendleYtGLPMar2024IsolationModeTokenVaultV1.sol"; // solhint-disable-line max-line-length


/**
 * @title   TestPendleYtGLPMar2024IsolationModeTokenVaultV1
 * @author  Dolomite
 *
 * @notice  Test implementation for exposing areas for coverage testing
 */
contract TestPendleYtGLPMar2024IsolationModeTokenVaultV1 is PendleYtGLPMar2024IsolationModeTokenVaultV1 {

<<<<<<< HEAD
    bytes32 private constant _FILE = "TestYtGLPMar2024UserVaultV1";

=======
>>>>>>> 17dad6bf
    function callRedeemDueInterestAndRewardsTriggerReentrancy(
        bool _redeemInterest,
        bool _redeemRewards,
        bool[] memory _depositRewardsIntoDolomite,
        bool _depositInterestIntoDolomite
    ) external nonReentrant {
        // solhint-disable-next-line avoid-low-level-calls
        (bool isSuccessful, bytes memory result) = address(this).delegatecall(
            abi.encodeWithSignature(
                "redeemDueInterestAndRewards(bool,bool,bool[],bool)",
                _redeemInterest,
                _redeemRewards,
                _depositRewardsIntoDolomite,
                _depositInterestIntoDolomite
            )
        );
        if (!isSuccessful) {
            if (result.length < 68) {
                revert("No reversion message!");
            } else {
                // solhint-disable-next-line no-inline-assembly
                assembly {
                    result := add(result, 0x04) // Slice the sighash.
                }
            }
            (string memory errorMessage) = abi.decode(result, (string));
            revert(errorMessage);
        }
    }
}<|MERGE_RESOLUTION|>--- conflicted
+++ resolved
@@ -31,11 +31,6 @@
  */
 contract TestPendleYtGLPMar2024IsolationModeTokenVaultV1 is PendleYtGLPMar2024IsolationModeTokenVaultV1 {
 
-<<<<<<< HEAD
-    bytes32 private constant _FILE = "TestYtGLPMar2024UserVaultV1";
-
-=======
->>>>>>> 17dad6bf
     function callRedeemDueInterestAndRewardsTriggerReentrancy(
         bool _redeemInterest,
         bool _redeemRewards,
