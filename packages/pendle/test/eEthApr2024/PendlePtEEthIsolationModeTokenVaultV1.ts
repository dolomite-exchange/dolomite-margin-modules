--- conflicted
+++ resolved
@@ -101,11 +101,7 @@
       18,
       CHAINLINK_PRICE_AGGREGATORS_MAP[Network.ArbitrumOne][core.tokens.weEth.address],
       ADDRESS_ZERO,
-<<<<<<< HEAD
       true,
-=======
-      true
->>>>>>> 3de11ffe
     );
     priceOracle = await createPendlePtEEthPriceOracle(core, factory, pendleRegistry);
     await setupTestMarket(core, factory, true, priceOracle);
