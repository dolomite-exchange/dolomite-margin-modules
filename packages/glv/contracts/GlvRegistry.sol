// SPDX-License-Identifier: GPL-3.0-or-later
/*

    Copyright 2024 Dolomite

    This program is free software: you can redistribute it and/or modify
    it under the terms of the GNU General Public License as published by
    the Free Software Foundation, either version 3 of the License, or
    (at your option) any later version.

    This program is distributed in the hope that it will be useful,
    but WITHOUT ANY WARRANTY; without even the implied warranty of
    MERCHANTABILITY or FITNESS FOR A PARTICULAR PURPOSE.  See the
    GNU General Public License for more details.

    You should have received a copy of the GNU General Public License
    along with this program.  If not, see <http://www.gnu.org/licenses/>.

*/

pragma solidity ^0.8.9;

import { BaseRegistry } from "@dolomite-exchange/modules-base/contracts/general/BaseRegistry.sol";
import { HandlerRegistry } from "@dolomite-exchange/modules-base/contracts/general/HandlerRegistry.sol";
import { IHandlerRegistry } from "@dolomite-exchange/modules-base/contracts/interfaces/IHandlerRegistry.sol";
import { Require } from "@dolomite-exchange/modules-base/contracts/protocol/lib/Require.sol";
import { IGmxDataStore } from "@dolomite-exchange/modules-gmx-v2/contracts/interfaces/IGmxDataStore.sol";
import { IGmxExchangeRouter } from "@dolomite-exchange/modules-gmx-v2/contracts/interfaces/IGmxExchangeRouter.sol";
import { IGmxReader } from "@dolomite-exchange/modules-gmx-v2/contracts/interfaces/IGmxReader.sol";
import { IGlvHandler } from "./interfaces/IGlvHandler.sol";
import { IGlvReader } from "./interfaces/IGlvReader.sol";
import { IGlvRegistry } from "./interfaces/IGlvRegistry.sol";
import { IGlvRouter } from "./interfaces/IGlvRouter.sol";

/**
 * @title   GlvRegistry
 * @author  Dolomite
 *
 * @notice  Implementation for a registry that contains all of the GLV related addresses. This registry is needed to
 *          offer uniform access to addresses in an effort to keep Dolomite's contracts as up-to-date as possible
 *          without having to deprecate the system and force users to migrate (losing any vesting rewards / multiplier
 *          points) when Dolomite needs to point to new contracts or functions that GMX introduces.
 */
contract GlvRegistry is IGlvRegistry, BaseRegistry, HandlerRegistry {

    // ==================== Constants ====================

    bytes32 private constant _FILE = "GlvRegistry";

<<<<<<< HEAD
    bytes32 public constant CONTROLLER_ROLE = keccak256(abi.encode("CONTROLLER"));
=======
>>>>>>> 9e51ec60

    // solhint-disable max-line-length
    bytes32 private constant _CONTROLLER_ROLE = keccak256(abi.encode("CONTROLLER"));
    bytes32 private constant _GMX_DATASTORE_SLOT = bytes32(uint256(keccak256("eip1967.proxy.gmxDataStore")) - 1);
    bytes32 private constant _GMX_EXCHANGE_ROUTER_SLOT = bytes32(uint256(keccak256("eip1967.proxy.gmxExchangeRouter")) - 1);
    bytes32 private constant _GLV_HANDLER_SLOT = bytes32(uint256(keccak256("eip1967.proxy.glvHandler")) - 1);
    bytes32 private constant _GLV_READER_SLOT = bytes32(uint256(keccak256("eip1967.proxy.glvReader")) - 1);
    bytes32 private constant _GMX_READER_SLOT = bytes32(uint256(keccak256("eip1967.proxy.gmxReader")) - 1);
    bytes32 private constant _GLV_ROUTER_SLOT = bytes32(uint256(keccak256("eip1967.proxy.glvRouter")) - 1);
    bytes32 private constant _GLV_VAULT_SLOT = bytes32(uint256(keccak256("eip1967.proxy.glvVault")) - 1);
    bytes32 private constant _GLV_TOKEN_TO_GM_MARKET_FOR_DEPOSIT_SLOT = bytes32(uint256(keccak256("eip1967.proxy.glvTokenToGmMarketForDeposit")) - 1);
    bytes32 private constant _GLV_TOKEN_TO_GM_MARKET_FOR_WITHDRAWAL_SLOT = bytes32(uint256(keccak256("eip1967.proxy.glvTokenToGmMarketForWithdrawal")) - 1);
    // solhint-enable max-line-length

    // ===================== Modifiers =====================

    modifier onlyHandler(address _caller) {
        Require.that(
            isHandler(_caller),
            _FILE,
            "Caller is not handler",
            _caller
        );
        _;
    }

    // ==================== Initializer ====================

    function initialize(
        address _gmxDataStore,
        address _gmxExchangeRouter,
        address _gmxReader,
        address _glvHandler,
        address _glvReader,
        address _glvRouter,
        address _glvVault,
        uint256 _callbackGasLimit,
        address _dolomiteRegistry
    ) external initializer {
        _ownerSetGmxDataStore(_gmxDataStore);
        _ownerSetGmxExchangeRouter(_gmxExchangeRouter);
        _ownerSetGmxReader(_gmxReader);
        _ownerSetGlvHandler(_glvHandler);
        _ownerSetGlvReader(_glvReader);
        _ownerSetGlvRouter(_glvRouter);
        _ownerSetGlvVault(_glvVault);
        _ownerSetCallbackGasLimit(_callbackGasLimit);

        _ownerSetDolomiteRegistry(_dolomiteRegistry);
    }

    // ==================== Functions ====================

    function ownerSetGmxDataStore(
        address _gmxDataStore
    )
    external
    onlyDolomiteMarginOwner(msg.sender) {
        _ownerSetGmxDataStore(_gmxDataStore);
    }

    function ownerSetGmxExchangeRouter(
        address _gmxExchangeRouter
    )
    external
    onlyDolomiteMarginOwner(msg.sender) {
        _ownerSetGmxExchangeRouter(_gmxExchangeRouter);
    }

    function ownerSetGmxReader(
        address _gmxReader
    )
    external
    onlyDolomiteMarginOwner(msg.sender) {
        _ownerSetGmxReader(_gmxReader);
    }

    function ownerSetGlvHandler(
        address _glvHandler
    )
    external
    onlyDolomiteMarginOwner(msg.sender) {
        _ownerSetGlvHandler(_glvHandler);
    }

    function ownerSetGlvReader(
        address _glvReader
    )
    external
    onlyDolomiteMarginOwner(msg.sender) {
        _ownerSetGlvReader(_glvReader);
    }

    function ownerSetGlvRouter(
        address _glvRouter
    )
    external
    onlyDolomiteMarginOwner(msg.sender) {
        _ownerSetGlvRouter(_glvRouter);
    }

    function ownerSetGlvVault(
        address _glvVault
    )
    external
    onlyDolomiteMarginOwner(msg.sender) {
        _ownerSetGlvVault(_glvVault);
    }

    function ownerSetGlvTokenToGmMarketForDeposit(
        address _glvToken,
        address _gmMarket
    )
    external
    onlyDolomiteMarginOwner(msg.sender) {
        _ownerSetGlvTokenToGmMarketForDeposit(_glvToken, _gmMarket);
    }

    function handlerSetGlvTokenToGmMarketForDeposit(
        address _glvToken,
        address _gmMarket
    )
    external onlyHandler(msg.sender) {
        _ownerSetGlvTokenToGmMarketForDeposit(_glvToken, _gmMarket);
    }

    function ownerSetGlvTokenToGmMarketForWithdrawal(
        address _glvToken,
        address _gmMarket
    )
    external
    onlyDolomiteMarginOwner(msg.sender) {
        _ownerSetGlvTokenToGmMarketForWithdrawal(_glvToken, _gmMarket);
    }

    function handlerSetGlvTokenToGmMarketForWithdrawal(
        address _glvToken,
        address _gmMarket
    )
    external onlyHandler(msg.sender) {
        _ownerSetGlvTokenToGmMarketForWithdrawal(_glvToken, _gmMarket);
    }

    // ==================== Views ====================

    function gmxExchangeRouter() external view returns (IGmxExchangeRouter) {
        return IGmxExchangeRouter(_getAddress(_GMX_EXCHANGE_ROUTER_SLOT));
    }

    function gmxReader() external view returns (IGmxReader) {
        return IGmxReader(_getAddress(_GMX_READER_SLOT));
    }

    function glvReader() external view returns (IGlvReader) {
        return IGlvReader(_getAddress(_GLV_READER_SLOT));
    }

    function glvRouter() external view returns (IGlvRouter) {
        return IGlvRouter(_getAddress(_GLV_ROUTER_SLOT));
    }

    function glvVault() external view returns (address) {
        return _getAddress(_GLV_VAULT_SLOT);
    }

    function glvTokenToGmMarketForDeposit(address _glvToken) external view returns (address) {
        bytes32 slot = keccak256(abi.encode(_glvToken, _GLV_TOKEN_TO_GM_MARKET_FOR_DEPOSIT_SLOT));
        return _getAddress(slot);
    }

    function glvTokenToGmMarketForWithdrawal(address _glvToken) external view returns (address) {
        bytes32 slot = keccak256(abi.encode(_glvToken, _GLV_TOKEN_TO_GM_MARKET_FOR_WITHDRAWAL_SLOT));
        return _getAddress(slot);
    }

    function isHandler(address _handler) public override(HandlerRegistry, IHandlerRegistry) view returns (bool) {
        return super.isHandler(_handler)
<<<<<<< HEAD
            || gmxDataStore().roleStore().hasRole(_handler, CONTROLLER_ROLE);
=======
            || gmxDataStore().roleStore().hasRole(_handler, _CONTROLLER_ROLE);
>>>>>>> 9e51ec60
    }

    function gmxDataStore() public view returns (IGmxDataStore) {
        return IGmxDataStore(_getAddress(_GMX_DATASTORE_SLOT));
    }

    function glvDepositHandler() public view returns (address) {
        return IGlvRouter(_getAddress(_GLV_ROUTER_SLOT)).glvDepositHandler();
    }

    function glvWithdrawalHandler() public view returns (address) {
        return IGlvRouter(_getAddress(_GLV_ROUTER_SLOT)).glvWithdrawalHandler();
    }

    function glvHandler() public view returns (IGlvHandler) {
        return IGlvHandler(_getAddress(_GLV_HANDLER_SLOT));
    }

    // ============================================================
    // ==================== Internal Functions ====================
    // ============================================================

    function _ownerSetGmxDataStore(address _gmxDataStore) internal {
        Require.that(
            _gmxDataStore != address(0),
            _FILE,
            "Invalid address"
        );
        _setAddress(_GMX_DATASTORE_SLOT, _gmxDataStore);
        emit GmxDataStoreSet(_gmxDataStore);
    }

    function _ownerSetGmxExchangeRouter(address _gmxExchangeRouter) internal {
        Require.that(
            _gmxExchangeRouter != address(0),
            _FILE,
            "Invalid address"
        );
        _setAddress(_GMX_EXCHANGE_ROUTER_SLOT, _gmxExchangeRouter);
        emit GmxExchangeRouterSet(_gmxExchangeRouter);
    }

    function _ownerSetGmxReader(address _gmxReader) internal {
        Require.that(
            _gmxReader != address(0),
            _FILE,
            "Invalid address"
        );
        _setAddress(_GMX_READER_SLOT, _gmxReader);
        emit GmxReaderSet(_gmxReader);
    }

    function _ownerSetGlvHandler(address _glvHandler) internal {
        Require.that(
            _glvHandler != address(0),
            _FILE,
            "Invalid address"
        );
        _setAddress(_GLV_HANDLER_SLOT, _glvHandler);
        emit GlvHandlerSet(_glvHandler);
    }

    function _ownerSetGlvReader(address _glvReader) internal {
        Require.that(
            _glvReader != address(0),
            _FILE,
            "Invalid address"
        );
        _setAddress(_GLV_READER_SLOT, _glvReader);
        emit GlvReaderSet(_glvReader);
    }

    function _ownerSetGlvRouter(address _glvRouter) internal {
        Require.that(
            _glvRouter != address(0),
            _FILE,
            "Invalid address"
        );
        _setAddress(_GLV_ROUTER_SLOT, _glvRouter);
        emit GlvRouterSet(_glvRouter);
    }

    function _ownerSetGlvVault(address _glvVault) internal {
        Require.that(
            _glvVault != address(0),
            _FILE,
            "Invalid address"
        );
        _setAddress(_GLV_VAULT_SLOT, _glvVault);
        emit GlvVaultSet(_glvVault);
    }

    function _ownerSetGlvTokenToGmMarketForDeposit(address _glvToken, address _gmMarket) internal {
        Require.that(
            _glvToken != address(0) && _gmMarket != address(0),
            _FILE,
            "Invalid address"
        );
        bytes32 slot = keccak256(abi.encode(_glvToken, _GLV_TOKEN_TO_GM_MARKET_FOR_DEPOSIT_SLOT));
        _setAddress(slot, _gmMarket);
        emit GlvTokenToGmMarketSet(_glvToken, _gmMarket);
    }

    function _ownerSetGlvTokenToGmMarketForWithdrawal(address _glvToken, address _gmMarket) internal {
        Require.that(
            _glvToken != address(0) && _gmMarket != address(0),
            _FILE,
            "Invalid address"
        );
        bytes32 slot = keccak256(abi.encode(_glvToken, _GLV_TOKEN_TO_GM_MARKET_FOR_WITHDRAWAL_SLOT));
        _setAddress(slot, _gmMarket);
        emit GlvTokenToGmMarketSet(_glvToken, _gmMarket);
    }
}<|MERGE_RESOLUTION|>--- conflicted
+++ resolved
@@ -47,10 +47,6 @@
 
     bytes32 private constant _FILE = "GlvRegistry";
 
-<<<<<<< HEAD
-    bytes32 public constant CONTROLLER_ROLE = keccak256(abi.encode("CONTROLLER"));
-=======
->>>>>>> 9e51ec60
 
     // solhint-disable max-line-length
     bytes32 private constant _CONTROLLER_ROLE = keccak256(abi.encode("CONTROLLER"));
@@ -228,11 +224,7 @@
 
     function isHandler(address _handler) public override(HandlerRegistry, IHandlerRegistry) view returns (bool) {
         return super.isHandler(_handler)
-<<<<<<< HEAD
             || gmxDataStore().roleStore().hasRole(_handler, CONTROLLER_ROLE);
-=======
-            || gmxDataStore().roleStore().hasRole(_handler, _CONTROLLER_ROLE);
->>>>>>> 9e51ec60
     }
 
     function gmxDataStore() public view returns (IGmxDataStore) {
