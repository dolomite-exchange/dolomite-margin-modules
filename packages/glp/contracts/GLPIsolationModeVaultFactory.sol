--- conflicted
+++ resolved
@@ -56,18 +56,13 @@
         address _fsGlp, // this serves as the underlying token
         address _borrowPositionProxy,
         address _userVaultImplementation,
-        address _dolomiteRegistry,
         address _dolomiteMargin
     )
     IsolationModeVaultFactory(
         _fsGlp,
         _borrowPositionProxy,
         _userVaultImplementation,
-<<<<<<< HEAD
-        _dolomiteRegistry,
-=======
         address(IGmxRegistryV1(_gmxRegistry).dolomiteRegistry()),
->>>>>>> 704877e1
         _dolomiteMargin
     ) {
         WETH = _weth;
