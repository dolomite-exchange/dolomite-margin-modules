<<<<<<< HEAD
import { increase } from '@nomicfoundation/hardhat-network-helpers/dist/src/helpers/time';
import { SignerWithAddress } from '@nomiclabs/hardhat-ethers/signers';
import { expect } from 'chai';
import { BigNumber } from 'ethers';
import { parseEther } from 'ethers/lib/utils';
import { ethers } from 'hardhat';
import {
  IERC20,
  OARB,
  OARB__factory,
  TestVesterImplementationV2,
  VesterImplementationLibForV2,
  VesterImplementationLibForV2__factory
} from '../src/types';
import { createContractWithAbi, depositIntoDolomiteMargin, getPartialRoundHalfUp, withdrawFromDolomiteMargin } from '@dolomite-exchange/modules-base/src/utils/dolomite-utils';
import { ADDRESS_ZERO, MAX_UINT_256_BI, Network, ONE_BI, ONE_ETH_BI, ZERO_BI } from '@dolomite-exchange/modules-base/src/utils/no-deps-constants';
import { advanceByTimeDelta, getBlockTimestamp, impersonate, revertToSnapshotAndCapture, snapshot } from '@dolomite-exchange/modules-base/test/utils';
import { expectEvent, expectProtocolBalance, expectProtocolBalanceIsGreaterThan, expectThrow, expectWalletBalance } from '@dolomite-exchange/modules-base/test/utils/assertions';
=======
>>>>>>> a398a1a2
import {
  createContractWithAbi,
  depositIntoDolomiteMargin,
  getPartialRoundHalfUp,
  withdrawFromDolomiteMargin,
} from '@dolomite-exchange/modules-base/src/utils/dolomite-utils';
import {
  ADDRESS_ZERO,
  MAX_UINT_256_BI,
  Network,
  ONE_BI,
  ONE_ETH_BI,
  ZERO_BI,
} from '@dolomite-exchange/modules-base/src/utils/no-deps-constants';
import {
  advanceByTimeDelta,
  getBlockTimestamp,
  impersonate,
  revertToSnapshotAndCapture,
  snapshot,
} from '@dolomite-exchange/modules-base/test/utils';
import {
  expectEvent,
  expectProtocolBalance,
  expectProtocolBalanceIsGreaterThan,
  expectThrow,
  expectWalletBalance,
} from '@dolomite-exchange/modules-base/test/utils/assertions';
import { CoreProtocolArbitrumOne } from '@dolomite-exchange/modules-base/test/utils/core-protocol';
import {
  disableInterestAccrual,
  enableInterestAccrual,
  setupARBBalance,
  setupCoreProtocol,
  setupUSDCBalance,
  setupWETHBalance,
} from '@dolomite-exchange/modules-base/test/utils/setup';
import { increase } from '@nomicfoundation/hardhat-network-helpers/dist/src/helpers/time';
import { SignerWithAddress } from '@nomiclabs/hardhat-ethers/signers';
import { expect } from 'chai';
import { BigNumber } from 'ethers';
import { parseEther } from 'ethers/lib/utils';
import { ethers } from 'hardhat';
import {
  IERC20,
  OARB,
  OARB__factory,
  TestVesterImplementationV2,
  VesterImplementationLibForV2,
  VesterImplementationLibForV2__factory,
} from '../src/types';
import { createTestVesterV2Proxy } from './liquidity-mining-ecosystem-utils';
import { expectEmptyPosition } from './liquidityMining-utils';

const oldWalletWithPosition = '0x52256ef863a713Ef349ae6E97A7E8f35785145dE';
const oldWalletWithPositionNftId = '266';
const defaultAccountNumber = ZERO_BI;
const usdcAmount = BigNumber.from('100816979'); // Makes par value 100000000
const OTHER_ADDRESS = '0x1234567812345678123456781234567812345678';
const ONE_WEEK = BigNumber.from('604800');
const FOUR_WEEKS = BigNumber.from('2419200');
const FORCE_CLOSE_POSITION_TAX = BigNumber.from('500');
const EMERGENCY_WITHDRAW_TAX = BigNumber.from('0');
const BASE_URI = 'ipfs://QmRVGdohkNCLeKyX6dYrxWnwcUe9EpKfRG7PxmUgsYTNSk';
const OARB_VESTER_BALANCE = BigNumber.from('198909817975055247400827'); // 198,909.817975055247400827
const ARB_VESTER_BALANCE = BigNumber.from('280014293719809481013141'); // 280,014.293719809481013141
const AVAILABLE_ARB_VESTER_BALANCE = ARB_VESTER_BALANCE.sub(OARB_VESTER_BALANCE);
const PROMISED_ARB_VESTER_BALANCE = OARB_VESTER_BALANCE;

const WETH_BALANCE = parseEther('1000');

describe('VesterV2', () => {
  let snapshotId: string;

  let core: CoreProtocolArbitrumOne;

  let vester: TestVesterImplementationV2;
  let oARB: OARB;
  let nextNftId: BigNumber;
  let handler: SignerWithAddress;

  before(async () => {
    core = await setupCoreProtocol({
      network: Network.ArbitrumOne,
      blockNumber: 157_301_500,
    });
    await disableInterestAccrual(core, core.marketIds.usdc);
    await disableInterestAccrual(core, core.marketIds.weth);
    await disableInterestAccrual(core, core.marketIds.arb!!);

    handler = core.hhUser5;
    vester = await createTestVesterV2Proxy(core, handler);
    nextNftId = (await vester.nextNftId()).add(1);

    oARB = await OARB__factory.connect(await vester.oARB(), core.hhUser1);

    await setupUSDCBalance(core, core.hhUser1, usdcAmount.mul(2), core.dolomiteMargin);
    await depositIntoDolomiteMargin(core, core.hhUser1, defaultAccountNumber, core.marketIds.usdc, usdcAmount);
    await core.dolomiteMargin.connect(core.governance).ownerSetGlobalOperator(vester.address, true);
    await core.dolomiteMargin.connect(core.governance).ownerSetGlobalOperator(core.hhUser5.address, true);

    await oARB.connect(core.hhUser5).mint(ONE_ETH_BI);
    await oARB.connect(core.hhUser5).transfer(core.hhUser1.address, ONE_ETH_BI);
    await expectWalletBalance(core.hhUser1.address, oARB, ONE_ETH_BI);
    await expectProtocolBalance(core, core.hhUser1.address, defaultAccountNumber, core.marketIds.usdc, usdcAmount);

    await setupARBBalance(core, core.hhUser1, ONE_ETH_BI, core.dolomiteMargin);
    await setupARBBalance(core, core.hhUser2, parseEther('100'), core.dolomiteMargin);
    await setupWETHBalance(core, core.hhUser1, WETH_BALANCE, core.dolomiteMargin);
    await depositIntoDolomiteMargin(core, core.hhUser1, defaultAccountNumber, core.marketIds.arb!!, ONE_ETH_BI);
    await depositIntoDolomiteMargin(core, core.hhUser1, defaultAccountNumber, core.marketIds.weth, WETH_BALANCE);
    await oARB.connect(core.hhUser1).approve(vester.address, ONE_ETH_BI);

    await withdrawFromDolomiteMargin(
      core,
      core.governance,
      defaultAccountNumber,
      core.marketIds.weth,
      MAX_UINT_256_BI,
      OTHER_ADDRESS,
    );
    await expectWalletBalance(core.governance, core.tokens.weth, ZERO_BI);
    await expectWalletBalance(core.governance, core.tokens.arb!!, ZERO_BI);
    await expectWalletBalance(core.governance, oARB, ZERO_BI);
    await expectWalletBalance(vester, oARB, OARB_VESTER_BALANCE);
    await expectProtocolBalance(core, core.governance, defaultAccountNumber, core.marketIds.weth, ZERO_BI);
    await expectProtocolBalance(core, core.governance, defaultAccountNumber, core.marketIds.arb!!, ZERO_BI);

    await freezeAndGetOraclePrice(core.tokens.usdc);

    snapshotId = await snapshot();
  });

  beforeEach(async () => {
    snapshotId = await revertToSnapshotAndCapture(snapshotId);
  });

  describe('#initializer', () => {
    it('should work normally', async () => {
      expect(await vester.DOLOMITE_MARGIN()).to.eq(core.dolomiteMargin.address);
      expect(await vester.oARB()).to.eq(oARB.address);
      expect(await vester.WETH_MARKET_ID()).to.eq(core.marketIds.weth);
      expect(await vester.ARB_MARKET_ID()).to.eq(core.marketIds.arb!);
      expect(await vester.availableArbTokens()).to.eq(AVAILABLE_ARB_VESTER_BALANCE);
      expect(await vester.promisedArbTokens()).to.eq(PROMISED_ARB_VESTER_BALANCE);
      expect(await vester.isVestingActive()).to.be.true;
      expect(await vester.forceClosePositionTax()).to.eq(FORCE_CLOSE_POSITION_TAX);
      expect(await vester.emergencyWithdrawTax()).to.eq(EMERGENCY_WITHDRAW_TAX);
      expect(await vester.baseURI()).to.eq(BASE_URI);
      expect(await vester.closePositionWindow()).to.eq(ONE_WEEK);
      expect(await vester.levelExpirationWindow()).to.eq(FOUR_WEEKS);
      expect(await vester.isHandler(core.hhUser5.address)).to.eq(true);
      expect(await vester.grandfatheredIdCutoff()).to.eq(await vester.nextNftId());
      expect(await vester.levelRequestFee()).to.eq(parseEther('0.0003'));
      expect(await vester.levelBoostThreshold()).to.eq(4);
    });

    it('should fail if already initialized', async () => {
      const bytes = ethers.utils.defaultAbiCoder.encode(['address'], [core.hhUser5.address]);
      await expectThrow(
        vester.connect(core.governance).initialize(bytes),
        'Initializable: contract is already initialized',
      );
    });
  });

  describe('#vest', () => {
    it('should work normally', async () => {
      const result = await vester.vest(defaultAccountNumber, ONE_WEEK, ONE_ETH_BI);
      await expectEvent(vester, result, 'VestingStarted', {
        owner: core.hhUser1.address,
        duration: ONE_WEEK,
        amount: ONE_ETH_BI,
        vestingId: nextNftId,
      });
    });

    it('should work with different durations', async () => {
      const amount = parseEther('10');
      await oARB.connect(core.hhUser5).mint(amount);
      await oARB.connect(core.hhUser5).transfer(core.hhUser1.address, amount);

      await setupARBBalance(core, core.hhUser1, amount, core.dolomiteMargin);
      await depositIntoDolomiteMargin(core, core.hhUser1, defaultAccountNumber, core.marketIds.arb!!, amount);

      for (let i = 0; i <= 10; i++) {
        const duration = ONE_WEEK.mul(i === 0 ? 1 : 4);
        await oARB.connect(core.hhUser1).approve(vester.address, ONE_ETH_BI);
        await vester.connect(core.hhUser1).vest(defaultAccountNumber, duration, ONE_ETH_BI);

        await expectWalletBalance(core.hhUser1.address, oARB, parseEther((10 - i).toString()));
        await expectProtocolBalance(
          core,
          core.hhUser1.address,
          defaultAccountNumber,
          core.marketIds.arb!!,
          parseEther((10 - i).toString()),
        );
        const nextId = await vester.nextNftId();
        const vesterAccountNumber = BigNumber.from(
          ethers.utils.solidityKeccak256(['address', 'uint256'], [core.hhUser1.address, nextId]),
        );
        expect(await vester.ownerOf(nextId)).to.eq(core.hhUser1.address);

        const amountAtIndex = ONE_ETH_BI.mul(i + 1);
        await expectWalletBalance(vester, oARB, OARB_VESTER_BALANCE.add(amountAtIndex));
        await expectProtocolBalance(core, vester, vesterAccountNumber, core.marketIds.arb!!, ONE_ETH_BI);
        expect(await vester.promisedArbTokens()).to.eq(PROMISED_ARB_VESTER_BALANCE.add(amountAtIndex));
        expect(await vester.availableArbTokens()).to.eq(AVAILABLE_ARB_VESTER_BALANCE.sub(amountAtIndex));

        const position = await vester.vestingPositions(nextId);
        expect(position.id).to.eq(nextId);
        expect(position.startTime).to.eq(await getBlockTimestamp(await ethers.provider.getBlockNumber()));
        expect(position.duration).to.eq(duration);
        expect(position.amount).to.eq(ONE_ETH_BI);
      }
    });

    it('should fail if vester has insufficient ARB', async () => {
      const vesterSigner = await impersonate(vester.address, true);
      await core.tokens.arb!!.connect(vesterSigner).transfer(core.hhUser2.address, ARB_VESTER_BALANCE);
      await expectThrow(
        vester.connect(core.hhUser1).vest(defaultAccountNumber, ONE_WEEK.mul(4), ONE_ETH_BI),
        'VesterImplementationV2: Not enough ARB tokens available',
      );
    });

    it('should fail if duration is less than 1 week', async () => {
      await expectThrow(
        vester.vest(defaultAccountNumber, ONE_WEEK.sub(1), ZERO_BI),
        'VesterImplementationV2: Invalid duration',
      );
    });

    it('should fail if duration is more than 40 weeks', async () => {
      await expectThrow(
        vester.vest(defaultAccountNumber, ONE_WEEK.mul(40).add(1), ZERO_BI),
        'VesterImplementationV2: Invalid duration',
      );
      await expectThrow(
        vester.vest(defaultAccountNumber, ONE_WEEK.mul(41), ZERO_BI),
        'VesterImplementationV2: Invalid duration',
      );
    });

    it('should fail if duration not 1 week interval', async () => {
      await expectThrow(
        vester.vest(defaultAccountNumber, ONE_WEEK.mul(2).add(1), ZERO_BI),
        'VesterImplementationV2: Invalid duration',
      );
    });

    it('should fail if vesting is not active', async () => {
      await vester.connect(core.governance).ownerSetIsVestingActive(false);
      await expectThrow(
        vester.vest(defaultAccountNumber, ONE_WEEK.mul(2).add(1), ZERO_BI),
        'VesterImplementationV2: Vesting not active',
      );
    });
  });

  describe('#extendDurationForGrandfatheredPosition', () => {
    it('should work when the account is grandfathered', async () => {
      const signer = await impersonate(oldWalletWithPosition);
      const result = await vester.connect(signer)
        .extendDurationForGrandfatheredPosition(oldWalletWithPositionNftId, ONE_WEEK.mul(8));
      await expectEvent(vester, result, 'PositionDurationExtended', {
        id: oldWalletWithPositionNftId,
        duration: ONE_WEEK.mul(8),
      });
      const position = await vester.vestingPositions(oldWalletWithPositionNftId);
      expect(position.duration).to.eq(ONE_WEEK.mul(8));
    });

    it('should fail for invalid position owner', async () => {
      await expectThrow(
        vester.connect(core.hhUser1)
          .extendDurationForGrandfatheredPosition(oldWalletWithPositionNftId, ONE_WEEK.mul(8)),
        'VesterImplementationLibForV2: Invalid position owner',
      );
    });

    it('should fail for invalid duration increase', async () => {
      const signer = await impersonate(oldWalletWithPosition);
      await expectThrow(
        vester.connect(signer).extendDurationForGrandfatheredPosition(oldWalletWithPositionNftId, ONE_WEEK.mul(7)),
        'VesterImplementationLibForV2: Invalid duration',
      );
      await expectThrow(
        vester.connect(signer).extendDurationForGrandfatheredPosition(oldWalletWithPositionNftId, ONE_WEEK.mul(41)),
        'VesterImplementationLibForV2: Invalid duration',
      );
      await expectThrow(
        vester.connect(signer)
          .extendDurationForGrandfatheredPosition(oldWalletWithPositionNftId, ONE_WEEK.mul(8).add(1)),
        'VesterImplementationLibForV2: Invalid duration',
      );
    });

    it('should fail when position is not grandfathered', async () => {
      await vester.vest(defaultAccountNumber, ONE_WEEK, ONE_ETH_BI);
      await expectThrow(
        vester.extendDurationForGrandfatheredPosition(nextNftId, ONE_WEEK.mul(8)),
        'VesterImplementationLibForV2: Invalid NFT ID',
      );
    });

    it('should fail if the position is already extended', async () => {
      const signer = await impersonate(oldWalletWithPosition);
      await vester.connect(signer).extendDurationForGrandfatheredPosition(oldWalletWithPositionNftId, ONE_WEEK.mul(8));
      const position = await vester.vestingPositions(oldWalletWithPositionNftId);
      expect(position.duration).to.eq(ONE_WEEK.mul(8));

      await expectThrow(
        vester.connect(signer).extendDurationForGrandfatheredPosition(oldWalletWithPositionNftId, ONE_WEEK.mul(9)),
        'VesterImplementationLibForV2: Position already upgraded',
      );
    });
  });

  describe('#closePositionAndBuyTokens', () => {
    it('should work normally', async () => {
      await vester.vest(defaultAccountNumber, ONE_WEEK, ONE_ETH_BI);
      const vesterAccountNumber = BigNumber.from(
        ethers.utils.solidityKeccak256(['address', 'uint256'], [core.hhUser1.address, nextNftId]),
      );

      const [ethPrice, arbPrice] = await Promise.all([
        freezeAndGetOraclePrice(core.tokens.weth),
        freezeAndGetOraclePrice(core.tokens.arb!!),
      ]);
      const arbPriceAdj = arbPrice.mul('9750').div('10000');
      const ethCost = ONE_ETH_BI.mul(arbPriceAdj).div(ethPrice);

      await core.testEcosystem!.testPriceOracle.setPrice(core.tokens.weth.address, ethPrice);
      await core.testEcosystem!.testPriceOracle.setPrice(core.tokens.arb!!.address, arbPrice);
      await core.dolomiteMargin.ownerSetPriceOracle(core.marketIds.weth, core.testEcosystem!.testPriceOracle.address);
      await core.dolomiteMargin.ownerSetPriceOracle(core.marketIds.arb!!, core.testEcosystem!.testPriceOracle.address);

      await increase(ONE_WEEK);

      const arbPar = await core.dolomiteMargin.getAccountPar(
        { owner: vester.address, number: vesterAccountNumber },
        core.marketIds.arb!!,
      );
      await enableInterestAccrual(core, core.marketIds.arb!!);
      await advanceByTimeDelta(86400);

      const result = await vester.closePositionAndBuyTokens(
        nextNftId,
        defaultAccountNumber,
        defaultAccountNumber,
        MAX_UINT_256_BI,
      );
      await disableInterestAccrual(core, core.marketIds.arb!!);

      const index = await core.dolomiteMargin.getMarketCurrentIndex(core.marketIds.arb!!);
      const arbWei = getPartialRoundHalfUp(arbPar.value, index.supply, ONE_ETH_BI);
      expect(arbWei).to.be.gt(ONE_ETH_BI);
      await expectEvent(vester, result, 'PositionClosed', {
        owner: core.hhUser1.address,
        vestingId: nextNftId,
        ethCostPaid: ethCost,
      });
      await expectWalletBalance(core.hhUser1.address, oARB, ZERO_BI);
      await expectWalletBalance(vester.address, oARB, PROMISED_ARB_VESTER_BALANCE);
      await expectProtocolBalance(
        core,
        core.hhUser1,
        defaultAccountNumber,
        core.marketIds.arb!!,
        arbWei.add(ONE_ETH_BI),
      );
      await expectProtocolBalance(core, vester, vesterAccountNumber, core.marketIds.arb!!, ZERO_BI);
      await expectProtocolBalance(
        core,
        core.hhUser1,
        defaultAccountNumber,
        core.marketIds.weth,
        WETH_BALANCE.sub(ethCost),
      );
      await expectProtocolBalance(core, core.governance, ZERO_BI, core.marketIds.weth, ethCost);
      expect(await vester.promisedArbTokens()).to.eq(PROMISED_ARB_VESTER_BALANCE);
      expect(await vester.availableArbTokens()).to.eq(AVAILABLE_ARB_VESTER_BALANCE.sub(ONE_ETH_BI));

      expectEmptyPosition(await vester.vestingPositions(nextNftId));
      await expectThrow(
        vester.ownerOf(nextNftId),
        'ERC721: invalid token ID',
      );
    });

    it('should work normally with one week', async () => {
      await vester.vest(defaultAccountNumber, ONE_WEEK, ONE_ETH_BI);
      const vesterAccountNumber = BigNumber.from(
        ethers.utils.solidityKeccak256(['address', 'uint256'], [core.hhUser1.address, nextNftId]),
      );
      await increase(ONE_WEEK);

      await core.testEcosystem!.testPriceOracle.setPrice(core.tokens.arb!!.address, ONE_ETH_BI);
      await core.testEcosystem!.testPriceOracle.setPrice(core.tokens.weth.address, ONE_ETH_BI);
      await core.dolomiteMargin.ownerSetPriceOracle(core.marketIds.arb!!, core.testEcosystem!.testPriceOracle.address);
      await core.dolomiteMargin.ownerSetPriceOracle(core.marketIds.weth, core.testEcosystem!.testPriceOracle.address);

      await vester.closePositionAndBuyTokens(nextNftId, defaultAccountNumber, defaultAccountNumber, MAX_UINT_256_BI);
      await expectWalletBalance(core.hhUser1.address, oARB, ZERO_BI);
      await expectProtocolBalance(
        core,
        core.hhUser1,
        defaultAccountNumber,
        core.marketIds.arb!!,
        parseEther('2'),
      );
      await expectWalletBalance(vester, oARB, OARB_VESTER_BALANCE);
      await expectProtocolBalance(core, vester, vesterAccountNumber, core.marketIds.arb!!, ZERO_BI);
      await expectProtocolBalance(
        core,
        core.hhUser1,
        defaultAccountNumber,
        core.marketIds.weth,
        WETH_BALANCE.sub(parseEther('0.975')),
      );
      await expectProtocolBalance(core, core.governance, ZERO_BI, core.marketIds.weth, parseEther('0.975'));
      expect(await vester.promisedArbTokens()).to.eq(PROMISED_ARB_VESTER_BALANCE);
      expect(await vester.availableArbTokens()).to.eq(AVAILABLE_ARB_VESTER_BALANCE.sub(ONE_ETH_BI));

      expectEmptyPosition(await vester.vestingPositions(nextNftId));
      await expectThrow(
        vester.ownerOf(nextNftId),
        'ERC721: invalid token ID',
      );
    });

    it('should work normally with grandfathered position', async () => {
      const arbAmount = BigNumber.from('3365502733260383981');
      const oldSigner = await impersonate(oldWalletWithPosition);
      const vesterAccountNumber = BigNumber.from(
        ethers.utils.solidityKeccak256(['address', 'uint256'], [oldSigner.address, oldWalletWithPositionNftId]),
      );
      await increase(ONE_WEEK.mul(4));

      await vester.connect(oldSigner).transferFrom(oldSigner.address, core.hhUser1.address, oldWalletWithPositionNftId);
      await core.testEcosystem!.testPriceOracle.setPrice(core.tokens.arb!.address, ONE_ETH_BI);
      await core.testEcosystem!.testPriceOracle.setPrice(core.tokens.weth.address, ONE_ETH_BI);
      await core.dolomiteMargin.ownerSetPriceOracle(core.marketIds.arb!, core.testEcosystem!.testPriceOracle.address);
      await core.dolomiteMargin.ownerSetPriceOracle(core.marketIds.weth, core.testEcosystem!.testPriceOracle.address);

      await vester.closePositionAndBuyTokens(
        oldWalletWithPositionNftId,
        defaultAccountNumber,
        defaultAccountNumber,
        MAX_UINT_256_BI,
      );
      await expectWalletBalance(core.hhUser1.address, oARB, ONE_ETH_BI);
      await expectProtocolBalance(
        core,
        core.hhUser1,
        defaultAccountNumber,
        core.marketIds.arb!,
        arbAmount.mul(2).add(ONE_ETH_BI),
      );
      await expectWalletBalance(vester, oARB, OARB_VESTER_BALANCE.sub(arbAmount));
      await expectProtocolBalance(core, vester, vesterAccountNumber, core.marketIds.arb!, ZERO_BI);
      await expectProtocolBalance(
        core,
        core.hhUser1,
        defaultAccountNumber,
        core.marketIds.weth,
        WETH_BALANCE.sub(arbAmount.mul(8).div(10)),
      );
      await expectProtocolBalance(core, core.governance, ZERO_BI, core.marketIds.weth, arbAmount.mul(8).div(10));
      expect(await vester.promisedArbTokens()).to.eq(PROMISED_ARB_VESTER_BALANCE.sub(arbAmount));
      expect(await vester.availableArbTokens()).to.eq(AVAILABLE_ARB_VESTER_BALANCE);

      expectEmptyPosition(await vester.vestingPositions(nextNftId));
      await expectThrow(
        vester.ownerOf(nextNftId),
        'ERC721: invalid token ID',
      );
    });

    it('should work normally for grandfathered position with 1 week duration', async () => {
      const nftId = await getNftIdWithDuration(ONE_WEEK);
      const vestingPosition = await vester.vestingPositions(nftId);
      const oldSigner = await impersonate(vestingPosition.creator);
      const vesterAccountNumber = BigNumber.from(
        ethers.utils.solidityKeccak256(['address', 'uint256'], [oldSigner.address, nftId]),
      );
      await increase(ONE_WEEK);

      await vester.connect(oldSigner).transferFrom(oldSigner.address, core.hhUser1.address, nftId);
      await core.testEcosystem!.testPriceOracle.setPrice(core.tokens.arb!.address, ONE_ETH_BI);
      await core.testEcosystem!.testPriceOracle.setPrice(core.tokens.weth.address, ONE_ETH_BI);
      await core.dolomiteMargin.ownerSetPriceOracle(core.marketIds.arb!, core.testEcosystem!.testPriceOracle.address);
      await core.dolomiteMargin.ownerSetPriceOracle(core.marketIds.weth, core.testEcosystem!.testPriceOracle.address);

<<<<<<< HEAD
      const preArbBalance = (await core.dolomiteMargin.getAccountWei(
        { owner: vester.address, number: vesterAccountNumber },
        core.marketIds.arb!!
      )).value;
=======
      const preArbBalance = (await core.dolomiteMargin.getAccountWei({
        owner: vester.address,
        number: vesterAccountNumber,
      }, core.marketIds.arb!!)).value;
>>>>>>> a398a1a2
      await vester.closePositionAndBuyTokens(
        nftId,
        defaultAccountNumber,
        defaultAccountNumber,
        MAX_UINT_256_BI,
      );
      await expectWalletBalance(core.hhUser1.address, oARB, ONE_ETH_BI);
      await expectProtocolBalance(
        core,
        core.hhUser1,
        defaultAccountNumber,
        core.marketIds.arb!,
        vestingPosition.amount.add(preArbBalance).add(ONE_ETH_BI),
      );
      await expectWalletBalance(vester, oARB, OARB_VESTER_BALANCE.sub(vestingPosition.amount));
      await expectProtocolBalance(core, vester, vesterAccountNumber, core.marketIds.arb!, ZERO_BI);
      await expectProtocolBalance(
        core,
        core.hhUser1,
        defaultAccountNumber,
        core.marketIds.weth,
        WETH_BALANCE.sub(vestingPosition.amount.mul(9_750).div(10_000)),
      );
      await expectProtocolBalanceIsGreaterThan(
        core,
        { owner: core.governance.address, number: ZERO_BI },
        core.marketIds.weth,
        vestingPosition.amount.mul(9_750).div(10_000),
<<<<<<< HEAD
        ZERO_BI
=======
        ZERO_BI,
>>>>>>> a398a1a2
      );
      expect(await vester.promisedArbTokens()).to.eq(PROMISED_ARB_VESTER_BALANCE.sub(vestingPosition.amount));
      expect(await vester.availableArbTokens()).to.eq(AVAILABLE_ARB_VESTER_BALANCE);

      expectEmptyPosition(await vester.vestingPositions(nextNftId));
      await expectThrow(
        vester.ownerOf(nextNftId),
        'ERC721: invalid token ID',
      );
    });

    it('should work normally for grandfathered position with 2 week duration', async () => {
      const nftId = await getNftIdWithDuration(ONE_WEEK.mul(2));
      const vestingPosition = await vester.vestingPositions(nftId);
      const oldSigner = await impersonate(vestingPosition.creator);
      const vesterAccountNumber = BigNumber.from(
        ethers.utils.solidityKeccak256(['address', 'uint256'], [oldSigner.address, nftId]),
      );
      await increase(ONE_WEEK.mul(2));

      await vester.connect(oldSigner).transferFrom(oldSigner.address, core.hhUser1.address, nftId);
      await core.testEcosystem!.testPriceOracle.setPrice(core.tokens.arb!.address, ONE_ETH_BI);
      await core.testEcosystem!.testPriceOracle.setPrice(core.tokens.weth.address, ONE_ETH_BI);
      await core.dolomiteMargin.ownerSetPriceOracle(core.marketIds.arb!, core.testEcosystem!.testPriceOracle.address);
      await core.dolomiteMargin.ownerSetPriceOracle(core.marketIds.weth, core.testEcosystem!.testPriceOracle.address);

<<<<<<< HEAD
      const preArbBalance = (await core.dolomiteMargin.getAccountWei(
        { owner: vester.address, number: vesterAccountNumber },
        core.marketIds.arb!!
      )).value;
=======
      const preArbBalance = (await core.dolomiteMargin.getAccountWei({
        owner: vester.address,
        number: vesterAccountNumber,
      }, core.marketIds.arb!!)).value;
>>>>>>> a398a1a2
      await vester.closePositionAndBuyTokens(
        nftId,
        defaultAccountNumber,
        defaultAccountNumber,
        MAX_UINT_256_BI,
      );
      await expectWalletBalance(core.hhUser1.address, oARB, ONE_ETH_BI);
      await expectProtocolBalance(
        core,
        core.hhUser1,
        defaultAccountNumber,
        core.marketIds.arb!,
        vestingPosition.amount.add(preArbBalance).add(ONE_ETH_BI),
      );
      await expectWalletBalance(vester, oARB, OARB_VESTER_BALANCE.sub(vestingPosition.amount));
      await expectProtocolBalance(core, vester, vesterAccountNumber, core.marketIds.arb!, ZERO_BI);
      await expectProtocolBalance(
        core,
        core.hhUser1,
        defaultAccountNumber,
        core.marketIds.weth,
        WETH_BALANCE.sub(vestingPosition.amount.mul(9_500).div(10_000)),
      );
      await expectProtocolBalanceIsGreaterThan(
        core,
        { owner: core.governance.address, number: ZERO_BI },
        core.marketIds.weth,
        vestingPosition.amount.mul(9_500).div(10_000),
<<<<<<< HEAD
        ZERO_BI
=======
        ZERO_BI,
>>>>>>> a398a1a2
      );
      expect(await vester.promisedArbTokens()).to.eq(PROMISED_ARB_VESTER_BALANCE.sub(vestingPosition.amount));
      expect(await vester.availableArbTokens()).to.eq(AVAILABLE_ARB_VESTER_BALANCE);

      expectEmptyPosition(await vester.vestingPositions(nextNftId));
      await expectThrow(
        vester.ownerOf(nextNftId),
        'ERC721: invalid token ID',
      );
    });

    it('should work normally for grandfathered position with 3 week duration', async () => {
      const nftId = await getNftIdWithDuration(ONE_WEEK.mul(3));
      const vestingPosition = await vester.vestingPositions(nftId);
      const oldSigner = await impersonate(vestingPosition.creator);
      const vesterAccountNumber = BigNumber.from(
        ethers.utils.solidityKeccak256(['address', 'uint256'], [oldSigner.address, nftId]),
      );
      await increase(ONE_WEEK.mul(3));

      await vester.connect(oldSigner).transferFrom(oldSigner.address, core.hhUser1.address, nftId);
      await core.testEcosystem!.testPriceOracle.setPrice(core.tokens.arb!.address, ONE_ETH_BI);
      await core.testEcosystem!.testPriceOracle.setPrice(core.tokens.weth.address, ONE_ETH_BI);
      await core.dolomiteMargin.ownerSetPriceOracle(core.marketIds.arb!, core.testEcosystem!.testPriceOracle.address);
      await core.dolomiteMargin.ownerSetPriceOracle(core.marketIds.weth, core.testEcosystem!.testPriceOracle.address);

<<<<<<< HEAD
      const preArbBalance = (await core.dolomiteMargin.getAccountWei(
        { owner: vester.address, number: vesterAccountNumber },
        core.marketIds.arb!!
      )).value;
=======
      const preArbBalance = (await core.dolomiteMargin.getAccountWei({
        owner: vester.address,
        number: vesterAccountNumber,
      }, core.marketIds.arb!!)).value;
>>>>>>> a398a1a2
      await vester.closePositionAndBuyTokens(
        nftId,
        defaultAccountNumber,
        defaultAccountNumber,
        MAX_UINT_256_BI,
      );
      await expectWalletBalance(core.hhUser1.address, oARB, ONE_ETH_BI);
      await expectProtocolBalance(
        core,
        core.hhUser1,
        defaultAccountNumber,
        core.marketIds.arb!,
        vestingPosition.amount.add(preArbBalance).add(ONE_ETH_BI),
      );
      await expectWalletBalance(vester, oARB, OARB_VESTER_BALANCE.sub(vestingPosition.amount));
      await expectProtocolBalance(core, vester, vesterAccountNumber, core.marketIds.arb!, ZERO_BI);
      await expectProtocolBalance(
        core,
        core.hhUser1,
        defaultAccountNumber,
        core.marketIds.weth,
        WETH_BALANCE.sub(vestingPosition.amount.mul(9_000).div(10_000)),
      );
      await expectProtocolBalanceIsGreaterThan(
        core,
        { owner: core.governance.address, number: ZERO_BI },
        core.marketIds.weth,
        vestingPosition.amount.mul(9_000).div(10_000),
<<<<<<< HEAD
        ZERO_BI
=======
        ZERO_BI,
>>>>>>> a398a1a2
      );
      expect(await vester.promisedArbTokens()).to.eq(PROMISED_ARB_VESTER_BALANCE.sub(vestingPosition.amount));
      expect(await vester.availableArbTokens()).to.eq(AVAILABLE_ARB_VESTER_BALANCE);

      expectEmptyPosition(await vester.vestingPositions(nextNftId));
      await expectThrow(
        vester.ownerOf(nextNftId),
        'ERC721: invalid token ID',
      );
    });

    it('should work normally for grandfathered position with 4 week duration', async () => {
      const nftId = await getNftIdWithDuration(ONE_WEEK.mul(4));
      const vestingPosition = await vester.vestingPositions(nftId);
      const oldSigner = await impersonate(vestingPosition.creator);
      const vesterAccountNumber = BigNumber.from(
        ethers.utils.solidityKeccak256(['address', 'uint256'], [oldSigner.address, nftId]),
      );
      await increase(ONE_WEEK.mul(4));

      await vester.connect(oldSigner).transferFrom(oldSigner.address, core.hhUser1.address, nftId);
      await core.testEcosystem!.testPriceOracle.setPrice(core.tokens.arb!.address, ONE_ETH_BI);
      await core.testEcosystem!.testPriceOracle.setPrice(core.tokens.weth.address, ONE_ETH_BI);
      await core.dolomiteMargin.ownerSetPriceOracle(core.marketIds.arb!, core.testEcosystem!.testPriceOracle.address);
      await core.dolomiteMargin.ownerSetPriceOracle(core.marketIds.weth, core.testEcosystem!.testPriceOracle.address);

<<<<<<< HEAD
      const preArbBalance = (await core.dolomiteMargin.getAccountWei(
        { owner: vester.address, number: vesterAccountNumber },
        core.marketIds.arb!!
      )).value;
=======
      const preArbBalance = (await core.dolomiteMargin.getAccountWei({
        owner: vester.address,
        number: vesterAccountNumber,
      }, core.marketIds.arb!!)).value;
>>>>>>> a398a1a2
      await vester.closePositionAndBuyTokens(
        nftId,
        defaultAccountNumber,
        defaultAccountNumber,
        MAX_UINT_256_BI,
      );
      await expectWalletBalance(core.hhUser1.address, oARB, ONE_ETH_BI);
      await expectProtocolBalance(
        core,
        core.hhUser1,
        defaultAccountNumber,
        core.marketIds.arb!,
        vestingPosition.amount.add(preArbBalance).add(ONE_ETH_BI),
      );
      await expectWalletBalance(vester, oARB, OARB_VESTER_BALANCE.sub(vestingPosition.amount));
      await expectProtocolBalance(core, vester, vesterAccountNumber, core.marketIds.arb!, ZERO_BI);
      await expectProtocolBalance(
        core,
        core.hhUser1,
        defaultAccountNumber,
        core.marketIds.weth,
        WETH_BALANCE.sub(vestingPosition.amount.mul(8_000).div(10_000)),
      );
      await expectProtocolBalanceIsGreaterThan(
        core,
        { owner: core.governance.address, number: ZERO_BI },
        core.marketIds.weth,
        vestingPosition.amount.mul(8_000).div(10_000),
<<<<<<< HEAD
        ZERO_BI
=======
        ZERO_BI,
>>>>>>> a398a1a2
      );
      expect(await vester.promisedArbTokens()).to.eq(PROMISED_ARB_VESTER_BALANCE.sub(vestingPosition.amount));
      expect(await vester.availableArbTokens()).to.eq(AVAILABLE_ARB_VESTER_BALANCE);

      expectEmptyPosition(await vester.vestingPositions(nextNftId));
      await expectThrow(
        vester.ownerOf(nextNftId),
        'ERC721: invalid token ID',
      );
    });

    it('should work normally with accelerated vesting', async () => {
      await vester.vest(defaultAccountNumber, ONE_WEEK, ONE_ETH_BI);
      const vesterAccountNumber = BigNumber.from(
        ethers.utils.solidityKeccak256(['address', 'uint256'], [core.hhUser1.address, nextNftId]),
      );
      await increase(ONE_WEEK.mul(2).div(3));

      await core.testEcosystem!.testPriceOracle.setPrice(core.tokens.arb!!.address, ONE_ETH_BI);
      await core.testEcosystem!.testPriceOracle.setPrice(core.tokens.weth.address, ONE_ETH_BI);
      await core.dolomiteMargin.ownerSetPriceOracle(core.marketIds.arb!!, core.testEcosystem!.testPriceOracle.address);
      await core.dolomiteMargin.ownerSetPriceOracle(core.marketIds.weth, core.testEcosystem!.testPriceOracle.address);

      const level = 4;
      await vester.connect(handler).handlerUpdateLevel(0, core.hhUser1.address, level);
      expect(await vester.getEffectiveLevelByUser(core.hhUser1.address)).to.eq(level);

      await vester.closePositionAndBuyTokens(nextNftId, defaultAccountNumber, defaultAccountNumber, MAX_UINT_256_BI);
      await expectWalletBalance(core.hhUser1.address, oARB, ZERO_BI);
      await expectProtocolBalance(
        core,
        core.hhUser1,
        defaultAccountNumber,
        core.marketIds.arb!,
        parseEther('2'),
      );
      await expectWalletBalance(vester, oARB, OARB_VESTER_BALANCE);
      await expectProtocolBalance(core, vester, vesterAccountNumber, core.marketIds.arb!, ZERO_BI);
      await expectProtocolBalance(
        core,
        core.hhUser1,
        defaultAccountNumber,
        core.marketIds.weth,
        WETH_BALANCE.sub(parseEther('0.975')),
      );
      await expectProtocolBalance(core, core.governance, ZERO_BI, core.marketIds.weth, parseEther('0.975'));
      expect(await vester.promisedArbTokens()).to.eq(PROMISED_ARB_VESTER_BALANCE);
      expect(await vester.availableArbTokens()).to.eq(AVAILABLE_ARB_VESTER_BALANCE.sub(ONE_ETH_BI));

      expectEmptyPosition(await vester.vestingPositions(nextNftId));
      await expectThrow(
        vester.ownerOf(nextNftId),
        'ERC721: invalid token ID',
      );
    });

    it('should work normally with 100% discounted vesting', async () => {
      await vester.vest(defaultAccountNumber, ONE_WEEK.mul(40), ONE_ETH_BI);
      const vesterAccountNumber = BigNumber.from(
        ethers.utils.solidityKeccak256(['address', 'uint256'], [core.hhUser1.address, nextNftId]),
      );
      await increase(ONE_WEEK.mul(40).mul(2).div(3));

      await core.testEcosystem!.testPriceOracle.setPrice(core.tokens.arb!!.address, ONE_ETH_BI);
      await core.testEcosystem!.testPriceOracle.setPrice(core.tokens.weth.address, ONE_ETH_BI);
      await core.dolomiteMargin.ownerSetPriceOracle(core.marketIds.arb!!, core.testEcosystem!.testPriceOracle.address);
      await core.dolomiteMargin.ownerSetPriceOracle(core.marketIds.weth, core.testEcosystem!.testPriceOracle.address);

      const level = 4;
      await vester.connect(handler).handlerUpdateLevel(0, core.hhUser1.address, level);
      expect(await vester.getEffectiveLevelByUser(core.hhUser1.address)).to.eq(level);

      await vester.closePositionAndBuyTokens(nextNftId, defaultAccountNumber, defaultAccountNumber, MAX_UINT_256_BI);
      await expectWalletBalance(core.hhUser1.address, oARB, ZERO_BI);
      await expectProtocolBalance(
        core,
        core.hhUser1,
        defaultAccountNumber,
        core.marketIds.arb!,
        parseEther('2'),
      );
      await expectWalletBalance(vester, oARB, OARB_VESTER_BALANCE);
      await expectProtocolBalance(core, vester, vesterAccountNumber, core.marketIds.arb!, ZERO_BI);
      await expectProtocolBalance(
        core,
        core.hhUser1,
        defaultAccountNumber,
        core.marketIds.weth,
        WETH_BALANCE,
      );
      await expectProtocolBalance(core, core.governance, ZERO_BI, core.marketIds.weth, ZERO_BI);
      expect(await vester.promisedArbTokens()).to.eq(PROMISED_ARB_VESTER_BALANCE);
      expect(await vester.availableArbTokens()).to.eq(AVAILABLE_ARB_VESTER_BALANCE.sub(ONE_ETH_BI));

      expectEmptyPosition(await vester.vestingPositions(nextNftId));
      await expectThrow(
        vester.ownerOf(nextNftId),
        'ERC721: invalid token ID',
      );
    });

    it('should work normally with refund', async () => {
      await vester.vest(defaultAccountNumber, ONE_WEEK.mul(4), ONE_ETH_BI);
      const vesterAccountNumber = BigNumber.from(
        ethers.utils.solidityKeccak256(['address', 'uint256'], [core.hhUser1.address, nextNftId]),
      );
      await increase(ONE_WEEK.mul(4));

      await core.testEcosystem?.testPriceOracle.setPrice(core.tokens.arb!!.address, ONE_ETH_BI);
      await core.testEcosystem?.testPriceOracle.setPrice(core.tokens.weth.address, ONE_ETH_BI);
      await core.dolomiteMargin.ownerSetPriceOracle(core.marketIds.arb!!, core.testEcosystem!.testPriceOracle.address);
      await core.dolomiteMargin.ownerSetPriceOracle(core.marketIds.weth, core.testEcosystem!.testPriceOracle.address);

      await vester.closePositionAndBuyTokens(nextNftId, defaultAccountNumber, defaultAccountNumber, MAX_UINT_256_BI);
      await expectWalletBalance(core.hhUser1.address, oARB, ZERO_BI);
      await expectProtocolBalance(
        core,
        core.hhUser1,
        defaultAccountNumber,
        core.marketIds.weth,
        WETH_BALANCE.sub(parseEther('.9')),
      );
      await expectProtocolBalance(
        core,
        core.hhUser1,
        defaultAccountNumber,
        core.marketIds.arb!,
        parseEther('2'),
      );
      await expectWalletBalance(vester, oARB, OARB_VESTER_BALANCE);
      await expectProtocolBalance(core, vester, vesterAccountNumber, core.marketIds.arb!, ZERO_BI);
      await expectProtocolBalance(core, core.governance, defaultAccountNumber, core.marketIds.weth, parseEther('0.9'));
      expect(await vester.promisedArbTokens()).to.eq(PROMISED_ARB_VESTER_BALANCE);
      expect(await vester.availableArbTokens()).to.eq(AVAILABLE_ARB_VESTER_BALANCE.sub(ONE_ETH_BI));

      expectEmptyPosition(await vester.vestingPositions(nextNftId));
      await expectThrow(
        vester.ownerOf(nextNftId),
        'ERC721: invalid token ID',
      );
    });

    it('should fail if cost is too high for max payment', async () => {
      await vester.vest(defaultAccountNumber, ONE_WEEK, ONE_ETH_BI);
      await withdrawFromDolomiteMargin(core, core.hhUser1, defaultAccountNumber, core.marketIds.weth, parseEther('10'));
      await freezeAndGetOraclePrice(core.tokens.weth);
      await freezeAndGetOraclePrice(core.tokens.arb!!);
      await increase(ONE_WEEK);
      await expectThrow(
        vester.closePositionAndBuyTokens(nextNftId, defaultAccountNumber, defaultAccountNumber, ONE_BI),
        'VesterImplementationV2: Cost exceeds max payment amount',
      );
    });

    it('should fail if dolomite balance is not sufficient', async () => {
      await vester.vest(defaultAccountNumber, ONE_WEEK, ONE_ETH_BI);
      await withdrawFromDolomiteMargin(core, core.hhUser1, defaultAccountNumber, core.marketIds.weth, WETH_BALANCE);
      await freezeAndGetOraclePrice(core.tokens.weth);
      await freezeAndGetOraclePrice(core.tokens.arb!!);
      await increase(ONE_WEEK);
      await expectThrow(
        vester.closePositionAndBuyTokens(nextNftId, defaultAccountNumber, defaultAccountNumber, MAX_UINT_256_BI),
        `AccountBalanceLib: account cannot go negative <${core.hhUser1.address.toLowerCase()}, ${defaultAccountNumber}, 0>`,
      );
    });

    it('should fail if not called by position owner', async () => {
      await vester.vest(defaultAccountNumber, ONE_WEEK, ONE_ETH_BI);
      await expectThrow(
        vester.connect(core.hhUser2)
          .closePositionAndBuyTokens(nextNftId, defaultAccountNumber, defaultAccountNumber, MAX_UINT_256_BI),
        'VesterImplementationV2: Invalid position owner',
      );
    });

    it('should fail if before vesting time', async () => {
      await vester.vest(defaultAccountNumber, ONE_WEEK, ONE_ETH_BI);
      await expectThrow(
        vester.connect(core.hhUser1)
          .closePositionAndBuyTokens(nextNftId, defaultAccountNumber, defaultAccountNumber, MAX_UINT_256_BI),
        'VesterImplementationV2: Position not vested',
      );
    });

    it('should fail if reentered', async () => {
      await vester.vest(defaultAccountNumber, ONE_WEEK, ONE_ETH_BI);
      await expectThrow(
        vester.connect(core.hhUser1).callClosePositionAndBuyTokensAndTriggerReentrancy(
          nextNftId,
          defaultAccountNumber,
          defaultAccountNumber,
          MAX_UINT_256_BI,
        ),
        'ReentrancyGuard: reentrant call',
      );
    });
  });

  describe('#forceClosePosition', () => {
    it('should work normally', async () => {
      await core.dolomiteMargin.ownerSetGlobalOperator(core.hhUser5.address, true);
      await vester.vest(defaultAccountNumber, ONE_WEEK, ONE_ETH_BI);
      const vesterAccountNumber = BigNumber.from(
        ethers.utils.solidityKeccak256(['address', 'uint256'], [core.hhUser1.address, nextNftId]),
      );

      await freezeAndGetOraclePrice(core.tokens.weth);
      await freezeAndGetOraclePrice(core.tokens.arb!!);
      await increase(ONE_WEEK.mul(2).add(1));

      const arbPar = await core.dolomiteMargin.getAccountPar(
        { owner: vester.address, number: vesterAccountNumber },
        core.marketIds.arb!,
      );
      await enableInterestAccrual(core, core.marketIds.arb!!);
      await advanceByTimeDelta(86400);

      const result = await vester.connect(core.hhUser5).forceClosePosition(nextNftId);
      await disableInterestAccrual(core, core.marketIds.arb!!);

      const index = await core.dolomiteMargin.getMarketCurrentIndex(core.marketIds.arb!);
      const arbWei = getPartialRoundHalfUp(arbPar.value, index.supply, ONE_ETH_BI);
      expect(arbWei).to.be.gt(ONE_ETH_BI);
      await expectEvent(vester, result, 'PositionForceClosed', {
        owner: core.hhUser1.address,
        id: nextNftId,
        arbTax: parseEther('0.05'),
      });

      await expectWalletBalance(core.hhUser1.address, oARB, ZERO_BI);
      await expectProtocolBalance(
        core,
        core.hhUser1,
        defaultAccountNumber,
        core.marketIds.arb!,
        arbWei.sub(parseEther('0.05')),
      );
      await expectProtocolBalance(core, core.governance, ZERO_BI, core.marketIds.arb!, parseEther('.05'));
      await expectWalletBalance(core.governance.address, core.tokens.arb!, ZERO_BI);
      await expectWalletBalance(vester, oARB, OARB_VESTER_BALANCE);
      await expectProtocolBalance(core, vester, vesterAccountNumber, core.marketIds.arb!, ZERO_BI);
      expect(await vester.promisedArbTokens()).to.eq(PROMISED_ARB_VESTER_BALANCE);
      expect(await vester.availableArbTokens()).to.eq(AVAILABLE_ARB_VESTER_BALANCE);

      expectEmptyPosition(await vester.vestingPositions(nextNftId));
      await expectThrow(
        vester.ownerOf(nextNftId),
        'ERC721: invalid token ID',
      );
    });

    it('should work normally if tax is zero', async () => {
      await vester.connect(core.governance).ownerSetForceClosePositionTax(0);
      await core.dolomiteMargin.ownerSetGlobalOperator(core.hhUser5.address, true);
      await vester.vest(defaultAccountNumber, ONE_WEEK, ONE_ETH_BI);
      const vesterAccountNumber = BigNumber.from(
        ethers.utils.solidityKeccak256(['address', 'uint256'], [core.hhUser1.address, nextNftId]),
      );

      await freezeAndGetOraclePrice(core.tokens.weth);
      await freezeAndGetOraclePrice(core.tokens.arb!!);
      await increase(ONE_WEEK.mul(2).add(1));

      await vester.connect(core.hhUser5).forceClosePosition(nextNftId);
      await expectWalletBalance(core.hhUser1.address, oARB, ZERO_BI);
      await expectProtocolBalance(
        core,
        core.hhUser1,
        defaultAccountNumber,
        core.marketIds.arb!,
        ONE_ETH_BI,
      );
      await expectWalletBalance(core.governance, core.tokens.arb!, ZERO_BI);
      await expectProtocolBalance(core, core.governance, ZERO_BI, core.marketIds.arb!, ZERO_BI);
      await expectWalletBalance(vester, oARB, OARB_VESTER_BALANCE);
      await expectProtocolBalance(core, vester, vesterAccountNumber, core.marketIds.arb!, ZERO_BI);
      expect(await vester.promisedArbTokens()).to.eq(PROMISED_ARB_VESTER_BALANCE);
      expect(await vester.availableArbTokens()).to.eq(AVAILABLE_ARB_VESTER_BALANCE);

      expectEmptyPosition(await vester.vestingPositions(nextNftId));
      await expectThrow(
        vester.ownerOf(nextNftId),
        'ERC721: invalid token ID',
      );
    });

    it('should fail if position is not expired', async () => {
      await core.dolomiteMargin.ownerSetGlobalOperator(core.hhUser5.address, true);
      await vester.vest(defaultAccountNumber, ONE_WEEK, ONE_ETH_BI);
      await increase(ONE_WEEK.mul(2).sub(2)); // Not sure why this is off by a bit
      await expectThrow(
        vester.connect(core.hhUser5).forceClosePosition(nextNftId),
        'VesterImplementationV2: Position not expired',
      );
    });

    it('should fail if not called by operator', async () => {
      await expectThrow(
        vester.connect(core.hhUser1).forceClosePosition(nextNftId),
        `OnlyDolomiteMargin: Caller is not a global operator <${core.hhUser1.address.toLowerCase()}>`,
      );
    });
  });

  describe('#emergencyWithdraw', () => {
    it('should work normally', async () => {
      await vester.vest(defaultAccountNumber, ONE_WEEK, ONE_ETH_BI);

      await expectWalletBalance(core.hhUser1.address, oARB, ZERO_BI);
      await expectProtocolBalance(core, core.hhUser1.address, defaultAccountNumber, core.marketIds.arb!, ZERO_BI);
      const vesterAccountNumber = BigNumber.from(
        ethers.utils.solidityKeccak256(['address', 'uint256'], [core.hhUser1.address, nextNftId]),
      );
      await expectWalletBalance(vester, oARB, OARB_VESTER_BALANCE.add(ONE_ETH_BI));
      await expectProtocolBalance(core, vester, vesterAccountNumber, core.marketIds.arb!, ONE_ETH_BI);

      const arbPar = await core.dolomiteMargin.getAccountPar(
        { owner: vester.address, number: vesterAccountNumber },
        core.marketIds.arb!,
      );
      await enableInterestAccrual(core, core.marketIds.arb!!);
      await advanceByTimeDelta(86400);

      const result = await vester.emergencyWithdraw(nextNftId);
      await disableInterestAccrual(core, core.marketIds.arb!!);

      const index = await core.dolomiteMargin.getMarketCurrentIndex(core.marketIds.arb!);
      const arbWei = getPartialRoundHalfUp(arbPar.value, index.supply, ONE_ETH_BI);
      expect(arbWei).to.be.gt(ONE_ETH_BI);

      await expectEvent(vester, result, 'EmergencyWithdraw', {
        owner: core.hhUser1.address,
        vestingId: nextNftId,
        arbTax: ZERO_BI,
      });
      await expectWalletBalance(core.hhUser1.address, oARB, ZERO_BI);
      await expectWalletBalance(vester, oARB, OARB_VESTER_BALANCE);
      await expectProtocolBalance(core, core.hhUser1.address, defaultAccountNumber, core.marketIds.arb!, arbWei);
      await expectProtocolBalance(core, vester, vesterAccountNumber, core.marketIds.arb!, ZERO_BI);
      expect(await vester.promisedArbTokens()).to.eq(PROMISED_ARB_VESTER_BALANCE);
      expect(await vester.availableArbTokens()).to.eq(AVAILABLE_ARB_VESTER_BALANCE);

      expectEmptyPosition(await vester.vestingPositions(nextNftId));
      await expectThrow(
        vester.ownerOf(nextNftId),
        'ERC721: invalid token ID',
      );
    });

    it('should work normally with tax', async () => {
      await vester.vest(defaultAccountNumber, ONE_WEEK, ONE_ETH_BI);
      await vester.connect(core.governance).ownerSetEmergencyWithdrawTax(500);

      await expectWalletBalance(core.hhUser1.address, oARB, ZERO_BI);
      await expectProtocolBalance(core, core.hhUser1.address, defaultAccountNumber, core.marketIds.arb!, ZERO_BI);
      const vesterAccountNumber = BigNumber.from(
        ethers.utils.solidityKeccak256(['address', 'uint256'], [core.hhUser1.address, nextNftId]),
      );
      await expectWalletBalance(vester, oARB, OARB_VESTER_BALANCE.add(ONE_ETH_BI));
      await expectProtocolBalance(core, vester, vesterAccountNumber, core.marketIds.arb!, ONE_ETH_BI);

      const result = await vester.emergencyWithdraw(nextNftId);
      await expectEvent(vester, result, 'EmergencyWithdraw', {
        owner: core.hhUser1.address,
        vestingId: nextNftId,
        arbTax: parseEther('0.05'),
      });
      await expectWalletBalance(core.hhUser1.address, oARB, ZERO_BI);
      await expectProtocolBalance(core, core.governance, ZERO_BI, core.marketIds.arb!, parseEther('.05'));
      await expectWalletBalance(core.governance.address, core.tokens.arb!, ZERO_BI);
      await expectProtocolBalance(
        core,
        core.hhUser1,
        defaultAccountNumber,
        core.marketIds.arb!,
        parseEther('.95'),
      );
      await expectWalletBalance(vester, oARB, OARB_VESTER_BALANCE);
      await expectProtocolBalance(core, vester, vesterAccountNumber, core.marketIds.arb!, ZERO_BI);
      await expectProtocolBalance(
        core,
        core.governance,
        defaultAccountNumber,
        core.marketIds.arb!,
        parseEther('.05'),
      );
      await expectWalletBalance(core.governance, core.tokens.arb!, ZERO_BI);
      expect(await vester.promisedArbTokens()).to.eq(PROMISED_ARB_VESTER_BALANCE);
      expect(await vester.availableArbTokens()).to.eq(AVAILABLE_ARB_VESTER_BALANCE);

      expectEmptyPosition(await vester.vestingPositions(nextNftId));
      await expectThrow(
        vester.ownerOf(nextNftId),
        'ERC721: invalid token ID',
      );
    });

    it('should fail if not called by position owner', async () => {
      await expectThrow(
        vester.emergencyWithdraw(nextNftId),
        'ERC721: invalid token ID',
      );
      await vester.connect(core.hhUser1).vest(defaultAccountNumber, ONE_WEEK, ONE_ETH_BI);

      const nftId = await getNftId(core.hhUser1);
      await expectThrow(
        vester.connect(core.hhUser2).emergencyWithdraw(nftId),
        'VesterImplementationV2: Invalid position owner',
      );
    });
  });

  describe('#initiateLevelRequest', () => {
    const EXECUTION_FEE = parseEther('0.0003');
    it('should work normally', async () => {
      const requestId = ONE_BI;
      expect(await vester.nextRequestId()).to.eq(0);

      const result = await vester.initiateLevelRequest(core.hhUser1.address, { value: EXECUTION_FEE });
      await expectEvent(vester, result, 'LevelRequestInitiated', {
        user: core.hhUser1.address,
        requestId: ONE_BI,
      });

      expect(await vester.nextRequestId()).to.eq(requestId);
      expect(await vester.getLevelRequestByUser(core.hhUser1.address)).to.eq(requestId);
    });

    it('should fail when the fee is invalid', async () => {
      await expectThrow(
        vester.initiateLevelRequest(core.hhUser1.address, { value: EXECUTION_FEE.sub(1) }),
        'VesterImplementationV2: Invalid fee',
      );
    });

    it('should fail when a request is already initiated', async () => {
      await vester.initiateLevelRequest(core.hhUser1.address, { value: EXECUTION_FEE });
      await expectThrow(
        vester.initiateLevelRequest(core.hhUser1.address, { value: EXECUTION_FEE }),
        'VesterImplementationV2: Request already initiated',
      );
    });
  });

  describe('#ownerWithdrawArb', () => {
    it('should work normally when bypasses available amount', async () => {
      await expectWalletBalance(vester, core.tokens.arb!, ARB_VESTER_BALANCE);
      await vester.connect(core.governance).ownerWithdrawArb(core.governance.address, ONE_ETH_BI, true);
      await expectWalletBalance(vester, core.tokens.arb!, ARB_VESTER_BALANCE.sub(ONE_ETH_BI));
    });

    it('should fail when cannot bypass available amount', async () => {
      await expectWalletBalance(vester, core.tokens.arb!, ARB_VESTER_BALANCE);
      await expectWalletBalance(core.hhUser3, core.tokens.arb!, ZERO_BI);

      await vester.connect(core.hhUser1).vest(defaultAccountNumber, ONE_WEEK, ONE_ETH_BI.div(2));
      await vester.connect(core.governance)
        .ownerWithdrawArb(core.hhUser3.address, AVAILABLE_ARB_VESTER_BALANCE.sub(ONE_ETH_BI.div(2)), false);
      await expectWalletBalance(vester, core.tokens.arb!, PROMISED_ARB_VESTER_BALANCE.add(ONE_ETH_BI.div(2)));
      await expectWalletBalance(core.hhUser3, core.tokens.arb!, AVAILABLE_ARB_VESTER_BALANCE.sub(ONE_ETH_BI.div(2)));

      await expectThrow(
        vester.connect(core.governance).ownerWithdrawArb(core.governance.address, ONE_ETH_BI.div(2), false),
        'VesterImplementationV2: Insufficient available tokens',
      );
    });

    it('should fail if not called by dolomite margin owner', async () => {
      await expectThrow(
        vester.connect(core.hhUser1).ownerWithdrawArb(core.governance.address, ONE_ETH_BI, true),
        `OnlyDolomiteMargin: Caller is not owner of Dolomite <${core.hhUser1.address.toLowerCase()}>`,
      );
    });
  });

  describe('#ownerSetIsVestingActive', () => {
    it('should work normally', async () => {
      expect(await vester.isVestingActive()).to.eq(true);
      const result = await vester.connect(core.governance).ownerSetIsVestingActive(false);
      await expectEvent(vester, result, 'VestingActiveSet', {
        isVestingActive: false,
      });
      expect(await vester.isVestingActive()).to.eq(false);
    });

    it('should fail if not called by dolomite margin owner', async () => {
      await expectThrow(
        vester.connect(core.hhUser1).ownerSetIsVestingActive(false),
        `OnlyDolomiteMargin: Caller is not owner of Dolomite <${core.hhUser1.address.toLowerCase()}>`,
      );
    });
  });

  describe('#ownerSetClosePositionWindow', () => {
    it('should work normally', async () => {
      const result = await vester.connect(core.governance).ownerSetClosePositionWindow(ONE_WEEK.mul(2));
      await expectEvent(vester, result, 'ClosePositionWindowSet', {
        closePositionWindow: ONE_WEEK.mul(2),
      });
      expect(await vester.closePositionWindow()).to.eq(ONE_WEEK.mul(2));
    });

    it('should fail less than min duration', async () => {
      await expectThrow(
        vester.connect(core.governance).ownerSetClosePositionWindow(ONE_WEEK.sub(1)),
        'VesterImplementationV2: Invalid close position window',
      );
    });

    it('should fail if not called by dolomite margin owner', async () => {
      await expectThrow(
        vester.connect(core.hhUser1).ownerSetClosePositionWindow(ONE_WEEK),
        `OnlyDolomiteMargin: Caller is not owner of Dolomite <${core.hhUser1.address.toLowerCase()}>`,
      );
    });
  });

  describe('#ownerSetEmergencyWithdrawTax', () => {
    it('should work normally', async () => {
      const result = await vester.connect(core.governance).ownerSetEmergencyWithdrawTax(100);
      await expectEvent(vester, result, 'EmergencyWithdrawTaxSet', {
        emergencyWithdrawTax: 100,
      });
      expect(await vester.emergencyWithdrawTax()).to.eq(100);
    });

    it('should fail if outside of range', async () => {
      await expectThrow(
        vester.connect(core.governance).ownerSetEmergencyWithdrawTax(10_001),
        'VesterImplementationV2: Invalid emergency withdrawal tax',
      );
    });

    it('should fail if not called by dolomite margin owner', async () => {
      await expectThrow(
        vester.connect(core.hhUser1).ownerSetEmergencyWithdrawTax(100),
        `OnlyDolomiteMargin: Caller is not owner of Dolomite <${core.hhUser1.address.toLowerCase()}>`,
      );
    });
  });

  describe('#ownerSetForceClosePositionTax', () => {
    it('should fail if not called by dolomite margin owner', async () => {
      await expectThrow(
        vester.connect(core.hhUser1).ownerSetForceClosePositionTax(500),
        `OnlyDolomiteMargin: Caller is not owner of Dolomite <${core.hhUser1.address.toLowerCase()}>`,
      );
    });
  });

  describe('#ownerSetBaseURI', () => {
    const baseURI = 'hello';
    it('should work normally', async () => {
      const result = await vester.connect(core.governance).ownerSetBaseURI(baseURI);
      await expectEvent(vester, result, 'BaseURISet', {
        baseURI,
      });
      expect(await vester.baseURI()).to.eq(baseURI);
    });

    it('should fail if not called by dolomite margin owner', async () => {
      await expectThrow(
        vester.connect(core.hhUser1).ownerSetBaseURI(baseURI),
        `OnlyDolomiteMargin: Caller is not owner of Dolomite <${core.hhUser1.address.toLowerCase()}>`,
      );
    });
  });

  describe('#ownerSetLevelExpirationWindow', () => {

    const levelExpirationWindow = ONE_WEEK.mul(2);
    it('should work normally', async () => {
      const result = await vester.connect(core.governance).ownerSetLevelExpirationWindow(levelExpirationWindow);
      await expectEvent(vester, result, 'LevelExpirationWindowSet', {
        levelExpirationWindow,
      });
      expect(await vester.levelExpirationWindow()).to.eq(levelExpirationWindow);
    });

    it('should fail if not called by dolomite margin owner', async () => {
      await expectThrow(
        vester.connect(core.hhUser1).ownerSetLevelExpirationWindow(levelExpirationWindow),
        `OnlyDolomiteMargin: Caller is not owner of Dolomite <${core.hhUser1.address.toLowerCase()}>`,
      );
    });

    it('should fail if too small', async () => {
      await expectThrow(
        vester.connect(core.governance).ownerSetLevelExpirationWindow(ONE_WEEK.sub(1)),
        'VesterImplementationV2: Invalid level expiration window',
      );
    });
  });

  describe('#ownerSetLevelRequestFee', () => {
    const levelRequestFee = parseEther('0.0004');
    it('should work normally', async () => {
      const result = await vester.connect(core.governance).ownerSetLevelRequestFee(levelRequestFee);
      await expectEvent(vester, result, 'LevelRequestFeeSet', {
        levelRequestFee,
      });
      expect(await vester.levelRequestFee()).to.eq(levelRequestFee);
    });

    it('should fail if not called by dolomite margin owner', async () => {
      await expectThrow(
        vester.connect(core.hhUser1).ownerSetLevelRequestFee(levelRequestFee),
        `OnlyDolomiteMargin: Caller is not owner of Dolomite <${core.hhUser1.address.toLowerCase()}>`,
      );
    });

    it('should fail if too large', async () => {
      await expectThrow(
        vester.connect(core.governance).ownerSetLevelRequestFee(parseEther('0.1')),
        'VesterImplementationV2: Level request fee too large',
      );
    });
  });

  describe('#ownerSetLevelBoostThreshold', () => {
    const boostThreshold = 5;
    it('should work normally', async () => {
      const result = await vester.connect(core.governance).ownerSetLevelBoostThreshold(boostThreshold);
      await expectEvent(vester, result, 'LevelBoostThresholdSet', {
        boostThreshold,
      });
      expect(await vester.levelBoostThreshold()).to.eq(boostThreshold);
    });

    it('should fail if not called by dolomite margin owner', async () => {
      await expectThrow(
        vester.connect(core.hhUser1).ownerSetLevelBoostThreshold(boostThreshold),
        `OnlyDolomiteMargin: Caller is not owner of Dolomite <${core.hhUser1.address.toLowerCase()}>`,
      );
    });
  });

  describe('#ownerSetHandler', () => {
    let handler: string;
    before(() => {
      handler = core.hhUser4.address;
    });

    it('should work normally', async () => {
      const result1 = await vester.connect(core.governance).ownerSetHandler(handler, true);
      await expectEvent(vester, result1, 'HandlerSet', {
        handler,
        isHandler: true,
      });
      expect(await vester.isHandler(handler)).to.eq(true);

      const result2 = await vester.connect(core.governance).ownerSetHandler(handler, false);
      await expectEvent(vester, result2, 'HandlerSet', {
        handler,
        isHandler: false,
      });
      expect(await vester.isHandler(handler)).to.eq(false);
    });

    it('should fail if not called by dolomite margin owner', async () => {
      await expectThrow(
        vester.connect(core.hhUser1).ownerSetHandler(handler, true),
        `OnlyDolomiteMargin: Caller is not owner of Dolomite <${core.hhUser1.address.toLowerCase()}>`,
      );
    });
  });

  describe('#handlerUpdateLevel', () => {
    it('should work normally', async () => {
      const requestId = 1;
      const level = 5;
      await vester.connect(handler).initiateLevelRequest(core.hhUser1.address, { value: parseEther('0.0003') });
      expect(await vester.getLevelRequestByUser(core.hhUser1.address)).to.eq(requestId);

      const result = await vester.connect(handler).handlerUpdateLevel(requestId, core.hhUser1.address, level);
      await expectEvent(vester, result, 'LevelRequestFinalized', {
        user: core.hhUser1.address,
        _requestId: requestId,
        _level: level,
      });

      expect(await vester.getLevelRequestByUser(core.hhUser1.address)).to.eq(0);
      expect(await vester.getLevelByUser(core.hhUser1.address)).to.eq(level);
      expect(await vester.getEffectiveLevelByUser(core.hhUser1.address)).to.eq(level);

      await advanceByTimeDelta(ONE_WEEK.mul(4).add(1).toNumber());
      expect(await vester.getEffectiveLevelByUser(core.hhUser1.address)).to.eq(0);
    });

    it('should work when forced update', async () => {
      const requestId = 0;
      const level = 5;
      expect(await vester.getLevelRequestByUser(core.hhUser1.address)).to.eq(requestId);

      const result = await vester.connect(handler).handlerUpdateLevel(requestId, core.hhUser1.address, level);
      await expectEvent(vester, result, 'LevelRequestFinalized', {
        user: core.hhUser1.address,
        _requestId: requestId,
        _level: level,
      });

      expect(await vester.getLevelRequestByUser(core.hhUser1.address)).to.eq(0);
      expect(await vester.getLevelByUser(core.hhUser1.address)).to.eq(level);
    });

    it('should fail when called with an invalid request ID', async () => {
      await expectThrow(
        vester.connect(handler).handlerUpdateLevel(123, core.hhUser1.address, 5),
        'VesterImplementationV2: Invalid request ID',
      );
    });

    it('should fail when not called by handler', async () => {
      await expectThrow(
        vester.handlerUpdateLevel(0, core.hhUser1.address, 5),
        `VesterImplementationV2: Invalid handler <${core.hhUser1.address.toLowerCase()}>`,
      );
    });
  });

  describe('#handlerWithdrawETH', () => {
    it('should work normally', async () => {
      const value = parseEther('0.0003');
      await vester.connect(handler).initiateLevelRequest(core.hhUser1.address, { value });

      await vester.connect(handler).handlerWithdrawETH(OTHER_ADDRESS);
      expect(await ethers.provider.getBalance(OTHER_ADDRESS)).to.eq(value);
    });

    it('should fail when not called by handler', async () => {
      await expectThrow(
        vester.handlerWithdrawETH(core.hhUser1.address),
        `VesterImplementationV2: Invalid handler <${core.hhUser1.address.toLowerCase()}>`,
      );
    });
  });

  describe('#tokenURI', () => {
    it('should work normally', async () => {
      const baseURI = 'hello';
      await vester.connect(core.governance).ownerSetBaseURI(baseURI);
      await vester.vest(defaultAccountNumber, ONE_WEEK, ONE_ETH_BI);
      expect(await vester.tokenURI(267)).to.eq('hello');
    });

    it('should fail if tokenId is not minted', async () => {
      await expectThrow(
        vester.tokenURI(1),
        'ERC721: invalid token ID',
      );
    });
  });

  describe('#grandfatheredUpgradedMinVestingDuration', () => {
    it('should work normally', async () => {
      const library = await createContractWithAbi<VesterImplementationLibForV2>(
        VesterImplementationLibForV2__factory.abi,
        VesterImplementationLibForV2__factory.bytecode,
        [],
      );
      expect(await library.grandfatheredUpgradedMinVestingDuration()).to.eq(FOUR_WEEKS.mul(2));
    });
  });

  async function getNftId(signer: SignerWithAddress): Promise<BigNumber> {
    const filter = vester.filters.VestingStarted(signer.address);
    return (await vester.queryFilter(filter))[0].args.vestingId;
  }

  async function getNftIdWithDuration(duration: BigNumber): Promise<BigNumber> {
    const filter = vester.filters.VestingStarted();
    const results = await vester.queryFilter(filter);
    for (let i = 0; i < results.length; i++) {
      if (results[i].args.duration.eq(duration)) {
        if ((await vester.vestingPositions(results[i].args.vestingId)).creator === ADDRESS_ZERO) {
          continue;
        }
        return results[i].args.vestingId;
      }
    }
    return ZERO_BI;
  }

  async function freezeAndGetOraclePrice(token: IERC20): Promise<BigNumber> {
    const marketId = await core.dolomiteMargin.getMarketIdByTokenAddress(token.address);
    const price = await core.dolomiteMargin.getMarketPrice(marketId);
    await core.testEcosystem!.testPriceOracle.setPrice(token.address, price.value);
    await core.dolomiteMargin.ownerSetPriceOracle(marketId, core.testEcosystem!.testPriceOracle.address);
    return price.value;
  }
});<|MERGE_RESOLUTION|>--- conflicted
+++ resolved
@@ -1,24 +1,3 @@
-<<<<<<< HEAD
-import { increase } from '@nomicfoundation/hardhat-network-helpers/dist/src/helpers/time';
-import { SignerWithAddress } from '@nomiclabs/hardhat-ethers/signers';
-import { expect } from 'chai';
-import { BigNumber } from 'ethers';
-import { parseEther } from 'ethers/lib/utils';
-import { ethers } from 'hardhat';
-import {
-  IERC20,
-  OARB,
-  OARB__factory,
-  TestVesterImplementationV2,
-  VesterImplementationLibForV2,
-  VesterImplementationLibForV2__factory
-} from '../src/types';
-import { createContractWithAbi, depositIntoDolomiteMargin, getPartialRoundHalfUp, withdrawFromDolomiteMargin } from '@dolomite-exchange/modules-base/src/utils/dolomite-utils';
-import { ADDRESS_ZERO, MAX_UINT_256_BI, Network, ONE_BI, ONE_ETH_BI, ZERO_BI } from '@dolomite-exchange/modules-base/src/utils/no-deps-constants';
-import { advanceByTimeDelta, getBlockTimestamp, impersonate, revertToSnapshotAndCapture, snapshot } from '@dolomite-exchange/modules-base/test/utils';
-import { expectEvent, expectProtocolBalance, expectProtocolBalanceIsGreaterThan, expectThrow, expectWalletBalance } from '@dolomite-exchange/modules-base/test/utils/assertions';
-=======
->>>>>>> a398a1a2
 import {
   createContractWithAbi,
   depositIntoDolomiteMargin,
@@ -515,17 +494,10 @@
       await core.dolomiteMargin.ownerSetPriceOracle(core.marketIds.arb!, core.testEcosystem!.testPriceOracle.address);
       await core.dolomiteMargin.ownerSetPriceOracle(core.marketIds.weth, core.testEcosystem!.testPriceOracle.address);
 
-<<<<<<< HEAD
       const preArbBalance = (await core.dolomiteMargin.getAccountWei(
         { owner: vester.address, number: vesterAccountNumber },
-        core.marketIds.arb!!
+        core.marketIds.arb!!,
       )).value;
-=======
-      const preArbBalance = (await core.dolomiteMargin.getAccountWei({
-        owner: vester.address,
-        number: vesterAccountNumber,
-      }, core.marketIds.arb!!)).value;
->>>>>>> a398a1a2
       await vester.closePositionAndBuyTokens(
         nftId,
         defaultAccountNumber,
@@ -554,11 +526,8 @@
         { owner: core.governance.address, number: ZERO_BI },
         core.marketIds.weth,
         vestingPosition.amount.mul(9_750).div(10_000),
-<<<<<<< HEAD
         ZERO_BI
-=======
-        ZERO_BI,
->>>>>>> a398a1a2
+        ,
       );
       expect(await vester.promisedArbTokens()).to.eq(PROMISED_ARB_VESTER_BALANCE.sub(vestingPosition.amount));
       expect(await vester.availableArbTokens()).to.eq(AVAILABLE_ARB_VESTER_BALANCE);
@@ -585,17 +554,10 @@
       await core.dolomiteMargin.ownerSetPriceOracle(core.marketIds.arb!, core.testEcosystem!.testPriceOracle.address);
       await core.dolomiteMargin.ownerSetPriceOracle(core.marketIds.weth, core.testEcosystem!.testPriceOracle.address);
 
-<<<<<<< HEAD
       const preArbBalance = (await core.dolomiteMargin.getAccountWei(
         { owner: vester.address, number: vesterAccountNumber },
-        core.marketIds.arb!!
+        core.marketIds.arb!!,
       )).value;
-=======
-      const preArbBalance = (await core.dolomiteMargin.getAccountWei({
-        owner: vester.address,
-        number: vesterAccountNumber,
-      }, core.marketIds.arb!!)).value;
->>>>>>> a398a1a2
       await vester.closePositionAndBuyTokens(
         nftId,
         defaultAccountNumber,
@@ -624,11 +586,8 @@
         { owner: core.governance.address, number: ZERO_BI },
         core.marketIds.weth,
         vestingPosition.amount.mul(9_500).div(10_000),
-<<<<<<< HEAD
         ZERO_BI
-=======
-        ZERO_BI,
->>>>>>> a398a1a2
+        ,
       );
       expect(await vester.promisedArbTokens()).to.eq(PROMISED_ARB_VESTER_BALANCE.sub(vestingPosition.amount));
       expect(await vester.availableArbTokens()).to.eq(AVAILABLE_ARB_VESTER_BALANCE);
@@ -655,17 +614,10 @@
       await core.dolomiteMargin.ownerSetPriceOracle(core.marketIds.arb!, core.testEcosystem!.testPriceOracle.address);
       await core.dolomiteMargin.ownerSetPriceOracle(core.marketIds.weth, core.testEcosystem!.testPriceOracle.address);
 
-<<<<<<< HEAD
       const preArbBalance = (await core.dolomiteMargin.getAccountWei(
         { owner: vester.address, number: vesterAccountNumber },
-        core.marketIds.arb!!
+        core.marketIds.arb!!,
       )).value;
-=======
-      const preArbBalance = (await core.dolomiteMargin.getAccountWei({
-        owner: vester.address,
-        number: vesterAccountNumber,
-      }, core.marketIds.arb!!)).value;
->>>>>>> a398a1a2
       await vester.closePositionAndBuyTokens(
         nftId,
         defaultAccountNumber,
@@ -694,11 +646,8 @@
         { owner: core.governance.address, number: ZERO_BI },
         core.marketIds.weth,
         vestingPosition.amount.mul(9_000).div(10_000),
-<<<<<<< HEAD
         ZERO_BI
-=======
-        ZERO_BI,
->>>>>>> a398a1a2
+        ,
       );
       expect(await vester.promisedArbTokens()).to.eq(PROMISED_ARB_VESTER_BALANCE.sub(vestingPosition.amount));
       expect(await vester.availableArbTokens()).to.eq(AVAILABLE_ARB_VESTER_BALANCE);
@@ -725,17 +674,10 @@
       await core.dolomiteMargin.ownerSetPriceOracle(core.marketIds.arb!, core.testEcosystem!.testPriceOracle.address);
       await core.dolomiteMargin.ownerSetPriceOracle(core.marketIds.weth, core.testEcosystem!.testPriceOracle.address);
 
-<<<<<<< HEAD
       const preArbBalance = (await core.dolomiteMargin.getAccountWei(
         { owner: vester.address, number: vesterAccountNumber },
-        core.marketIds.arb!!
+        core.marketIds.arb!!,
       )).value;
-=======
-      const preArbBalance = (await core.dolomiteMargin.getAccountWei({
-        owner: vester.address,
-        number: vesterAccountNumber,
-      }, core.marketIds.arb!!)).value;
->>>>>>> a398a1a2
       await vester.closePositionAndBuyTokens(
         nftId,
         defaultAccountNumber,
@@ -764,11 +706,8 @@
         { owner: core.governance.address, number: ZERO_BI },
         core.marketIds.weth,
         vestingPosition.amount.mul(8_000).div(10_000),
-<<<<<<< HEAD
         ZERO_BI
-=======
-        ZERO_BI,
->>>>>>> a398a1a2
+        ,
       );
       expect(await vester.promisedArbTokens()).to.eq(PROMISED_ARB_VESTER_BALANCE.sub(vestingPosition.amount));
       expect(await vester.availableArbTokens()).to.eq(AVAILABLE_ARB_VESTER_BALANCE);
