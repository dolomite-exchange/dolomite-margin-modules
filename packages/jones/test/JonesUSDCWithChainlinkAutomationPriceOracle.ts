--- conflicted
+++ resolved
@@ -91,14 +91,10 @@
       factory,
     );
     deploymentTimestamp = await getBlockTimestamp(await ethers.provider.getBlockNumber());
-<<<<<<< HEAD
-    await jonesUSDCWithChainlinkAutomationPriceOracle.connect(core.governance).ownerSetForwarder(
+    await jonesUSDCWithChainlinkAutomationPriceOracle.connect(core.governance)
+      .ownerSetForwarder(
       chainlinkRegistry.address
     );
-=======
-    await jonesUSDCWithChainlinkAutomationPriceOracle.connect(core.governance)
-      .ownerSetForwarder(chainlinkRegistry.address);
->>>>>>> a398a1a2
 
     snapshotId = await snapshot();
   });
