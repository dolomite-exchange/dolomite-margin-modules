--- conflicted
+++ resolved
@@ -53,7 +53,6 @@
         address _jUSDC, // this serves as the underlying token
         address _borrowPositionProxy,
         address _userVaultImplementation,
-        address _dolomiteRegistry,
         address _dolomiteMargin
     )
     SimpleIsolationModeVaultFactory(
@@ -62,11 +61,7 @@
         _jUSDC,
         _borrowPositionProxy,
         _userVaultImplementation,
-<<<<<<< HEAD
-        _dolomiteRegistry,
-=======
         address(IJonesUSDCRegistry(_jonesUSDCRegistry)),
->>>>>>> 704877e1
         _dolomiteMargin
     ) {
         jonesUSDCRegistry = IJonesUSDCRegistry(_jonesUSDCRegistry);
