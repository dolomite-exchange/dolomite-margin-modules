--- conflicted
+++ resolved
@@ -89,16 +89,7 @@
         s.userToClaimAmount[user] = _amount;
 
         ODOLO.safeTransfer(msg.sender, amountToClaim);
-<<<<<<< HEAD
-
-        DOLOMITE_REGISTRY.eventEmitter().emitRewardClaimed(
-            user,
-            EPOCH_NUMBER,
-            amountToClaim
-        );
-=======
         DOLOMITE_REGISTRY.eventEmitter().emitRewardClaimed(user, EPOCH_NUMBER, amountToClaim);
->>>>>>> e7786511
     }
 
     // ==============================================================
