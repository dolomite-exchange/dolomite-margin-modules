// SPDX-License-Identifier: GPL-3.0-or-later
/*

    Copyright 2024 Dolomite

    This program is free software: you can redistribute it and/or modify
    it under the terms of the GNU General Public License as published by
    the Free Software Foundation, either version 3 of the License, or
    (at your option) any later version.

    This program is distributed in the hope that it will be useful,
    but WITHOUT ANY WARRANTY; without even the implied warranty of
    MERCHANTABILITY or FITNESS FOR A PARTICULAR PURPOSE.  See the
    GNU General Public License for more details.

    You should have received a copy of the GNU General Public License
    along with this program.  If not, see <http://www.gnu.org/licenses/>.

*/

pragma solidity ^0.8.9;

import { OnlyDolomiteMargin } from "@dolomite-exchange/modules-base/contracts/helpers/OnlyDolomiteMargin.sol";
import { Require } from "@dolomite-exchange/modules-base/contracts/protocol/lib/Require.sol";
import { IERC20 } from "@openzeppelin/contracts/token/ERC20/IERC20.sol";
import { SafeERC20 } from "@openzeppelin/contracts/token/ERC20/utils/SafeERC20.sol";
import { MerkleProof } from "@openzeppelin/contracts/utils/cryptography/MerkleProof.sol";
import { BaseClaim } from "./BaseClaim.sol";
import { IRegularAirdrop } from "./interfaces/IRegularAirdrop.sol";
import { IVotingEscrow } from "./interfaces/IVotingEscrow.sol";


/**
 * @title   RegularAirdrop
 * @author  Dolomite
 *
 * Regular airdrop contract for DOLO tokens. 50% is given to the user and 50% is locked in veDolo
 */
contract RegularAirdrop is OnlyDolomiteMargin, BaseClaim, IRegularAirdrop {
    using SafeERC20 for IERC20;

    // ===================================================
    // ==================== Constants ====================
    // ===================================================

    bytes32 private constant _FILE = "RegularAirdrop";
    bytes32 private constant _REGULAR_AIRDROP_STORAGE_SLOT = bytes32(uint256(keccak256("eip1967.proxy.regularAirdropStorage")) - 1);

    uint256 public constant MAX_LOCK = 2 * 365 * 86400;
    uint256 public constant EPOCH_NUMBER = 0;

    // ===================================================
    // ==================== State Variables ==============
    // ===================================================

    IERC20 public immutable DOLO; // solhint -disable-line mixed-case
    IVotingEscrow public immutable VE_DOLO; // solhint -disable-line mixed-case

<<<<<<< HEAD
=======
    mapping(address => bool) public userToClaimStatus;
    /// @dev Users who receive their whole claim as DOLO (instead of DOLO + veDOLO)
    mapping(address => bool) public userToFullDolo;

>>>>>>> 8ded7bc5
    // ===========================================================
    // ======================= Constructor =======================
    // ===========================================================

    constructor(
        address _dolo,
        address _veDolo,
        address _dolomiteRegistry,
        address _dolomiteMargin
    ) BaseClaim(_dolomiteRegistry, _dolomiteMargin) {
        DOLO = IERC20(_dolo);
        VE_DOLO = IVotingEscrow(_veDolo);
    }

    // ======================================================
    // ================== Admin Functions ===================
    // ======================================================

    function ownerSetUserToFullDolo(
        address[] memory _users,
        bool[] memory _fullDolo
    ) external onlyHandler(msg.sender) {
        _ownerSetUserToFullDolo(_users, _fullDolo);
    }

    // ==============================================================
    // ======================= User Functions =======================
    // ==============================================================

    function claim(bytes32[] calldata _proof, uint256 _amount) external {
        RegularAirdropStorage storage s = _getRegularAirdropStorage();
        address user = getUserOrRemappedAddress(msg.sender);

        Require.that(
            _verifyMerkleProof(user, _proof, _amount),
            _FILE,
            "Invalid merkle proof"
        );
        Require.that(
            !s.userToClaimStatus[user],
            _FILE,
            "User already claimed"
        );
        s.userToClaimStatus[user] = true;

        if (s.userToFullDolo[user]) {
            DOLO.safeTransfer(msg.sender, _amount);
        } else {
            uint256 veDoloAmount = _amount / 2;
            DOLO.safeApprove(address(VE_DOLO), veDoloAmount);
            VE_DOLO.create_lock_for(veDoloAmount, MAX_LOCK, msg.sender);
            DOLO.safeTransfer(msg.sender, _amount - veDoloAmount);
        }

        DOLOMITE_REGISTRY.eventEmitter().emitRewardClaimed(
            user,
            EPOCH_NUMBER,
            _amount
        );
    }

    // ==============================================================
    // ======================= View Functions =======================
    // ==============================================================

    function userToClaimStatus(address _user) external view returns (bool) {
        RegularAirdropStorage storage s = _getRegularAirdropStorage();
        return s.userToClaimStatus[_user];
    }

    function userToFullDolo(address _user) external view returns (bool) {
        RegularAirdropStorage storage s = _getRegularAirdropStorage();
        return s.userToFullDolo[_user];
    }

    // ==================================================================
    // ======================= Internal Functions =======================
    // ==================================================================

    function _ownerSetUserToFullDolo(address[] memory _users, bool[] memory _fullDolo) internal {
        RegularAirdropStorage storage s = _getRegularAirdropStorage();

        Require.that(
            _users.length == _fullDolo.length,
            _FILE,
            "Array length mismatch"
        );

        for (uint256 i = 0; i < _users.length; i++) {
            s.userToFullDolo[_users[i]] = _fullDolo[i];
        }
        emit UserToFullDoloSet(_users, _fullDolo);
    }

    function _getRegularAirdropStorage() internal pure returns (RegularAirdropStorage storage regularAirdropStorage) {
        bytes32 slot = _REGULAR_AIRDROP_STORAGE_SLOT;
        assembly {
            regularAirdropStorage.slot := slot
        }
    }
}<|MERGE_RESOLUTION|>--- conflicted
+++ resolved
@@ -56,13 +56,6 @@
     IERC20 public immutable DOLO; // solhint -disable-line mixed-case
     IVotingEscrow public immutable VE_DOLO; // solhint -disable-line mixed-case
 
-<<<<<<< HEAD
-=======
-    mapping(address => bool) public userToClaimStatus;
-    /// @dev Users who receive their whole claim as DOLO (instead of DOLO + veDOLO)
-    mapping(address => bool) public userToFullDolo;
-
->>>>>>> 8ded7bc5
     // ===========================================================
     // ======================= Constructor =======================
     // ===========================================================
