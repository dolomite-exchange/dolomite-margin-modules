// SPDX-License-Identifier: GPL-3.0-or-later
/*

    Copyright 2023 Dolomite

    This program is free software: you can redistribute it and/or modify
    it under the terms of the GNU General Public License as published by
    the Free Software Foundation, either version 3 of the License, or
    (at your option) any later version.

    This program is distributed in the hope that it will be useful,
    but WITHOUT ANY WARRANTY; without even the implied warranty of
    MERCHANTABILITY or FITNESS FOR A PARTICULAR PURPOSE.  See the
    GNU General Public License for more details.

    You should have received a copy of the GNU General Public License
    along with this program.  If not, see <http://www.gnu.org/licenses/>.

*/

pragma solidity ^0.8.9;

import { BaseRegistry } from "@dolomite-exchange/modules-base/contracts/general/BaseRegistry.sol";
import { HandlerRegistry } from "@dolomite-exchange/modules-base/contracts/general/HandlerRegistry.sol";
import { IHandlerRegistry } from "@dolomite-exchange/modules-base/contracts/interfaces/IHandlerRegistry.sol";
import { Require } from "@dolomite-exchange/modules-base/contracts/protocol/lib/Require.sol";
import { IGmxDataStore } from "./interfaces/IGmxDataStore.sol";
import { IGmxDepositHandler } from "./interfaces/IGmxDepositHandler.sol";
import { IGmxExchangeRouter } from "./interfaces/IGmxExchangeRouter.sol";
import { IGmxReader } from "./interfaces/IGmxReader.sol";
import { IGmxRouter } from "./interfaces/IGmxRouter.sol";
import { IGmxV2Registry } from "./interfaces/IGmxV2Registry.sol";
import { IGmxWithdrawalHandler } from "./interfaces/IGmxWithdrawalHandler.sol";

/**
 * @title   GmxV2Registry
 * @author  Dolomite
 *
 * @notice  Implementation for a registry that contains all of the GMX V2-related addresses. This registry is needed to
 *          offer uniform access to addresses in an effort to keep Dolomite's contracts as up-to-date as possible
 *          without having to deprecate the system and force users to migrate (losing any vesting rewards / multiplier
 *          points) when Dolomite needs to point to new contracts or functions that GMX introduces.
 */
contract GmxV2Registry is IGmxV2Registry, BaseRegistry, HandlerRegistry {

    // ==================== Constants ====================

    bytes32 private constant _FILE = "GmxV2Registry";

<<<<<<< HEAD
    bytes32 public constant CONTROLLER_ROLE = keccak256(abi.encode("CONTROLLER"));
=======
>>>>>>> 9e51ec60

    // solhint-disable max-line-length
    bytes32 private constant _CONTROLLER_ROLE = keccak256(abi.encode("CONTROLLER"));
    bytes32 private constant _GMX_DATASTORE_SLOT = bytes32(uint256(keccak256("eip1967.proxy.gmxDataStore")) - 1);
    bytes32 private constant _GMX_DEPOSIT_VAULT_SLOT = bytes32(uint256(keccak256("eip1967.proxy.gmxDepositVault")) - 1);
    bytes32 private constant _GMX_EXCHANGE_ROUTER_SLOT = bytes32(uint256(keccak256("eip1967.proxy.gmxExchangeRouter")) - 1);
    bytes32 private constant _GMX_MARKET_TO_INDEX_TOKEN_SLOT = bytes32(uint256(keccak256("eip1967.proxy.gmxMarketToIndexToken")) - 1);
    bytes32 private constant _GMX_READER_SLOT = bytes32(uint256(keccak256("eip1967.proxy.gmxReader")) - 1);
    bytes32 private constant _GMX_ROUTER_SLOT = bytes32(uint256(keccak256("eip1967.proxy.gmxRouter")) - 1);
    bytes32 private constant _GMX_WITHDRAWAL_VAULT_SLOT = bytes32(uint256(keccak256("eip1967.proxy.gmxWithdrawalVault")) - 1);
    // solhint-enable max-line-length

    // ==================== Initializer ====================

    function initialize(
        address _gmxDataStore,
        address _gmxDepositVault,
        address _gmxExchangeRouter,
        address _gmxReader,
        address _gmxRouter,
        address _gmxWithdrawalVault,
        uint256 _callbackGasLimit,
        address _dolomiteRegistry
    ) external initializer {
        _ownerSetGmxDataStore(_gmxDataStore);
        _ownerSetGmxDepositVault(_gmxDepositVault);
        _ownerSetGmxExchangeRouter(_gmxExchangeRouter);
        _ownerSetGmxReader(_gmxReader);
        _ownerSetGmxRouter(_gmxRouter);
        _ownerSetGmxWithdrawalVault(_gmxWithdrawalVault);
        _ownerSetCallbackGasLimit(_callbackGasLimit);

        _ownerSetDolomiteRegistry(_dolomiteRegistry);
    }

    // ==================== Functions ====================

    function ownerSetGmxDataStore(
        address _gmxDataStore
    )
    external
    onlyDolomiteMarginOwner(msg.sender) {
        _ownerSetGmxDataStore(_gmxDataStore);
    }

    function ownerSetGmxDepositVault(
        address _gmxDepositVault
    )
    external
    onlyDolomiteMarginOwner(msg.sender) {
        _ownerSetGmxDepositVault(_gmxDepositVault);
    }

    function ownerSetGmxExchangeRouter(
        address _gmxExchangeRouter
    )
    external
    onlyDolomiteMarginOwner(msg.sender) {
        _ownerSetGmxExchangeRouter(_gmxExchangeRouter);
    }

    function ownerSetGmxReader(
        address _gmxReader
    )
    external
    onlyDolomiteMarginOwner(msg.sender) {
        _ownerSetGmxReader(_gmxReader);
    }

    function ownerSetGmxRouter(
        address _gmxRouter
    )
    external
    onlyDolomiteMarginOwner(msg.sender) {
        _ownerSetGmxRouter(_gmxRouter);
    }

    function ownerSetGmxWithdrawalVault(
        address _gmxWithdrawalVault
    )
    external
    onlyDolomiteMarginOwner(msg.sender) {
        _ownerSetGmxWithdrawalVault(_gmxWithdrawalVault);
    }

    function ownerSetGmxMarketToIndexToken(
        address _marketToken,
        address _indexToken
    )
    external
    onlyDolomiteMarginOwner(msg.sender) {
        _ownerSetGmxMarketToIndexToken(_marketToken, _indexToken);
    }

    // ==================== Views ====================

    function gmxDepositVault() external view returns (address) {
        return _getAddress(_GMX_DEPOSIT_VAULT_SLOT);
    }

    function gmxExchangeRouter() external view returns (IGmxExchangeRouter) {
        return IGmxExchangeRouter(_getAddress(_GMX_EXCHANGE_ROUTER_SLOT));
    }

    function gmxReader() external view returns (IGmxReader) {
        return IGmxReader(_getAddress(_GMX_READER_SLOT));
    }

    function gmxRouter() external view returns (IGmxRouter) {
        return IGmxRouter(_getAddress(_GMX_ROUTER_SLOT));
    }

    function gmxWithdrawalVault() external view returns (address) {
        return _getAddress(_GMX_WITHDRAWAL_VAULT_SLOT);
    }

    function gmxDataStore() public view returns (IGmxDataStore) {
        return IGmxDataStore(_getAddress(_GMX_DATASTORE_SLOT));
    }

    function isHandler(address _handler) public override(HandlerRegistry, IHandlerRegistry) view returns (bool) {
        return super.isHandler(_handler)
<<<<<<< HEAD
            || gmxDataStore().roleStore().hasRole(_handler, CONTROLLER_ROLE);
=======
            || gmxDataStore().roleStore().hasRole(_handler, _CONTROLLER_ROLE);
>>>>>>> 9e51ec60
    }

    function gmxDepositHandler() public view returns (IGmxDepositHandler) {
        return IGmxExchangeRouter(_getAddress(_GMX_EXCHANGE_ROUTER_SLOT)).depositHandler();
    }

    function gmxWithdrawalHandler() public view returns (IGmxWithdrawalHandler) {
        return IGmxExchangeRouter(_getAddress(_GMX_EXCHANGE_ROUTER_SLOT)).withdrawalHandler();
    }

    function gmxMarketToIndexToken(address _marketToken) external view returns (address) {
        bytes32 slot = keccak256(abi.encode(_marketToken, _GMX_MARKET_TO_INDEX_TOKEN_SLOT));
        return _getAddress(slot);
    }

    // ============================================================
    // ==================== Internal Functions ====================
    // ============================================================

    function _ownerSetGmxDataStore(address _gmxDataStore) internal {
        Require.that(
            _gmxDataStore != address(0),
            _FILE,
            "Invalid address"
        );
        _setAddress(_GMX_DATASTORE_SLOT, _gmxDataStore);
        emit GmxDataStoreSet(_gmxDataStore);
    }

    function _ownerSetGmxDepositVault(address _gmxDepositVault) internal {
        Require.that(
            _gmxDepositVault != address(0),
            _FILE,
            "Invalid address"
        );
        _setAddress(_GMX_DEPOSIT_VAULT_SLOT, _gmxDepositVault);
        emit GmxDepositVaultSet(_gmxDepositVault);
    }

    function _ownerSetGmxExchangeRouter(address _gmxExchangeRouter) internal {
        Require.that(
            _gmxExchangeRouter != address(0),
            _FILE,
            "Invalid address"
        );
        _setAddress(_GMX_EXCHANGE_ROUTER_SLOT, _gmxExchangeRouter);
        emit GmxExchangeRouterSet(_gmxExchangeRouter);
    }

    function _ownerSetGmxReader(address _gmxReader) internal {
        Require.that(
            _gmxReader != address(0),
            _FILE,
            "Invalid address"
        );
        _setAddress(_GMX_READER_SLOT, _gmxReader);
        emit GmxReaderSet(_gmxReader);
    }

    function _ownerSetGmxRouter(address _gmxRouter) internal {
        Require.that(
            _gmxRouter != address(0),
            _FILE,
            "Invalid address"
        );
        _setAddress(_GMX_ROUTER_SLOT, _gmxRouter);
        emit GmxRouterSet(_gmxRouter);
    }

    function _ownerSetGmxWithdrawalVault(address _gmxWithdrawalVault) internal {
        Require.that(
            _gmxWithdrawalVault != address(0),
            _FILE,
            "Invalid address"
        );
        _setAddress(_GMX_WITHDRAWAL_VAULT_SLOT, _gmxWithdrawalVault);
        emit GmxWithdrawalVaultSet(_gmxWithdrawalVault);
    }

    function _ownerSetGmxMarketToIndexToken(address _marketToken, address _indexToken) internal {
        bytes32 slot = keccak256(abi.encode(_marketToken, _GMX_MARKET_TO_INDEX_TOKEN_SLOT));
        _setAddress(slot, _indexToken);
        emit GmxMarketToIndexTokenSet(_marketToken, _indexToken);
    }
}<|MERGE_RESOLUTION|>--- conflicted
+++ resolved
@@ -46,11 +46,6 @@
     // ==================== Constants ====================
 
     bytes32 private constant _FILE = "GmxV2Registry";
-
-<<<<<<< HEAD
-    bytes32 public constant CONTROLLER_ROLE = keccak256(abi.encode("CONTROLLER"));
-=======
->>>>>>> 9e51ec60
 
     // solhint-disable max-line-length
     bytes32 private constant _CONTROLLER_ROLE = keccak256(abi.encode("CONTROLLER"));
@@ -173,11 +168,7 @@
 
     function isHandler(address _handler) public override(HandlerRegistry, IHandlerRegistry) view returns (bool) {
         return super.isHandler(_handler)
-<<<<<<< HEAD
-            || gmxDataStore().roleStore().hasRole(_handler, CONTROLLER_ROLE);
-=======
             || gmxDataStore().roleStore().hasRole(_handler, _CONTROLLER_ROLE);
->>>>>>> 9e51ec60
     }
 
     function gmxDepositHandler() public view returns (IGmxDepositHandler) {
