// SPDX-License-Identifier: GPL-3.0-or-later
/*

    Copyright 2023 Dolomite

    This program is free software: you can redistribute it and/or modify
    it under the terms of the GNU General Public License as published by
    the Free Software Foundation, either version 3 of the License, or
    (at your option) any later version.

    This program is distributed in the hope that it will be useful,
    but WITHOUT ANY WARRANTY; without even the implied warranty of
    MERCHANTABILITY or FITNESS FOR A PARTICULAR PURPOSE.  See the
    GNU General Public License for more details.

    You should have received a copy of the GNU General Public License
    along with this program.  If not, see <http://www.gnu.org/licenses/>.

*/
pragma solidity ^0.8.9;

// solhint-disable max-line-length
import { IGenericTraderBase } from "@dolomite-exchange/modules-base/contracts/interfaces/IGenericTraderBase.sol";
import { IAsyncFreezableIsolationModeVaultFactory } from "@dolomite-exchange/modules-base/contracts/isolation-mode/interfaces/IAsyncFreezableIsolationModeVaultFactory.sol";
import { IAsyncIsolationModeTraderBase } from "@dolomite-exchange/modules-base/contracts/isolation-mode/interfaces/IAsyncIsolationModeTraderBase.sol";
import { IIsolationModeUpgradeableProxy } from "@dolomite-exchange/modules-base/contracts/isolation-mode/interfaces/IIsolationModeUpgradeableProxy.sol";
import { IIsolationModeVaultFactory } from "@dolomite-exchange/modules-base/contracts/isolation-mode/interfaces/IIsolationModeVaultFactory.sol";
import { IUpgradeableAsyncIsolationModeUnwrapperTrader } from "@dolomite-exchange/modules-base/contracts/isolation-mode/interfaces/IUpgradeableAsyncIsolationModeUnwrapperTrader.sol"; // solhint-disable-line max-line-length
import { IUpgradeableAsyncIsolationModeWrapperTrader } from "@dolomite-exchange/modules-base/contracts/isolation-mode/interfaces/IUpgradeableAsyncIsolationModeWrapperTrader.sol"; // solhint-disable-line max-line-length
import { DolomiteMarginVersionWrapperLib } from "@dolomite-exchange/modules-base/contracts/lib/DolomiteMarginVersionWrapperLib.sol";
import { IDolomiteMargin } from "@dolomite-exchange/modules-base/contracts/protocol/interfaces/IDolomiteMargin.sol";
import { IDolomitePriceOracle } from "@dolomite-exchange/modules-base/contracts/protocol/interfaces/IDolomitePriceOracle.sol";
import { IDolomiteStructs } from "@dolomite-exchange/modules-base/contracts/protocol/interfaces/IDolomiteStructs.sol";
import { IWETH } from "@dolomite-exchange/modules-base/contracts/protocol/interfaces/IWETH.sol";
import { DecimalLib } from "@dolomite-exchange/modules-base/contracts/protocol/lib/DecimalLib.sol";
import { Require } from "@dolomite-exchange/modules-base/contracts/protocol/lib/Require.sol";
import { TypesLib } from "@dolomite-exchange/modules-base/contracts/protocol/lib/TypesLib.sol";
import { IERC20 } from "@openzeppelin/contracts/token/ERC20/IERC20.sol";
import { SafeERC20 } from "@openzeppelin/contracts/token/ERC20/utils/SafeERC20.sol";
import { IGmxDataStore } from "./interfaces/IGmxDataStore.sol";
import { IGmxExchangeRouter } from "./interfaces/IGmxExchangeRouter.sol";
import { IGmxV2IsolationModeTokenVaultV1 } from "./interfaces/IGmxV2IsolationModeTokenVaultV1.sol";
import { IGmxV2IsolationModeUnwrapperTraderV2 } from "./interfaces/IGmxV2IsolationModeUnwrapperTraderV2.sol";
import { IGmxV2IsolationModeWrapperTraderV2 } from "./interfaces/IGmxV2IsolationModeWrapperTraderV2.sol";
import { IGmxV2IsolationModeVaultFactory } from "./interfaces/IGmxV2IsolationModeVaultFactory.sol";
import { IGmxV2Registry } from "./interfaces/IGmxV2Registry.sol";
import { GmxEventUtils } from "./lib/GmxEventUtils.sol";
import { GmxMarket } from "./lib/GmxMarket.sol";
import { GmxPrice } from "./lib/GmxPrice.sol";
// solhint-enable max-line-length


/**
 * @title   GmxV2Library
 * @author  Dolomite
 *
 * @notice  Library contract for the GmxV2IsolationModeTokenVaultV1 contract to reduce code size
 */
library GmxV2Library {
    using DecimalLib for *;
    using DolomiteMarginVersionWrapperLib for *;
    using SafeERC20 for IERC20;
    using SafeERC20 for IWETH;
    using TypesLib for IDolomiteStructs.Par;

    // ==================================================================
    // ============================ Constants ===========================
    // ==================================================================

    bytes32 private constant _FILE = "GmxV2Library";
    bytes32 private constant _MAX_PNL_FACTOR_KEY = keccak256(abi.encode("MAX_PNL_FACTOR"));
    bytes32 private constant _MAX_PNL_FACTOR_FOR_ADL_KEY = keccak256(abi.encode("MAX_PNL_FACTOR_FOR_ADL"));
    bytes32 private constant _MAX_PNL_FACTOR_FOR_WITHDRAWALS_KEY = keccak256(abi.encode("MAX_PNL_FACTOR_FOR_WITHDRAWALS")); // solhint-disable-line max-line-length
    bytes32 private constant _MAX_CALLBACK_GAS_LIMIT_KEY = keccak256(abi.encode("MAX_CALLBACK_GAS_LIMIT"));
    bytes32 private constant _CREATE_WITHDRAWAL_FEATURE_DISABLED = keccak256(abi.encode("CREATE_WITHDRAWAL_FEATURE_DISABLED")); // solhint-disable-line max-line-length
    bytes32 private constant _EXECUTE_WITHDRAWAL_FEATURE_DISABLED = keccak256(abi.encode("EXECUTE_WITHDRAWAL_FEATURE_DISABLED")); // solhint-disable-line max-line-length
    bytes32 private constant _EXECUTE_DEPOSIT_FEATURE_DISABLED = keccak256(abi.encode("EXECUTE_DEPOSIT_FEATURE_DISABLED")); // solhint-disable-line max-line-length
    bytes32 private constant _IS_MARKET_DISABLED = keccak256(abi.encode("IS_MARKET_DISABLED"));
    uint256 private constant _GMX_PRICE_DECIMAL_ADJUSTMENT = 6;
    uint256 private constant _GMX_PRICE_SCALE_ADJUSTMENT = 10 ** _GMX_PRICE_DECIMAL_ADJUSTMENT;

    // =========================================================
    // ======================== Structs ========================
    // =========================================================

    struct MiniCache {
        IDolomiteMargin dolomiteMargin;
        uint256 inputMarketId;
        uint256 outputMarketId;
        uint256 longMarketId;
        uint256 shortMarketId;
    }

    // ==================================================================
    // ======================== Public Functions ========================
    // ==================================================================

    function wrapperCreateDeposit(
        IGmxV2IsolationModeVaultFactory _factory,
        IGmxV2Registry _registry,
        IWETH _weth,
        address _vault,
        uint256 _ethExecutionFee,
        address _outputTokenUnderlying,
        uint256 _minOutputAmount,
        address _inputToken,
        uint256 _inputAmount
    ) public returns (bytes32) {
        IGmxExchangeRouter exchangeRouter = _registry.gmxExchangeRouter();
        bytes32 executeDepositKey = keccak256(abi.encode(
            _EXECUTE_DEPOSIT_FEATURE_DISABLED,
            exchangeRouter.depositHandler()
        ));
        Require.that(
            !_registry.gmxDataStore().getBool(executeDepositKey),
            _FILE,
            "Execute deposit feature disabled"
        );

        address depositVault = _registry.gmxDepositVault();
        if (_inputToken == address(_weth)) {
            _weth.safeTransferFrom(_vault, address(this), _ethExecutionFee);
            _weth.safeApprove(address(_registry.gmxRouter()), _ethExecutionFee + _inputAmount);
            exchangeRouter.sendTokens(address(_weth), depositVault, _ethExecutionFee + _inputAmount);
        } else {
            _weth.safeTransferFrom(_vault, address(this), _ethExecutionFee);
            _weth.safeApprove(address(_registry.gmxRouter()), _ethExecutionFee);
            exchangeRouter.sendTokens(address(_weth), depositVault, _ethExecutionFee);

            IERC20(_inputToken).safeApprove(address(_registry.gmxRouter()), _inputAmount);
            exchangeRouter.sendTokens(_inputToken, depositVault, _inputAmount);
        }

        IGmxExchangeRouter.CreateDepositParams memory depositParams = IGmxExchangeRouter.CreateDepositParams(
            /* receiver = */ address(this),
            /* callbackContract = */ address(this),
            /* uiFeeReceiver = */ address(0),
            /* market = */ _outputTokenUnderlying,
            /* initialLongToken = */ _factory.LONG_TOKEN(),
            /* initialShortToken = */ _factory.SHORT_TOKEN(),
            /* longTokenSwapPath = */ new address[](0),
            /* shortTokenSwapPath = */ new address[](0),
            /* minMarketTokens = */ _minOutputAmount,
            /* shouldUnwrapNativeToken = */ false,
            /* executionFee = */ _ethExecutionFee,
            /* callbackGasLimit = */ _registry.callbackGasLimit()
        );

        return exchangeRouter.createDeposit(depositParams);
    }

<<<<<<< HEAD
    function unwrapperInitiateCancelWithdrawal(IGmxV2IsolationModeUnwrapperTraderV2 _unwrapper, bytes32 _key) public {
=======
    function initiateCancelDeposit(IGmxV2IsolationModeWrapperTraderV2 _wrapper, bytes32 _key) public {
        IUpgradeableAsyncIsolationModeWrapperTrader.DepositInfo memory depositInfo = _wrapper.getDepositInfo(_key);
        Require.that(
            msg.sender == depositInfo.vault
                || IAsyncIsolationModeTraderBase(address(_wrapper)).isHandler(msg.sender),
            _FILE,
            "Only vault or handler can cancel"
        );
        _wrapper.GMX_REGISTRY_V2().gmxExchangeRouter().cancelDeposit(_key);
    }

    function initiateCancelWithdrawal(IGmxV2IsolationModeUnwrapperTraderV2 _unwrapper, bytes32 _key) public {
>>>>>>> 21e1f7c5
        IUpgradeableAsyncIsolationModeUnwrapperTrader.WithdrawalInfo memory withdrawalInfo =
                            _unwrapper.getWithdrawalInfo(_key);
        Require.that(
            msg.sender == withdrawalInfo.vault
                || IAsyncIsolationModeTraderBase(address(_unwrapper)).isHandler(msg.sender),
            _FILE,
            "Only vault or handler can cancel"
        );
        _unwrapper.GMX_REGISTRY_V2().gmxExchangeRouter().cancelWithdrawal(_key);
    }

    function unwrapperExecuteInitiateUnwrapping(
        IGmxV2IsolationModeVaultFactory _factory,
        address _vault,
        uint256 _inputAmount,
        address _outputToken,
        uint256 _minOutputAmount,
        uint256 _ethExecutionFee,
        bytes calldata _extraData
    ) public returns (bytes32) {
        IERC20(_factory.UNDERLYING_TOKEN()).safeTransferFrom(_vault, address(this), _inputAmount);

        IGmxV2Registry registry = _factory.gmxV2Registry();
        IGmxExchangeRouter exchangeRouter = registry.gmxExchangeRouter();

        address[] memory swapPath = new address[](1);
        swapPath[0] = _factory.UNDERLYING_TOKEN();

        // Change scope for stack too deep
        {
            address withdrawalVault = registry.gmxWithdrawalVault();
            exchangeRouter.sendWnt{value: _ethExecutionFee}(withdrawalVault, _ethExecutionFee);
            IERC20(swapPath[0]).safeApprove(address(registry.gmxRouter()), _inputAmount);
            exchangeRouter.sendTokens(swapPath[0], withdrawalVault, _inputAmount);
        }

        Require.that(
            _extraData.length == 64,
            _FILE,
            "Invalid extra data"
        );

        // Fix stack too deep
        address outputToken = _outputToken;
        IGmxV2IsolationModeVaultFactory factory = _factory;
        address longToken = factory.LONG_TOKEN();

        (, uint256 minOtherTokenAmount) = abi.decode(_extraData, (IDolomiteStructs.Decimal, uint256));
        _minOutputAmount -= minOtherTokenAmount; // subtract from the total figure to get its value from the Zap SDK
        Require.that(
            _minOutputAmount > 0 && minOtherTokenAmount > 0,
            _FILE,
            "minOutputAmount too small"
        );
        IUpgradeableAsyncIsolationModeUnwrapperTrader unwrapper = registry.getUnwrapperByToken(factory);
        IGmxExchangeRouter.CreateWithdrawalParams memory withdrawalParams = IGmxExchangeRouter.CreateWithdrawalParams(
            /* receiver = */ address(unwrapper),
            /* callbackContract = */ address(unwrapper),
            /* uiFeeReceiver = */ address(0),
            /* market = */ swapPath[0],
            /* longTokenSwapPath = */ outputToken == longToken ? new address[](0) : swapPath,
            /* shortTokenSwapPath = */ outputToken != longToken ? new address[](0) : swapPath,
            /* minLongTokenAmount = */ longToken == outputToken ? _minOutputAmount : minOtherTokenAmount,
            /* minShortTokenAmount = */ longToken != outputToken ? _minOutputAmount : minOtherTokenAmount,
            /* shouldUnwrapNativeToken = */ false,
            /* executionFee = */ _ethExecutionFee,
            /* callbackGasLimit = */ registry.callbackGasLimit()
        );

        if (longToken == factory.SHORT_TOKEN()) {
            withdrawalParams.longTokenSwapPath = new address[](0);
            withdrawalParams.shortTokenSwapPath = new address[](0);
        }
        return exchangeRouter.createWithdrawal(withdrawalParams);
    }

    function vaultValidateExecutionFeeIfWrapToUnderlying(
        IGmxV2IsolationModeTokenVaultV1 _vault,
        uint256 _tradeAccountNumber,
        IGenericTraderBase.TraderParam[] memory _tradersPath
    ) public {
        uint256 len = _tradersPath.length;
        if (_tradersPath[len - 1].traderType == IGenericTraderBase.TraderType.IsolationModeWrapper) {
            _depositAndApproveWethForWrapping(_vault);
            Require.that(
                msg.value <= IAsyncFreezableIsolationModeVaultFactory(_vault.VAULT_FACTORY()).maxExecutionFee(),
                _FILE,
                "Invalid execution fee"
            );
            _tradersPath[len - 1].tradeData = abi.encode(_tradeAccountNumber, abi.encode(msg.value));
        } else {
            Require.that(
                msg.value == 0,
                _FILE,
                "Cannot send ETH for non-wrapper"
            );
        }
    }

    function vaultCancelDeposit(IGmxV2IsolationModeTokenVaultV1 _vault, bytes32 _key) public {
        IUpgradeableAsyncIsolationModeWrapperTrader wrapper = _vault.registry().getWrapperByToken(
            IGmxV2IsolationModeVaultFactory(_vault.VAULT_FACTORY())
        );
        _validateVaultOwnerForStruct(wrapper.getDepositInfo(_key).vault);
        wrapper.initiateCancelDeposit(_key);
    }

    function vaultCancelWithdrawal(IGmxV2IsolationModeTokenVaultV1 _vault, bytes32 _key) public {
        IUpgradeableAsyncIsolationModeUnwrapperTrader unwrapper = _vault.registry().getUnwrapperByToken(
            IGmxV2IsolationModeVaultFactory(_vault.VAULT_FACTORY())
        );
        IUpgradeableAsyncIsolationModeUnwrapperTrader.WithdrawalInfo memory withdrawalInfo
            = unwrapper.getWithdrawalInfo(_key);
        _validateVaultOwnerForStruct(withdrawalInfo.vault);
        Require.that(
            !withdrawalInfo.isLiquidation,
            _FILE,
            "Withdrawal from liquidation"
        );
        unwrapper.initiateCancelWithdrawal(_key);
    }

    function isValidInputOrOutputToken(
        IGmxV2IsolationModeVaultFactory _factory,
        address _token,
        bool _skipLongToken
    ) public view returns (bool) {
        if (_skipLongToken) {
            return _token == _factory.SHORT_TOKEN();
        }
        return _token == _factory.LONG_TOKEN() || _token == _factory.SHORT_TOKEN();
    }

    function validateExecutionFee(
        IGmxV2IsolationModeTokenVaultV1 _vault,
        uint256 _toAccountNumber
    ) public view {
        address factory = IIsolationModeUpgradeableProxy(address(_vault)).vaultFactory();
        Require.that(
            msg.value == IGmxV2IsolationModeVaultFactory(factory).executionFee(),
            _FILE,
            "Invalid execution fee"
        );
        Require.that(
            _vault.getExecutionFeeForAccountNumber(_toAccountNumber) == 0,
            _FILE,
            "Execution fee already paid"
        );
    }

    function isExternalRedemptionPaused(
        IGmxV2Registry _registry,
        IGmxV2IsolationModeVaultFactory _factory
    ) public view returns (bool) {
        address underlyingToken = _factory.UNDERLYING_TOKEN();
        IGmxDataStore dataStore = _registry.gmxDataStore();
        {
            bool isMarketDisabled = dataStore.getBool(_isMarketDisableKey(underlyingToken));
            if (isMarketDisabled) {
                return true;
            }
        }
        {
            bytes32 createWithdrawalKey = keccak256(abi.encode(
                _CREATE_WITHDRAWAL_FEATURE_DISABLED,
                _registry.gmxWithdrawalHandler()
            ));
            bool isCreateWithdrawalFeatureDisabled = dataStore.getBool(createWithdrawalKey);
            if (isCreateWithdrawalFeatureDisabled) {
                return true;
            }
        }

        {
            bytes32 executeWithdrawalKey = keccak256(abi.encode(
                _EXECUTE_WITHDRAWAL_FEATURE_DISABLED,
                _registry.gmxWithdrawalHandler()
            ));
            bool isExecuteWithdrawalFeatureDisabled = dataStore.getBool(executeWithdrawalKey);
            if (isExecuteWithdrawalFeatureDisabled) {
                return true;
            }
        }

        uint256 maxPnlForWithdrawalsShort = dataStore.getUint(
            _maxPnlFactorKey(_MAX_PNL_FACTOR_FOR_WITHDRAWALS_KEY, underlyingToken, /* _isLong = */ false)
        );
        uint256 maxPnlForWithdrawalsLong = dataStore.getUint(
            _maxPnlFactorKey(_MAX_PNL_FACTOR_FOR_WITHDRAWALS_KEY, underlyingToken, /* _isLong = */ true)
        );

        IDolomitePriceOracle aggregator = _registry.dolomiteRegistry().oracleAggregator();
        GmxMarket.MarketPrices memory marketPrices = _getGmxMarketPrices(
            aggregator.getPrice(
                _registry.gmxMarketToIndexToken(underlyingToken)
            ).value,
            aggregator.getPrice(_factory.LONG_TOKEN()).value,
            aggregator.getPrice(_factory.SHORT_TOKEN()).value
        );

        int256 shortPnlToPoolFactor = _registry.gmxReader().getPnlToPoolFactor(
            dataStore,
            underlyingToken,
            marketPrices,
            /* _isLong = */ false,
            /* _maximize = */ true
        );
        int256 longPnlToPoolFactor = _registry.gmxReader().getPnlToPoolFactor(
            dataStore,
            underlyingToken,
            marketPrices,
            /* _isLong = */ true,
            /* _maximize = */ true
        );

        bool isShortPnlTooLarge = shortPnlToPoolFactor > int256(maxPnlForWithdrawalsShort);
        bool isLongPnlTooLarge = longPnlToPoolFactor > int256(maxPnlForWithdrawalsLong);

        uint256 maxCallbackGasLimit = dataStore.getUint(_MAX_CALLBACK_GAS_LIMIT_KEY);

        return isShortPnlTooLarge || isLongPnlTooLarge || _registry.callbackGasLimit() > maxCallbackGasLimit;
    }

    function validateInitialMarketIds(
        uint256[] memory _marketIds,
        uint256 _longMarketId,
        uint256 _shortMarketId
    ) public pure {
        if (_longMarketId == type(uint256).max) {
            Require.that(
                _marketIds.length >= 1,
                _FILE,
                "Invalid market IDs length"
            );
            Require.that(
                _marketIds[0] == _shortMarketId,
                _FILE,
                "Invalid market IDs"
            );
        } else {
            Require.that(
                _marketIds.length >= 2,
                _FILE,
                "Invalid market IDs length"
            );
            Require.that(
                (_marketIds[0] == _longMarketId && _marketIds[1] == _shortMarketId)
                || (_marketIds[0] == _shortMarketId && _marketIds[1] == _longMarketId),
                _FILE,
                "Invalid market IDs"
            );
        }
    }

    function validateEventDataForWithdrawal(
        IGmxV2IsolationModeVaultFactory _factory,
        uint256 _marketTokenAmount,
        GmxEventUtils.AddressKeyValue memory _outputTokenAddress,
        GmxEventUtils.UintKeyValue memory _outputTokenAmount,
        GmxEventUtils.AddressKeyValue memory _secondaryOutputTokenAddress,
        GmxEventUtils.UintKeyValue memory _secondaryOutputTokenAmount,
        IGmxV2IsolationModeUnwrapperTraderV2.WithdrawalInfo memory _withdrawalInfo
    ) public view {
        Require.that(
            _marketTokenAmount >= _withdrawalInfo.inputAmount,
            _FILE,
            "Invalid market token amount"
        );

        Require.that(
            keccak256(abi.encodePacked(_outputTokenAddress.key))
                == keccak256(abi.encodePacked("outputToken")),
            _FILE,
            "Unexpected outputToken"
        );
        Require.that(
            keccak256(abi.encodePacked(_outputTokenAmount.key))
                == keccak256(abi.encodePacked("outputAmount")),
            _FILE,
            "Unexpected outputAmount"
        );
        Require.that(
            keccak256(abi.encodePacked(_secondaryOutputTokenAddress.key))
                == keccak256(abi.encodePacked("secondaryOutputToken")),
            _FILE,
            "Unexpected secondaryOutputToken"
        );
        Require.that(
            keccak256(abi.encodePacked(_secondaryOutputTokenAmount.key))
                == keccak256(abi.encodePacked("secondaryOutputAmount")),
            _FILE,
            "Unexpected secondaryOutputAmount"
        );

        if (_withdrawalInfo.outputToken == _factory.LONG_TOKEN()) {
            Require.that(
                _withdrawalInfo.outputToken == _outputTokenAddress.value,
                _FILE,
                "Output token is incorrect"
            );

            if (_secondaryOutputTokenAmount.value > 0) {
                Require.that(
                    _outputTokenAddress.value == _secondaryOutputTokenAddress.value,
                    _FILE,
                    "Can only receive one token"
                );
            }
        } else {
            Require.that(
                _withdrawalInfo.outputToken == _secondaryOutputTokenAddress.value,
                _FILE,
                "Output token is incorrect"
            );

            if (_outputTokenAmount.value > 0) {
                Require.that(
                    _outputTokenAddress.value == _secondaryOutputTokenAddress.value,
                    _FILE,
                    "Can only receive one token"
                );
            }
        }
    }

    function validateMinAmountIsNotTooLargeForLiquidation(
        IGmxV2IsolationModeVaultFactory _factory,
        IDolomiteStructs.AccountInfo memory _liquidAccount,
        uint256 _inputAmount,
        address _outputToken,
        uint256 _minOutputAmount,
        bytes calldata _extraData,
        uint256 _chainId
    ) public view {
        // For managing "stack too deep"
        MiniCache memory cache = MiniCache({
            dolomiteMargin: _factory.DOLOMITE_MARGIN(),
            inputMarketId: _factory.marketId(),
            outputMarketId: _factory.DOLOMITE_MARGIN().getMarketIdByTokenAddress(_outputToken),
            longMarketId: _factory.LONG_TOKEN_MARKET_ID(),
            shortMarketId: _factory.SHORT_TOKEN_MARKET_ID()
        });
        (IDolomiteStructs.Decimal memory weight, uint256 otherMinOutputAmount) = abi.decode(
            _extraData,
            (IDolomiteStructs.Decimal, uint256)
        );
        _minOutputAmount -= otherMinOutputAmount;

        _requireMinAmountIsNotTooLargeForLiquidation(
            cache.dolomiteMargin,
            _liquidAccount,
            cache.inputMarketId,
            cache.outputMarketId,
            _inputAmount.mul(DecimalLib.oneSub(weight)),
            _minOutputAmount,
            _chainId
        );

        // Check the min output amount of the other token too since GM is unwound via 2 tokens. The
        // `otherMinOutputAmount` is the min amount out we'll accept when swapping to `outputToken`
        _requireMinAmountIsNotTooLargeForLiquidation(
            cache.dolomiteMargin,
            _liquidAccount,
            cache.inputMarketId,
            cache.outputMarketId,
            _inputAmount.mul(weight),
            otherMinOutputAmount,
            _chainId
        );
    }

    // ==================================================================
    // ======================== Private Functions ======================
    // ==================================================================

    function _depositAndApproveWethForWrapping(IGmxV2IsolationModeTokenVaultV1 _vault) private {
        Require.that(
            msg.value > 0,
            _FILE,
            "Invalid execution fee"
        );
        _vault.WETH().deposit{value: msg.value}();
        IERC20(address(_vault.WETH())).safeApprove(
            address(_vault.registry().getWrapperByToken(IIsolationModeVaultFactory(_vault.VAULT_FACTORY()))),
            msg.value
        );
    }

    function _getGmxMarketPrices(
        uint256 _indexTokenPrice,
        uint256 _longTokenPrice,
        uint256 _shortTokenPrice
    ) private pure returns (GmxMarket.MarketPrices memory) {
        // Dolomite returns price as 36 decimals - token decimals
        // GMX expects 30 decimals - token decimals so we divide by 10 ** 6
        GmxPrice.PriceProps memory indexTokenPriceProps = GmxPrice.PriceProps({
            min: _indexTokenPrice / _GMX_PRICE_SCALE_ADJUSTMENT,
            max: _indexTokenPrice / _GMX_PRICE_SCALE_ADJUSTMENT
        });
        GmxPrice.PriceProps memory longTokenPriceProps = GmxPrice.PriceProps({
            min: _longTokenPrice / _GMX_PRICE_SCALE_ADJUSTMENT,
            max: _longTokenPrice / _GMX_PRICE_SCALE_ADJUSTMENT
        });
        GmxPrice.PriceProps memory shortTokenPriceProps = GmxPrice.PriceProps({
            min: _shortTokenPrice / _GMX_PRICE_SCALE_ADJUSTMENT,
            max: _shortTokenPrice / _GMX_PRICE_SCALE_ADJUSTMENT
        });
        return GmxMarket.MarketPrices({
            indexTokenPrice: indexTokenPriceProps,
            longTokenPrice: longTokenPriceProps,
            shortTokenPrice: shortTokenPriceProps
        });
    }

    function _requireMinAmountIsNotTooLargeForLiquidation(
        IDolomiteMargin _dolomiteMargin,
        IDolomiteStructs.AccountInfo memory _liquidAccount,
        uint256 _inputMarketId,
        uint256 _outputMarketId,
        uint256 _inputTokenAmount,
        uint256 _minOutputAmount,
        uint256 _chainId
    ) private view {
        uint256 inputValue = _dolomiteMargin.getMarketPrice(_inputMarketId).value * _inputTokenAmount;
        uint256 outputValue = _dolomiteMargin.getMarketPrice(_outputMarketId).value * _minOutputAmount;

        IDolomiteMargin.Decimal memory spread = _dolomiteMargin.getVersionedLiquidationSpreadForPair(
            _chainId,
            _liquidAccount,
            /* heldMarketId = */ _inputMarketId,
            /* ownedMarketId = */ _outputMarketId
        );
        spread.value /= 2;
        uint256 inputValueAdj = inputValue - inputValue.mul(spread);

        Require.that(
            outputValue <= inputValueAdj,
            _FILE,
            "minOutputAmount too large"
        );
    }

    function _validateVaultOwnerForStruct(address _vault) private view {
        Require.that(
            _vault == address(this),
            _FILE,
            "Invalid vault owner",
            _vault
        );
    }

    function _maxPnlFactorKey(
        bytes32 _pnlFactorType,
        address _market,
        bool _isLong
    ) private pure returns (bytes32) {
        return keccak256(abi.encode(_MAX_PNL_FACTOR_KEY, _pnlFactorType, _market, _isLong));
    }

    function _isMarketDisableKey(address _market) private pure returns (bytes32) {
        return keccak256(abi.encode(_IS_MARKET_DISABLED, _market));
    }
}<|MERGE_RESOLUTION|>--- conflicted
+++ resolved
@@ -149,9 +149,6 @@
         return exchangeRouter.createDeposit(depositParams);
     }
 
-<<<<<<< HEAD
-    function unwrapperInitiateCancelWithdrawal(IGmxV2IsolationModeUnwrapperTraderV2 _unwrapper, bytes32 _key) public {
-=======
     function initiateCancelDeposit(IGmxV2IsolationModeWrapperTraderV2 _wrapper, bytes32 _key) public {
         IUpgradeableAsyncIsolationModeWrapperTrader.DepositInfo memory depositInfo = _wrapper.getDepositInfo(_key);
         Require.that(
@@ -163,8 +160,7 @@
         _wrapper.GMX_REGISTRY_V2().gmxExchangeRouter().cancelDeposit(_key);
     }
 
-    function initiateCancelWithdrawal(IGmxV2IsolationModeUnwrapperTraderV2 _unwrapper, bytes32 _key) public {
->>>>>>> 21e1f7c5
+    function unwrapperInitiateCancelWithdrawal(IGmxV2IsolationModeUnwrapperTraderV2 _unwrapper, bytes32 _key) public {
         IUpgradeableAsyncIsolationModeUnwrapperTrader.WithdrawalInfo memory withdrawalInfo =
                             _unwrapper.getWithdrawalInfo(_key);
         Require.that(
