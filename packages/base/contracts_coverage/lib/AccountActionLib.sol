// SPDX-License-Identifier: GPL-3.0-or-later
/*

    Copyright 2023 Dolomite

    This program is free software: you can redistribute it and/or modify
    it under the terms of the GNU General Public License as published by
    the Free Software Foundation, either version 3 of the License, or
    (at your option) any later version.

    This program is distributed in the hope that it will be useful,
    but WITHOUT ANY WARRANTY; without even the implied warranty of
    MERCHANTABILITY or FITNESS FOR A PARTICULAR PURPOSE.  See the
    GNU General Public License for more details.

    You should have received a copy of the GNU General Public License
    along with this program.  If not, see <http://www.gnu.org/licenses/>.

*/

pragma solidity ^0.8.9;

import { AccountBalanceLib } from "./AccountBalanceLib.sol";
import { ChainHelperLib } from "./ChainHelperLib.sol";
import { IExpiry } from "../interfaces/IExpiry.sol";
import { IDolomiteMargin } from "../protocol/interfaces/IDolomiteMargin.sol";
import { IDolomiteStructs } from "../protocol/interfaces/IDolomiteStructs.sol";
import { Require } from "../protocol/lib/Require.sol";


/**
 * @title   AccountActionLib
 * @author  Dolomite
 *
 * @notice  Library contract that makes specific actions easy to call
 */
library AccountActionLib {

    // ============ Constants ============

    bytes32 private constant _FILE = "AccountActionLib";

    uint256 private constant _ALL = type(uint256).max;

    // ===================================================================
    // ========================= Write Functions =========================
    // ===================================================================

    function deposit(
        IDolomiteMargin _dolomiteMargin,
        address _accountOwner,
        address _fromAccount,
        uint256 _toAccountNumber,
        uint256 _marketId,
        IDolomiteMargin.AssetAmount memory _amount
    ) internal {
        IDolomiteStructs.AccountInfo[] memory accounts = new IDolomiteStructs.AccountInfo[](1);
        accounts[0] = IDolomiteStructs.AccountInfo({
            owner: _accountOwner,
            number: _toAccountNumber
        });

        IDolomiteStructs.ActionArgs[] memory actions = new IDolomiteStructs.ActionArgs[](1);
        actions[0] = encodeDepositAction(
            /* _accountId = */ 0,
            _marketId,
            _amount,
            _fromAccount
        );

        _dolomiteMargin.operate(accounts, actions);
    }

    /**
     *  Withdraws `_marketId` from `_fromAccount` to `_toAccount`
     */
    function withdraw(
        IDolomiteMargin _dolomiteMargin,
        address _accountOwner,
        uint256 _fromAccountNumber,
        address _toAccount,
        uint256 _marketId,
        IDolomiteStructs.AssetAmount memory _amount,
        AccountBalanceLib.BalanceCheckFlag _balanceCheckFlag
    ) internal {
        IDolomiteStructs.AccountInfo[] memory accounts = new IDolomiteStructs.AccountInfo[](1);
        accounts[0] = IDolomiteStructs.AccountInfo({
            owner: _accountOwner,
            number: _fromAccountNumber
        });

        IDolomiteStructs.ActionArgs[] memory actions = new IDolomiteStructs.ActionArgs[](1);
        actions[0] = encodeWithdrawalAction(
            /* _accountId = */ 0,
            _marketId,
            _amount,
            _toAccount
        );

        _dolomiteMargin.operate(accounts, actions);

        if (
            _balanceCheckFlag == AccountBalanceLib.BalanceCheckFlag.Both
            || _balanceCheckFlag == AccountBalanceLib.BalanceCheckFlag.From
        ) {
            AccountBalanceLib.verifyBalanceIsNonNegative(
                _dolomiteMargin,
                accounts[0].owner,
                _fromAccountNumber,
                _marketId
            );
        }
    }

    /**
     * Transfers `_marketId` from `_fromAccount` to `_toAccount`
     */
    function transfer(
        IDolomiteMargin _dolomiteMargin,
        address _fromAccountOwner,
        uint256 _fromAccountNumber,
        address _toAccountOwner,
        uint256 _toAccountNumber,
        uint256 _marketId,
        IDolomiteStructs.AssetDenomination _amountDenomination,
        uint256 _amount,
        AccountBalanceLib.BalanceCheckFlag _balanceCheckFlag
    ) internal {
        IDolomiteStructs.AccountInfo[] memory accounts = new IDolomiteStructs.AccountInfo[](2);
        accounts[0] = IDolomiteStructs.AccountInfo({
            owner: _fromAccountOwner,
            number: _fromAccountNumber
        });
        accounts[1] = IDolomiteStructs.AccountInfo({
            owner: _toAccountOwner,
            number: _toAccountNumber
        });

        IDolomiteStructs.ActionArgs[] memory actions = new IDolomiteStructs.ActionArgs[](1);
        actions[0] = encodeTransferAction(
            /* _fromAccountId = */ 0,
            /* _toAccountId = */ 1,
            _marketId,
            _amountDenomination,
            _amount
        );

        _dolomiteMargin.operate(accounts, actions);

        if (
            _balanceCheckFlag == AccountBalanceLib.BalanceCheckFlag.Both
            || _balanceCheckFlag == AccountBalanceLib.BalanceCheckFlag.From
        ) {
            AccountBalanceLib.verifyBalanceIsNonNegative(
                _dolomiteMargin,
                _fromAccountOwner,
                _fromAccountNumber,
                _marketId
            );
        }

        if (
            _balanceCheckFlag == AccountBalanceLib.BalanceCheckFlag.Both
            || _balanceCheckFlag == AccountBalanceLib.BalanceCheckFlag.To
        ) {
            AccountBalanceLib.verifyBalanceIsNonNegative(
                _dolomiteMargin,
                _toAccountOwner,
                _toAccountNumber,
                _marketId
            );
        }
    }

    // ===============================================================
    // ========================= Pure Functions ======================
    // ===============================================================

    function all() internal pure returns (uint256) {
        return _ALL;
    }

    function encodeCallAction(
        uint256 _accountId,
        address _callee,
        bytes memory _callData
    ) internal pure returns (IDolomiteStructs.ActionArgs memory) {
        return IDolomiteStructs.ActionArgs({
            actionType : IDolomiteStructs.ActionType.Call,
            accountId : _accountId,
            amount : IDolomiteStructs.AssetAmount({
                sign: false,
                denomination: IDolomiteStructs.AssetDenomination.Wei,
                ref: IDolomiteStructs.AssetReference.Delta,
                value: 0
            }),
            primaryMarketId : 0,
            secondaryMarketId : 0,
            otherAddress : _callee,
            otherAccountId : 0,
            data : _callData
        });
    }

    function encodeDepositAction(
        uint256 _accountId,
        uint256 _marketId,
        IDolomiteStructs.AssetAmount memory _amount,
        address _fromAccount
    ) internal pure returns (IDolomiteStructs.ActionArgs memory) {
        return IDolomiteStructs.ActionArgs({
            actionType: IDolomiteStructs.ActionType.Deposit,
            accountId: _accountId,
            amount: _amount,
            primaryMarketId: _marketId,
            secondaryMarketId: 0,
            otherAddress: _fromAccount,
            otherAccountId: 0,
            data: bytes("")
        });
    }

    function encodeExpirationAction(
        IDolomiteStructs.AccountInfo memory _account,
        uint256 _accountId,
        uint256 _owedMarketId,
        address _expiry,
        uint256 _expiryTimeDelta
    ) internal pure returns (IDolomiteStructs.ActionArgs memory) {
        if (_expiryTimeDelta == uint32(_expiryTimeDelta)) { /* FOR COVERAGE TESTING */ }
        Require.that(
            _expiryTimeDelta == uint32(_expiryTimeDelta),
            _FILE,
            "Invalid expiry time delta"
        );

        IExpiry.SetExpiryArg[] memory expiryArgs = new IExpiry.SetExpiryArg[](1);
        expiryArgs[0] = IExpiry.SetExpiryArg({
            account : _account,
            marketId : _owedMarketId,
            timeDelta : uint32(_expiryTimeDelta),
            forceUpdate : true
        });

        return encodeCallAction(
            _accountId,
            _expiry,
            abi.encode(IExpiry.CallFunctionType.SetExpiry, expiryArgs)
        );
    }

    function encodeExpiryLiquidateAction(
        uint256 _solidAccountId,
        uint256 _liquidAccountId,
        uint256 _owedMarketId,
        uint256 _heldMarketId,
        address _expiryProxy,
        uint32 _expiry,
        bool _flipMarkets
    ) internal pure returns (IDolomiteStructs.ActionArgs memory) {
        return IDolomiteStructs.ActionArgs({
            actionType: IDolomiteStructs.ActionType.Trade,
            accountId: _solidAccountId,
            amount: IDolomiteStructs.AssetAmount({
                sign: false,
                denomination: IDolomiteStructs.AssetDenomination.Wei,
                ref: IDolomiteStructs.AssetReference.Target,
                value: 0
            }),
            primaryMarketId: !_flipMarkets ? _owedMarketId : _heldMarketId,
            secondaryMarketId: !_flipMarkets ? _heldMarketId : _owedMarketId,
            otherAddress: _expiryProxy,
            otherAccountId: _liquidAccountId,
            data: abi.encode(_owedMarketId, _expiry)
        });
    }

    function encodeLiquidateAction(
        uint256 _solidAccountId,
        uint256 _liquidAccountId,
        uint256 _owedMarketId,
        uint256 _heldMarketId,
        uint256 _owedWeiToLiquidate
    ) internal pure returns (IDolomiteStructs.ActionArgs memory) {
        return IDolomiteStructs.ActionArgs({
            actionType: IDolomiteStructs.ActionType.Liquidate,
            accountId: _solidAccountId,
            amount: IDolomiteStructs.AssetAmount({
                sign: true,
                denomination: IDolomiteStructs.AssetDenomination.Wei,
                ref: IDolomiteStructs.AssetReference.Delta,
                value: _owedWeiToLiquidate
            }),
            primaryMarketId: _owedMarketId,
            secondaryMarketId: _heldMarketId,
            otherAddress: address(0),
            otherAccountId: _liquidAccountId,
            data: new bytes(0)
        });
    }

    function encodeExternalSellActionWithTarget(
        uint256 _fromAccountId,
        uint256 _primaryMarketId,
        uint256 _secondaryMarketId,
        address _trader,
        uint256 _targetAmountWei,
        uint256 _amountOutMinWei,
        bytes memory _orderData
    ) internal pure returns (IDolomiteStructs.ActionArgs memory) {
    IDolomiteStructs.AssetAmount memory assetAmount;
        assetAmount = IDolomiteStructs.AssetAmount({
            sign: true,
            denomination: IDolomiteStructs.AssetDenomination.Wei,
            ref: IDolomiteStructs.AssetReference.Target,
            value: _targetAmountWei
        });

        return IDolomiteStructs.ActionArgs({
            actionType : IDolomiteStructs.ActionType.Sell,
            accountId : _fromAccountId,
            amount : assetAmount,
            primaryMarketId : _primaryMarketId,
            secondaryMarketId : _secondaryMarketId,
            otherAddress : _trader,
            otherAccountId : 0,
            data : abi.encode(_amountOutMinWei, _orderData)
        });
    }

    function encodeExternalSellAction(
        uint256 _fromAccountId,
        uint256 _primaryMarketId,
        uint256 _secondaryMarketId,
        address _trader,
        uint256 _amountInWei,
        uint256 _amountOutMinWei,
        bytes memory _orderData
    ) internal pure returns (IDolomiteStructs.ActionArgs memory) {
        IDolomiteStructs.AssetAmount memory assetAmount;
        if (_amountInWei == _ALL) {
            assetAmount = IDolomiteStructs.AssetAmount({
                sign: false,
                denomination: IDolomiteStructs.AssetDenomination.Wei,
                ref: IDolomiteStructs.AssetReference.Target,
                value: 0
            });
        } else {
            assetAmount = IDolomiteStructs.AssetAmount({
                sign: false,
                denomination: IDolomiteStructs.AssetDenomination.Wei,
                ref: IDolomiteStructs.AssetReference.Delta,
                value: _amountInWei
            });
        }

        return IDolomiteStructs.ActionArgs({
            actionType : IDolomiteStructs.ActionType.Sell,
            accountId : _fromAccountId,
            amount : assetAmount,
            primaryMarketId : _primaryMarketId,
            secondaryMarketId : _secondaryMarketId,
            otherAddress : _trader,
            otherAccountId : 0,
            data : abi.encode(_amountOutMinWei, _orderData)
        });
    }

    function encodeInternalTradeAction(
        uint256 _fromAccountId,
        uint256 _toAccountId,
        uint256 _primaryMarketId,
        uint256 _secondaryMarketId,
        address _traderAddress,
        uint256 _amountInWei,
        uint256 _chainId,
        bool _calculateAmountWithMakerAccount,
        bytes memory _orderData
    ) internal pure returns (IDolomiteStructs.ActionArgs memory) {
        return IDolomiteStructs.ActionArgs({
            actionType: IDolomiteStructs.ActionType.Trade,
            accountId: _fromAccountId,
            amount: IDolomiteStructs.AssetAmount({
                sign: true,
                denomination: IDolomiteStructs.AssetDenomination.Wei,
                ref: IDolomiteStructs.AssetReference.Delta,
                value: _amountInWei
            }),
            primaryMarketId: _primaryMarketId,
            secondaryMarketId: _secondaryMarketId,
            otherAddress: _traderAddress,
            otherAccountId: _toAccountId,
            data: ChainHelperLib.isArbitrum(_chainId)
                ? _orderData
                : abi.encode(_calculateAmountWithMakerAccount, _orderData)
        });
    }

<<<<<<< HEAD
    function encodeInternalTradeActionWithWhitelistedTrader(
        uint256 _takerAccountId,
        uint256 _makerAccountId,
=======
    function encodeInternalTradeActionForWrap(
        uint256 _fromAccountId,
        uint256 _toAccountId,
>>>>>>> 0cf1547f
        uint256 _primaryMarketId,
        uint256 _secondaryMarketId,
        address _traderAddress,
        uint256 _amountInPar,
        uint256 _chainId,
        bool _calculateAmountWithMakerAccount,
        bytes memory _orderData
    ) internal pure returns (IDolomiteStructs.ActionArgs memory) {
<<<<<<< HEAD
        // @dev We swap the maker and taker here so that the input amount gets applied to the taker
=======
>>>>>>> 0cf1547f
        return IDolomiteStructs.ActionArgs({
            actionType: IDolomiteStructs.ActionType.Trade,
            accountId: _makerAccountId,
            amount: IDolomiteStructs.AssetAmount({
                sign: false,
                denomination: IDolomiteStructs.AssetDenomination.Wei,
                ref: IDolomiteStructs.AssetReference.Target,
                value: 0
            }),
            primaryMarketId: _primaryMarketId,
            secondaryMarketId: _secondaryMarketId,
            otherAddress: _traderAddress,
            otherAccountId: _toAccountId,
            data: ChainHelperLib.isArbitrum(_chainId)
                ? _orderData
                : abi.encode(_calculateAmountWithMakerAccount, _orderData)
        });
    }

    function encodeInternalTradeActionForUnwrap(
        uint256 _fromAccountId,
        uint256 _toAccountId,
        uint256 _primaryMarketId,
        uint256 _secondaryMarketId,
        address _traderAddress,
        uint256 _amountInPar,
        uint256 _chainId,
        bool _calculateAmountWithMakerAccount,
        bytes memory _orderData
    ) internal pure returns (IDolomiteStructs.ActionArgs memory) {
        return IDolomiteStructs.ActionArgs({
            actionType: IDolomiteStructs.ActionType.Trade,
            accountId: _fromAccountId,
            amount: IDolomiteStructs.AssetAmount({
                sign: false,
                denomination: IDolomiteStructs.AssetDenomination.Wei,
                ref: IDolomiteStructs.AssetReference.Delta,
                value: 0
            }),
            primaryMarketId: _primaryMarketId,
            secondaryMarketId: _secondaryMarketId,
            otherAddress: _traderAddress,
            otherAccountId: _takerAccountId,
            data: ChainHelperLib.isArbitrum(_chainId)
                ? _orderData
                : abi.encode(_calculateAmountWithMakerAccount, _orderData)
        });
    }

    function encodeTransferAction(
        uint256 _fromAccountId,
        uint256 _toAccountId,
        uint256 _marketId,
        IDolomiteStructs.AssetDenomination _amountDenomination,
        uint256 _amount
    ) internal pure returns (IDolomiteStructs.ActionArgs memory) {
        IDolomiteStructs.AssetAmount memory assetAmount;
        if (_amount == _ALL) {
            assetAmount = IDolomiteStructs.AssetAmount({
                sign: false,
                denomination: _amountDenomination,
                ref: IDolomiteStructs.AssetReference.Target,
                value: 0
            });
        } else {
            assetAmount = IDolomiteStructs.AssetAmount({
                sign: false,
                denomination: _amountDenomination,
                ref: IDolomiteStructs.AssetReference.Delta,
                value: _amount
            });
        }
        return IDolomiteStructs.ActionArgs({
            actionType : IDolomiteStructs.ActionType.Transfer,
            accountId : _fromAccountId,
            amount : assetAmount,
            primaryMarketId : _marketId,
            secondaryMarketId : 0,
            otherAddress : address(0),
            otherAccountId : _toAccountId,
            data : bytes("")
        });
    }

    function encodeTransferToTargetAmountAction(
        uint256 _fromAccountId,
        uint256 _toAccountId,
        uint256 _marketId,
        IDolomiteStructs.Wei memory _targetAmountWei
    ) internal pure returns (IDolomiteStructs.ActionArgs memory) {
        return IDolomiteStructs.ActionArgs({
            actionType : IDolomiteStructs.ActionType.Transfer,
            accountId : _fromAccountId,
            amount : IDolomiteStructs.AssetAmount({
                sign: _targetAmountWei.sign,
                denomination: IDolomiteStructs.AssetDenomination.Wei,
                ref: IDolomiteStructs.AssetReference.Target,
                value: _targetAmountWei.value
            }),
            primaryMarketId : _marketId,
            secondaryMarketId : 0,
            otherAddress : address(0),
            otherAccountId : _toAccountId,
            data : bytes("")
        });
    }

    function encodeWithdrawalAction(
        uint256 _accountId,
        uint256 _marketId,
        IDolomiteStructs.AssetAmount memory _amount,
        address _toAccount
    ) internal pure returns (IDolomiteStructs.ActionArgs memory) {
        return IDolomiteStructs.ActionArgs({
            actionType: IDolomiteStructs.ActionType.Withdraw,
            accountId: _accountId,
            amount: _amount,
            primaryMarketId: _marketId,
            secondaryMarketId: 0,
            otherAddress: _toAccount,
            otherAccountId: 0,
            data: bytes("")
        });
    }
}<|MERGE_RESOLUTION|>--- conflicted
+++ resolved
@@ -396,47 +396,7 @@
         });
     }
 
-<<<<<<< HEAD
-    function encodeInternalTradeActionWithWhitelistedTrader(
-        uint256 _takerAccountId,
-        uint256 _makerAccountId,
-=======
     function encodeInternalTradeActionForWrap(
-        uint256 _fromAccountId,
-        uint256 _toAccountId,
->>>>>>> 0cf1547f
-        uint256 _primaryMarketId,
-        uint256 _secondaryMarketId,
-        address _traderAddress,
-        uint256 _amountInPar,
-        uint256 _chainId,
-        bool _calculateAmountWithMakerAccount,
-        bytes memory _orderData
-    ) internal pure returns (IDolomiteStructs.ActionArgs memory) {
-<<<<<<< HEAD
-        // @dev We swap the maker and taker here so that the input amount gets applied to the taker
-=======
->>>>>>> 0cf1547f
-        return IDolomiteStructs.ActionArgs({
-            actionType: IDolomiteStructs.ActionType.Trade,
-            accountId: _makerAccountId,
-            amount: IDolomiteStructs.AssetAmount({
-                sign: false,
-                denomination: IDolomiteStructs.AssetDenomination.Wei,
-                ref: IDolomiteStructs.AssetReference.Target,
-                value: 0
-            }),
-            primaryMarketId: _primaryMarketId,
-            secondaryMarketId: _secondaryMarketId,
-            otherAddress: _traderAddress,
-            otherAccountId: _toAccountId,
-            data: ChainHelperLib.isArbitrum(_chainId)
-                ? _orderData
-                : abi.encode(_calculateAmountWithMakerAccount, _orderData)
-        });
-    }
-
-    function encodeInternalTradeActionForUnwrap(
         uint256 _fromAccountId,
         uint256 _toAccountId,
         uint256 _primaryMarketId,
@@ -449,6 +409,36 @@
     ) internal pure returns (IDolomiteStructs.ActionArgs memory) {
         return IDolomiteStructs.ActionArgs({
             actionType: IDolomiteStructs.ActionType.Trade,
+            accountId: _makerAccountId,
+            amount: IDolomiteStructs.AssetAmount({
+                sign: false,
+                denomination: IDolomiteStructs.AssetDenomination.Wei,
+                ref: IDolomiteStructs.AssetReference.Target,
+                value: 0
+            }),
+            primaryMarketId: _primaryMarketId,
+            secondaryMarketId: _secondaryMarketId,
+            otherAddress: _traderAddress,
+            otherAccountId: _toAccountId,
+            data: ChainHelperLib.isArbitrum(_chainId)
+                ? _orderData
+                : abi.encode(_calculateAmountWithMakerAccount, _orderData)
+        });
+    }
+
+    function encodeInternalTradeActionForUnwrap(
+        uint256 _fromAccountId,
+        uint256 _toAccountId,
+        uint256 _primaryMarketId,
+        uint256 _secondaryMarketId,
+        address _traderAddress,
+        uint256 _amountInPar,
+        uint256 _chainId,
+        bool _calculateAmountWithMakerAccount,
+        bytes memory _orderData
+    ) internal pure returns (IDolomiteStructs.ActionArgs memory) {
+        return IDolomiteStructs.ActionArgs({
+            actionType: IDolomiteStructs.ActionType.Trade,
             accountId: _fromAccountId,
             amount: IDolomiteStructs.AssetAmount({
                 sign: false,
