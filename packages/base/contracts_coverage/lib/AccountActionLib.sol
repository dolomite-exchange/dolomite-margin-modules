--- conflicted
+++ resolved
@@ -422,13 +422,8 @@
             primaryMarketId: _primaryMarketId,
             secondaryMarketId: _secondaryMarketId,
             otherAddress: _traderAddress,
-<<<<<<< HEAD
             otherAccountId: _takerAccountId,
-            data: ChainHelperLib.isArbitrum(_chainId) // @audit check
-=======
-            otherAccountId: _toAccountId,
             data: ChainHelperLib.isArbitrum(_chainId)
->>>>>>> 22b15e52
                 ? _orderData
                 : abi.encode(_calculateAmountWithMakerAccount, _orderData)
         });
