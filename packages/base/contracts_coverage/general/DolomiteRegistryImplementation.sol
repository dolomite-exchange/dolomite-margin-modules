// SPDX-License-Identifier: GPL-3.0-or-later
/*

    Copyright 2023 Dolomite

    This program is free software: you can redistribute it and/or modify
    it under the terms of the GNU General Public License as published by
    the Free Software Foundation, either version 3 of the License, or
    (at your option) any later version.

    This program is distributed in the hope that it will be useful,
    but WITHOUT ANY WARRANTY; without even the implied warranty of
    MERCHANTABILITY or FITNESS FOR A PARTICULAR PURPOSE.  See the
    GNU General Public License for more details.

    You should have received a copy of the GNU General Public License
    along with this program.  If not, see <http://www.gnu.org/licenses/>.

*/

pragma solidity ^0.8.9;

import { Initializable } from "@openzeppelin/contracts/proxy/utils/Initializable.sol";
import { OnlyDolomiteMarginForUpgradeable } from "../helpers/OnlyDolomiteMarginForUpgradeable.sol";
import { ProxyContractHelpers } from "../helpers/ProxyContractHelpers.sol";
import { IBorrowPositionProxyV2 } from "../interfaces/IBorrowPositionProxyV2.sol";
import { IDolomiteAccountRegistry } from "../interfaces/IDolomiteAccountRegistry.sol";
import { IDolomiteMigrator } from "../interfaces/IDolomiteMigrator.sol";
import { IDolomiteRegistry } from "../interfaces/IDolomiteRegistry.sol";
import { IEventEmitterRegistry } from "../interfaces/IEventEmitterRegistry.sol";
import { IExpiry } from "../interfaces/IExpiry.sol";
import { IGenericTraderProxyV1 } from "../interfaces/IGenericTraderProxyV1.sol";
import { ILiquidatorAssetRegistry } from "../interfaces/ILiquidatorAssetRegistry.sol";
import { ValidationLib } from "../lib/ValidationLib.sol";
import { IDolomitePriceOracle } from "../protocol/interfaces/IDolomitePriceOracle.sol";
import { Require } from "../protocol/lib/Require.sol";


/**
 * @title   DolomiteRegistryImplementation
 * @author  Dolomite
 *
 * @notice  Registry contract for storing Dolomite-related addresses
 */
contract DolomiteRegistryImplementation is
    IDolomiteRegistry,
    ProxyContractHelpers,
    OnlyDolomiteMarginForUpgradeable,
    Initializable
{

    // ===================== Constants =====================

    bytes32 private constant _FILE = "DolomiteRegistryImplementation";
    bytes32 private constant _BORROW_POSITION_PROXY_SLOT = bytes32(uint256(keccak256("eip1967.proxy.borrowPositionProxy")) - 1); // solhint-disable-line max-line-length
    bytes32 private constant _CHAINLINK_PRICE_ORACLE_SLOT = bytes32(uint256(keccak256("eip1967.proxy.chainlinkPriceOracle")) - 1); // solhint-disable-line max-line-length
    bytes32 private constant _DOLOMITE_ACCOUNT_REGISTRY_SLOT = bytes32(uint256(keccak256("eip1967.proxy.dolomiteAccountRegistry")) - 1); // solhint-disable-line max-line-length
    bytes32 private constant _DOLOMITE_MIGRATOR_SLOT = bytes32(uint256(keccak256("eip1967.proxy.dolomiteMigrator")) - 1); // solhint-disable-line max-line-length
    bytes32 private constant _EVENT_EMITTER_SLOT = bytes32(uint256(keccak256("eip1967.proxy.eventEmitter")) - 1);
    bytes32 private constant _EXPIRY_SLOT = bytes32(uint256(keccak256("eip1967.proxy.expiry")) - 1); // solhint-disable-line max-line-length
    bytes32 private constant _GENERIC_TRADER_PROXY_SLOT = bytes32(uint256(keccak256("eip1967.proxy.genericTraderProxy")) - 1); // solhint-disable-line max-line-length
    bytes32 private constant _LIQUIDATOR_ASSET_REGISTRY_SLOT = bytes32(uint256(keccak256("eip1967.proxy.liquidatorAssetRegistry")) - 1); // solhint-disable-line max-line-length
    bytes32 private constant _ORACLE_AGGREGATOR_SLOT = bytes32(uint256(keccak256("eip1967.proxy.oracleAggregator")) - 1); // solhint-disable-line max-line-length
    bytes32 private constant _REDSTONE_PRICE_ORACLE_SLOT = bytes32(uint256(keccak256("eip1967.proxy.redstonePriceOracle")) - 1); // solhint-disable-line max-line-length
    bytes32 private constant _SLIPPAGE_TOLERANCE_FOR_PAUSE_SENTINEL_SLOT = bytes32(uint256(keccak256("eip1967.proxy.slippageToleranceForPauseSentinel")) - 1); // solhint-disable-line max-line-length
    bytes32 private constant _ISOLATION_MODE_STORAGE_SLOT = bytes32(uint256(keccak256("eip1967.proxy.isolationModeStorage")) - 1); // solhint-disable-line max-line-length

    // ==================== Constructor ====================

    function initialize(
        address _borrowPositionProxy,
        address _genericTraderProxy,
        address _expiry,
        uint256 _slippageToleranceForPauseSentinel,
        address _liquidatorAssetRegistry,
        address _eventEmitter,
        address _dolomiteAccountRegistry
    ) external initializer {
        _ownerSetBorrowPositionProxy(_borrowPositionProxy);
        _ownerSetGenericTraderProxy(_genericTraderProxy);
        _ownerSetExpiry(_expiry);
        _ownerSetSlippageToleranceForPauseSentinel(_slippageToleranceForPauseSentinel);
        _ownerSetLiquidatorAssetRegistry(_liquidatorAssetRegistry);
        _ownerSetEventEmitter(_eventEmitter);
        _ownerSetDolomiteAccountRegistry(_dolomiteAccountRegistry);
    }

    function lazyInitialize(
        address _dolomiteMigrator,
        address _oracleAggregator
    ) external {
        if (address(dolomiteMigrator()) == address(0) && address(oracleAggregator()) == address(0)) { /* FOR COVERAGE TESTING */ }
        Require.that(
            address(dolomiteMigrator()) == address(0) && address(oracleAggregator()) == address(0),
            _FILE,
            "Already initialized"
        );

        _ownerSetDolomiteMigrator(_dolomiteMigrator);
        _ownerSetOracleAggregator(_oracleAggregator);
    }

    // ===================== Functions =====================

    function ownerSetBorrowPositionProxy(
        address _borrowPositionProxy
    )
    external
    onlyDolomiteMarginOwner(msg.sender) {
        _ownerSetBorrowPositionProxy(_borrowPositionProxy);
    }

    function ownerSetGenericTraderProxy(
        address _genericTraderProxy
    )
    external
    onlyDolomiteMarginOwner(msg.sender) {
        _ownerSetGenericTraderProxy(_genericTraderProxy);
    }

    function ownerSetExpiry(
        address _expiry
    )
    external
    onlyDolomiteMarginOwner(msg.sender) {
        _ownerSetExpiry(_expiry);
    }

    function ownerSetSlippageToleranceForPauseSentinel(
        uint256 _slippageToleranceForPauseSentinel
    )
    external
    onlyDolomiteMarginOwner(msg.sender) {
        _ownerSetSlippageToleranceForPauseSentinel(_slippageToleranceForPauseSentinel);
    }

    function ownerSetLiquidatorAssetRegistry(
        address _liquidatorAssetRegistry
    )
    external
    onlyDolomiteMarginOwner(msg.sender) {
        _ownerSetLiquidatorAssetRegistry(_liquidatorAssetRegistry);
    }

    function ownerSetEventEmitter(
        address _eventEmitter
    )
    external
    onlyDolomiteMarginOwner(msg.sender) {
        _ownerSetEventEmitter(_eventEmitter);
    }

    function ownerSetChainlinkPriceOracle(
        address _chainlinkPriceOracle
    )
    external
    onlyDolomiteMarginOwner(msg.sender) {
        _ownerSetChainlinkPriceOracle(_chainlinkPriceOracle);
    }

    function ownerSetDolomiteMigrator(
        address _dolomiteMigrator
    )
    external
    onlyDolomiteMarginOwner(msg.sender) {
        _ownerSetDolomiteMigrator(_dolomiteMigrator);
    }

    function ownerSetRedstonePriceOracle(
        address _redstonePriceOracle
    )
    external
    onlyDolomiteMarginOwner(msg.sender) {
        _ownerSetRedstonePriceOracle(_redstonePriceOracle);
    }

    function ownerSetOracleAggregator(
        address _oracleAggregator
    )
    external
    onlyDolomiteMarginOwner(msg.sender) {
        _ownerSetOracleAggregator(_oracleAggregator);
    }

    function ownerSetDolomiteAccountRegistry(
        address _dolomiteAccountRegistry
    )
    external
    onlyDolomiteMarginOwner(msg.sender) {
        _ownerSetDolomiteAccountRegistry(_dolomiteAccountRegistry);
    }

    function ownerSetIsolationModeMulticallFunctions(
        bytes4[] memory _selectors
    )
    external
    onlyDolomiteMarginOwner(msg.sender) {
        _ownerSetIsolationModeMulticallFunctions(_selectors);
    }

    // ========================== View Functions =========================

    function borrowPositionProxy() public view returns (IBorrowPositionProxyV2) {
        return IBorrowPositionProxyV2(_getAddress(_BORROW_POSITION_PROXY_SLOT));
    }

    function genericTraderProxy() public view returns (IGenericTraderProxyV1) {
        return IGenericTraderProxyV1(_getAddress(_GENERIC_TRADER_PROXY_SLOT));
    }

    function expiry() public view returns (IExpiry) {
        return IExpiry(_getAddress(_EXPIRY_SLOT));
    }

    function slippageToleranceForPauseSentinel() public view returns (uint256) {
        return _getUint256(_SLIPPAGE_TOLERANCE_FOR_PAUSE_SENTINEL_SLOT);
    }

    function liquidatorAssetRegistry() public view returns (ILiquidatorAssetRegistry) {
        return ILiquidatorAssetRegistry(_getAddress(_LIQUIDATOR_ASSET_REGISTRY_SLOT));
    }

    function eventEmitter() public view returns (IEventEmitterRegistry) {
        return IEventEmitterRegistry(_getAddress(_EVENT_EMITTER_SLOT));
    }

    function chainlinkPriceOracle() public view returns (IDolomitePriceOracle) {
        return IDolomitePriceOracle(_getAddress(_CHAINLINK_PRICE_ORACLE_SLOT));
    }

    function dolomiteMigrator() public view returns (IDolomiteMigrator) {
        return IDolomiteMigrator(_getAddress(_DOLOMITE_MIGRATOR_SLOT));
    }

    function redstonePriceOracle() public view returns (IDolomitePriceOracle) {
        return IDolomitePriceOracle(_getAddress(_REDSTONE_PRICE_ORACLE_SLOT));
    }

    function oracleAggregator() public view returns (IDolomitePriceOracle) {
        return IDolomitePriceOracle(_getAddress(_ORACLE_AGGREGATOR_SLOT));
    }

    function dolomiteAccountRegistry() public view returns (IDolomiteAccountRegistry) {
        return IDolomiteAccountRegistry(_getAddress(_DOLOMITE_ACCOUNT_REGISTRY_SLOT));
    }

    function isolationModeMulticallFunctions() public view returns (bytes4[] memory) {
        IsolationModeStorage storage ims;
        bytes32 slot = _ISOLATION_MODE_STORAGE_SLOT;
        assembly {
            ims.slot := slot
        }

        return ims.isolationModeMulticallFunctions;
    }

    function slippageToleranceForPauseSentinelBase() public pure returns (uint256) {
        return 1e18;
    }

    // ===================== Internal Functions =====================

    function _ownerSetBorrowPositionProxy(
        address _borrowPositionProxy
    ) internal {
<<<<<<< HEAD
=======
        if (_borrowPositionProxy != address(0)) { /* FOR COVERAGE TESTING */ }
        Require.that(
            _borrowPositionProxy != address(0),
            _FILE,
            "Invalid borrowPositionProxy"
        );

>>>>>>> 79a27830
        _setAddress(_BORROW_POSITION_PROXY_SLOT, _borrowPositionProxy);
        emit BorrowPositionProxySet(_borrowPositionProxy);
    }

    function _ownerSetGenericTraderProxy(
        address _genericTraderProxy
    ) internal {
        if (_genericTraderProxy != address(0)) { /* FOR COVERAGE TESTING */ }
        Require.that(
            _genericTraderProxy != address(0),
            _FILE,
            "Invalid genericTraderProxy"
        );

        _setAddress(_GENERIC_TRADER_PROXY_SLOT, _genericTraderProxy);
        emit GenericTraderProxySet(_genericTraderProxy);
    }

    function _ownerSetExpiry(
        address _expiry
    ) internal {
        if (_expiry != address(0)) { /* FOR COVERAGE TESTING */ }
        Require.that(
            _expiry != address(0),
            _FILE,
            "Invalid expiry"
        );
        bytes memory returnData = ValidationLib.callAndCheckSuccess(
            _expiry,
            IExpiry(_expiry).g_expiryRampTime.selector,
            bytes("")
        );
        abi.decode(returnData, (uint256));

        _setAddress(_EXPIRY_SLOT, _expiry);
        emit ExpirySet(_expiry);
    }

    function _ownerSetSlippageToleranceForPauseSentinel(
        uint256 _slippageToleranceForPauseSentinel
    ) internal {
        if (_slippageToleranceForPauseSentinel > 0 && _slippageToleranceForPauseSentinel < 1e18) { /* FOR COVERAGE TESTING */ }
        Require.that(
            _slippageToleranceForPauseSentinel > 0 && _slippageToleranceForPauseSentinel < 1e18,
            _FILE,
            "Invalid slippageTolerance"
        );

        _setUint256(_SLIPPAGE_TOLERANCE_FOR_PAUSE_SENTINEL_SLOT, _slippageToleranceForPauseSentinel);
        emit SlippageToleranceForPauseSentinelSet(_slippageToleranceForPauseSentinel);
    }

    function _ownerSetLiquidatorAssetRegistry(
        address _liquidatorAssetRegistry
    ) internal {
        if (_liquidatorAssetRegistry != address(0)) { /* FOR COVERAGE TESTING */ }
        Require.that(
            _liquidatorAssetRegistry != address(0),
            _FILE,
            "Invalid liquidatorAssetRegistry"
        );
        bytes memory returnData = ValidationLib.callAndCheckSuccess(
            _liquidatorAssetRegistry,
            ILiquidatorAssetRegistry(_liquidatorAssetRegistry).getLiquidatorsForAsset.selector,
            abi.encode(uint256(0))
        );
        abi.decode(returnData, (uint256[]));

        _setAddress(_LIQUIDATOR_ASSET_REGISTRY_SLOT, _liquidatorAssetRegistry);
        emit LiquidatorAssetRegistrySet(_liquidatorAssetRegistry);
    }

    function _ownerSetEventEmitter(
        address _eventEmitter
    ) internal {
        if (_eventEmitter != address(0)) { /* FOR COVERAGE TESTING */ }
        Require.that(
            _eventEmitter != address(0),
            _FILE,
            "Invalid eventEmitter"
        );

        _setAddress(_EVENT_EMITTER_SLOT, _eventEmitter);
        emit EventEmitterSet(_eventEmitter);
    }

    function _ownerSetChainlinkPriceOracle(
        address _chainlinkPriceOracle
    ) internal {
        if (_chainlinkPriceOracle != address(0)) { /* FOR COVERAGE TESTING */ }
        Require.that(
            _chainlinkPriceOracle != address(0),
            _FILE,
            "Invalid chainlinkPriceOracle"
        );

        _setAddress(_CHAINLINK_PRICE_ORACLE_SLOT, _chainlinkPriceOracle);
        emit ChainlinkPriceOracleSet(_chainlinkPriceOracle);
    }

    function _ownerSetDolomiteMigrator(
        address _dolomiteMigrator
    ) internal {
        if (_dolomiteMigrator != address(0)) { /* FOR COVERAGE TESTING */ }
        Require.that(
            _dolomiteMigrator != address(0),
            _FILE,
            "Invalid dolomiteMigrator"
        );

        _setAddress(_DOLOMITE_MIGRATOR_SLOT, _dolomiteMigrator);
        emit DolomiteMigratorSet(_dolomiteMigrator);
    }

    function _ownerSetRedstonePriceOracle(
        address _redstonePriceOracle
    ) internal {
        if (_redstonePriceOracle != address(0)) { /* FOR COVERAGE TESTING */ }
        Require.that(
            _redstonePriceOracle != address(0),
            _FILE,
            "Invalid redstonePriceOracle"
        );

        _setAddress(_REDSTONE_PRICE_ORACLE_SLOT, _redstonePriceOracle);
        emit RedstonePriceOracleSet(_redstonePriceOracle);
    }

    function _ownerSetOracleAggregator(
        address _oracleAggregator
    ) internal {
        if (_oracleAggregator != address(0)) { /* FOR COVERAGE TESTING */ }
        Require.that(
            _oracleAggregator != address(0),
            _FILE,
            "Invalid oracleAggregator"
        );

        _setAddress(_ORACLE_AGGREGATOR_SLOT, _oracleAggregator);
        emit OracleAggregatorSet(_oracleAggregator);
    }

    function _ownerSetDolomiteAccountRegistry(
        address _dolomiteAccountRegistry
    ) internal {
        if (_dolomiteAccountRegistry != address(0)) { /* FOR COVERAGE TESTING */ }
        Require.that(
            _dolomiteAccountRegistry != address(0),
            _FILE,
            "Invalid dolomiteAccountRegistry"
        );

        _setAddress(_DOLOMITE_ACCOUNT_REGISTRY_SLOT, _dolomiteAccountRegistry);
        emit DolomiteAccountRegistrySet(_dolomiteAccountRegistry);
    }

    function _ownerSetIsolationModeMulticallFunctions(
        bytes4[] memory _selectors
    ) internal {
        uint256 len = _selectors.length;
        if (len > 0) {
            for (uint256 i; i < len - 1; ++i) {
                if (_selectors[i] < _selectors[i + 1]) { /* FOR COVERAGE TESTING */ }
                Require.that(
                    _selectors[i] < _selectors[i + 1],
                    _FILE,
                    "Selectors not sorted"
                );
            }
        }

        IsolationModeStorage storage ims;
        bytes32 slot = _ISOLATION_MODE_STORAGE_SLOT;
        assembly {
            ims.slot := slot
        }

        ims.isolationModeMulticallFunctions = _selectors;
        emit IsolationModeMulticallFunctionsSet(_selectors);
    }
}<|MERGE_RESOLUTION|>--- conflicted
+++ resolved
@@ -263,8 +263,6 @@
     function _ownerSetBorrowPositionProxy(
         address _borrowPositionProxy
     ) internal {
-<<<<<<< HEAD
-=======
         if (_borrowPositionProxy != address(0)) { /* FOR COVERAGE TESTING */ }
         Require.that(
             _borrowPositionProxy != address(0),
@@ -272,7 +270,6 @@
             "Invalid borrowPositionProxy"
         );
 
->>>>>>> 79a27830
         _setAddress(_BORROW_POSITION_PROXY_SLOT, _borrowPositionProxy);
         emit BorrowPositionProxySet(_borrowPositionProxy);
     }
