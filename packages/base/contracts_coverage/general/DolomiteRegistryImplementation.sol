--- conflicted
+++ resolved
@@ -381,11 +381,7 @@
         emit ExpirySet(_expiry);
     }
 
-<<<<<<< HEAD
     function _ownerSetFeeAgent(
-=======
-     function _ownerSetFeeAgent(
->>>>>>> 22b15e52
         address _feeAgent
     ) internal {
         if (_feeAgent != address(0)) { /* FOR COVERAGE TESTING */ }
