--- conflicted
+++ resolved
@@ -180,12 +180,8 @@
     view
     returns
     (IDolomiteStructs.Decimal memory, IDolomiteStructs.Decimal memory) {
-<<<<<<< HEAD
-        if (_account.owner == DOLOMITE_MARGIN_OWNER()) {
-=======
         if (_account.owner == DOLOMITE_MARGIN_OWNER() || _account.owner == address(0)) {
             // The Dolomite Margin owner and 0 address call this contract for various readers
->>>>>>> 4b2a1e29
             return _getDefaultValuesForOverride();
         }
 
@@ -283,8 +279,6 @@
         return categoryStruct;
     }
 
-<<<<<<< HEAD
-=======
     function getCategoryParamByMarketId(uint256 _marketId) public view returns (CategoryStruct memory) {
         Category category = getCategoryByMarketId(_marketId);
         if (category != Category.NONE) { /* FOR COVERAGE TESTING */ }
@@ -309,7 +303,6 @@
         return _getRiskFeatureParamByMarketId(_marketId);
     }
 
->>>>>>> 4b2a1e29
     // ===================== Internal Functions =====================
 
     // @dev If given a single collateral market, this function will stop at that market id. For that
