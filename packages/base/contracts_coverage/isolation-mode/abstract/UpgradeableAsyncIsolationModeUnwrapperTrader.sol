// SPDX-License-Identifier: GPL-3.0-or-later
/*

    Copyright 2023 Dolomite

    This program is free software: you can redistribute it and/or modify
    it under the terms of the GNU General Public License as published by
    the Free Software Foundation, either version 3 of the License, or
    (at your option) any later version.

    This program is distributed in the hope that it will be useful,
    but WITHOUT ANY WARRANTY; without even the implied warranty of
    MERCHANTABILITY or FITNESS FOR A PARTICULAR PURPOSE.  See the
    GNU General Public License for more details.

    You should have received a copy of the GNU General Public License
    along with this program.  If not, see <http://www.gnu.org/licenses/>.

*/

pragma solidity ^0.8.9;

import { IERC20 } from "@openzeppelin/contracts/token/ERC20/IERC20.sol";
import { SafeERC20 } from "@openzeppelin/contracts/token/ERC20/utils/SafeERC20.sol";
import { AsyncIsolationModeTraderBase } from "./AsyncIsolationModeTraderBase.sol";
import { IHandlerRegistry } from "../../interfaces/IHandlerRegistry.sol";
import { IDolomiteMargin } from "../../protocol/interfaces/IDolomiteMargin.sol";
import { IDolomiteStructs } from "../../protocol/interfaces/IDolomiteStructs.sol";
import { Require } from "../../protocol/lib/Require.sol";
import { IAsyncFreezableIsolationModeVaultFactory } from "../interfaces/IAsyncFreezableIsolationModeVaultFactory.sol";
import { IIsolationModeUnwrapperTraderV2 } from "../interfaces/IIsolationModeUnwrapperTraderV2.sol";
import { IIsolationModeVaultFactory } from "../interfaces/IIsolationModeVaultFactory.sol";
import { IUpgradeableAsyncIsolationModeUnwrapperTrader } from "../interfaces/IUpgradeableAsyncIsolationModeUnwrapperTrader.sol"; //solhint-disable-line max-line-length
import { IUpgradeableAsyncIsolationModeWrapperTrader } from "../interfaces/IUpgradeableAsyncIsolationModeWrapperTrader.sol"; // solhint-disable-line max-line-length
import { AsyncIsolationModeUnwrapperTraderImpl } from "./impl/AsyncIsolationModeUnwrapperTraderImpl.sol";


/**
 * @title   UpgradeableAsyncIsolationModeUnwrapperTrader
 * @author  Dolomite
 *
 * @notice  Abstract contract for selling a vault token into the underlying token. Must be set as a token converter by
 *          the DolomiteMargin admin on the corresponding `IsolationModeVaultFactory` token to be used.
 */
abstract contract UpgradeableAsyncIsolationModeUnwrapperTrader is
    IUpgradeableAsyncIsolationModeUnwrapperTrader,
    AsyncIsolationModeTraderBase
{
    using AsyncIsolationModeUnwrapperTraderImpl for State;
    using SafeERC20 for IERC20;

    // ======================== Constants ========================

    bytes32 private constant _FILE = "UpgradeableUnwrapperTraderV2";
    uint256 private constant _ACTIONS_LENGTH = 2;
    uint256 internal constant _ACTIONS_LENGTH_NORMAL = 4;
    uint256 internal constant _ACTIONS_LENGTH_CALLBACK = 2;
    uint256 private constant _NOT_ENTERED = 1;
    uint256 private constant _ENTERED = 2;

    // ======================== Field Variables ========================

    bytes32 private constant _STORAGE_STATE_SLOT = bytes32(uint256(keccak256("eip1967.proxy.storageState")) - 1);

    // ======================== Modifiers ========================

    modifier nonReentrant() {
        State storage state = _getStorageSlot();
        // On the first call to nonReentrant, _reentrancyGuard will be _NOT_ENTERED
        state.validateNotReentered();

        // Any calls to nonReentrant after this point will fail
        state.setReentrancyGuard(_ENTERED);

        _;

        // By storing the original value once again, a refund is triggered (see https://eips.ethereum.org/EIPS/eip-2200)
        state.setReentrancyGuard(_NOT_ENTERED);
    }

    // ======================== External Functions ========================

    function executeWithdrawalForRetry(bytes32 _key) external onlyHandler(msg.sender) nonReentrant {
        WithdrawalInfo memory withdrawalInfo = _getWithdrawalSlot(_key);
        _validateWithdrawalExists(withdrawalInfo);
        _validateIsRetryable(withdrawalInfo.isRetryable);
        _executeWithdrawal(withdrawalInfo);
    }

    function executeWithdrawalCancellation(bytes32 _key) external onlyHandler(msg.sender) nonReentrant {
        _executeWithdrawalCancellation(_key);
    }

<<<<<<< HEAD
=======
    function emitWithdrawalExecuted(bytes32 _key) external onlyHandler(msg.sender) {
        HANDLER_REGISTRY().dolomiteRegistry().eventEmitter().emitAsyncWithdrawalExecuted(
            _key,
            address(VAULT_FACTORY())
        );
    }

>>>>>>> e0f6dfc3
    function callFunction(
        address _sender,
        IDolomiteStructs.AccountInfo calldata _accountInfo,
        bytes calldata _data
    )
    external
    virtual
    onlyDolomiteMargin(msg.sender)
    onlyDolomiteMarginGlobalOperator(_sender) {
        State storage state = _getStorageSlot();
        state.callFunction(this, _sender, _accountInfo, _data);
    }

    function exchange(
        address _tradeOriginator,
        address _receiver,
        address _outputToken,
        address _inputToken,
        uint256 _inputAmount,
        bytes calldata _orderData
    )
    external
    virtual
    onlyDolomiteMargin(msg.sender)
    returns (uint256) {
        if (_inputToken == address(VAULT_FACTORY())) { /* FOR COVERAGE TESTING */ }
        Require.that(
            _inputToken == address(VAULT_FACTORY()),
            _FILE,
            "Invalid input token",
            _inputToken
        );
        if (isValidOutputToken(_outputToken)) { /* FOR COVERAGE TESTING */ }
        Require.that(
            isValidOutputToken(_outputToken),
            _FILE,
            "Invalid output token",
            _outputToken
        );
        if (_inputAmount > 0) { /* FOR COVERAGE TESTING */ }
        Require.that(
            _inputAmount > 0,
            _FILE,
            "Invalid input amount"
        );

        (uint256 minOutputAmount, bytes memory extraOrderData) = abi.decode(_orderData, (uint256, bytes));

        _validateIsBalanceSufficient(_inputAmount);

        uint256 outputAmount = _getStorageSlot().exchangeUnderlyingTokenToOutputToken(
            _tradeOriginator,
            _receiver,
            _outputToken,
            minOutputAmount,
            address(VAULT_FACTORY()),
            _inputAmount,
            extraOrderData
        );
        if (outputAmount >= minOutputAmount) { /* FOR COVERAGE TESTING */ }
        Require.that(
            outputAmount >= minOutputAmount,
            _FILE,
            "Insufficient output amount",
            outputAmount,
            minOutputAmount
        );

        IERC20(_outputToken).safeApprove(_receiver, outputAmount);

        return outputAmount;
    }

    function token() external view returns (address) {
        return address(VAULT_FACTORY());
    }

    function createActionsForUnwrapping(
        IIsolationModeUnwrapperTraderV2.CreateActionsForUnwrappingParams calldata _params
    )
    external
    virtual
    view
    returns (IDolomiteMargin.ActionArgs[] memory) {
        return AsyncIsolationModeUnwrapperTraderImpl.createActionsForUnwrapping(
            /* _unwrapper = */ this,
            _params
        );
    }

    function actionsLength()
        public
        virtual
        view
        returns (uint256)
    {
        State storage state = _getStorageSlot();
        return state.actionsLength;
    }

    function isValidOutputToken(address _outputToken) public override virtual view returns (bool);

    function getExchangeCost(
        address _inputToken,
        address _outputToken,
        uint256 _desiredInputAmount,
        bytes memory _orderData
    )
    public
    override
    view
    returns (uint256) {
        if (_inputToken == address(VAULT_FACTORY())) { /* FOR COVERAGE TESTING */ }
        Require.that(
            _inputToken == address(VAULT_FACTORY()),
            _FILE,
            "Invalid input token",
            _inputToken
        );
        if (isValidOutputToken(_outputToken)) { /* FOR COVERAGE TESTING */ }
        Require.that(
            isValidOutputToken(_outputToken),
            _FILE,
            "Invalid output token",
            _outputToken
        );
        if (_desiredInputAmount > 0) { /* FOR COVERAGE TESTING */ }
        Require.that(
            _desiredInputAmount > 0,
            _FILE,
            "Invalid desired input amount"
        );

        return _getExchangeCost(
            _inputToken,
            _outputToken,
            _desiredInputAmount,
            _orderData
        );
    }

    function VAULT_FACTORY() public view returns (IIsolationModeVaultFactory) {
        State storage state = _getStorageSlot();
        return IIsolationModeVaultFactory(state.vaultFactory);
    }

    function HANDLER_REGISTRY() public view override returns (IHandlerRegistry) {
        State storage state = _getStorageSlot();
        return IHandlerRegistry(state.handlerRegistry);
    }

    // ============ Internal Functions ============

    function _initializeUnwrapperTrader(
        address _vaultFactory,
        address _handlerRegistry,
        address _dolomiteMargin
    ) internal initializer {
        State storage state = _getStorageSlot();
        state.initializeUnwrapperTrader(_vaultFactory, _handlerRegistry);
        _setDolomiteMarginViaSlot(_dolomiteMargin);
    }

    function _vaultCreateWithdrawalInfo(
        bytes32 _key,
        address _vault,
        uint256 _accountNumber,
        uint256 _inputAmount,
        address _outputToken,
        uint256 _minOutputAmount,
        bool _isLiquidation,
        bytes calldata _extraData
    ) internal {

        // Panic if the key is already used
        /*assert(_getWithdrawalSlot(_key).vault == address(0));*/

        WithdrawalInfo memory withdrawalInfo = WithdrawalInfo({
            key: _key,
            vault: _vault,
            accountNumber: _accountNumber,
            inputAmount: _inputAmount,
            outputToken: _outputToken,
            outputAmount: _minOutputAmount,
            isLiquidation: _isLiquidation,
            isRetryable: false,
            extraData: _extraData
        });
        AsyncIsolationModeUnwrapperTraderImpl.setWithdrawalInfo(_getStorageSlot(), _key, withdrawalInfo);
        _updateVaultPendingAmount(_vault, _accountNumber, _inputAmount, /* _isPositive = */ true, _outputToken);
        _eventEmitter().emitAsyncWithdrawalCreated(
            _key,
            address(VAULT_FACTORY()),
            withdrawalInfo
        );
    }

    function _handleCallbackBefore() internal {
        State storage state = _getStorageSlot();
        state.setActionsLength(_ACTIONS_LENGTH_CALLBACK);
    }

    function _handleCallbackAfter() internal {
        State storage state = _getStorageSlot();
        state.setActionsLength(_ACTIONS_LENGTH_NORMAL);
    }

    function _executeWithdrawal(WithdrawalInfo memory _withdrawalInfo) internal virtual {
        HANDLER_REGISTRY().dolomiteRegistry().eventEmitter().emitAsyncWithdrawalOutputAmountUpdated(
            _withdrawalInfo.key,
            address(VAULT_FACTORY()),
            _withdrawalInfo.outputAmount
        );

        State storage state = _getStorageSlot();
        try state.swapExactInputForOutputForWithdrawal(
            /* _unwrapper = */ this,
            _withdrawalInfo
        ) {
            _eventEmitter().emitAsyncWithdrawalExecuted(
                _withdrawalInfo.key,
                address(VAULT_FACTORY())
            );
        } catch Error(string memory _reason) {
            _eventEmitter().emitAsyncWithdrawalFailed(
                _withdrawalInfo.key,
                address(VAULT_FACTORY()),
                _reason
            );
        } catch (bytes memory /* _reason */) {
            _eventEmitter().emitAsyncWithdrawalFailed(
                _withdrawalInfo.key,
                address(VAULT_FACTORY()),
                /* _reason =  */ ""
            );
        }
    }

    function _executeWithdrawalCancellation(bytes32 _key) internal virtual {
        WithdrawalInfo memory withdrawalInfo = _getWithdrawalSlot(_key);
        _validateWithdrawalExists(withdrawalInfo);

        IIsolationModeVaultFactory factory = VAULT_FACTORY();
        IERC20(factory.UNDERLYING_TOKEN()).safeTransfer(
            withdrawalInfo.vault,
            withdrawalInfo.inputAmount
        );

        _updateVaultPendingAmount(
            withdrawalInfo.vault,
            withdrawalInfo.accountNumber,
            withdrawalInfo.inputAmount,
            /* _isPositive = */ false,
            withdrawalInfo.outputToken
        );

        // Setting inputAmount to 0 will clear the withdrawal
        withdrawalInfo.inputAmount = 0;
        AsyncIsolationModeUnwrapperTraderImpl.setWithdrawalInfo(_getStorageSlot(), _key, withdrawalInfo);
        _eventEmitter().emitAsyncWithdrawalCancelled(_key, address(factory));
    }

    function _updateVaultPendingAmount(
        address _vault,
        uint256 _accountNumber,
        uint256 _amountDeltaWei,
        bool _isPositive,
        address _outputToken
    ) internal {
        IAsyncFreezableIsolationModeVaultFactory(address(VAULT_FACTORY())).setVaultAccountPendingAmountForFrozenStatus(
            _vault,
            _accountNumber,
            IAsyncFreezableIsolationModeVaultFactory.FreezeType.Withdrawal,
            /* _amountWei = */ IDolomiteStructs.Wei({
                sign: _isPositive,
                value: _amountDeltaWei
            }),
            _outputToken
        );
    }

    function _validateVaultExists(IIsolationModeVaultFactory _factory, address _vault) internal view {
        if (_factory.getAccountByVault(_vault) != address(0)) { /* FOR COVERAGE TESTING */ }
        Require.that(
            _factory.getAccountByVault(_vault) != address(0),
            _FILE,
            "Invalid vault",
            _vault
        );
    }

    function _getWrapperTrader() internal view returns (IUpgradeableAsyncIsolationModeWrapperTrader) {
        return HANDLER_REGISTRY().getWrapperByToken(VAULT_FACTORY());
    }

    function _validateIsBalanceSufficient(uint256 _inputAmount) internal virtual view {
        uint256 balance = IERC20(VAULT_FACTORY().UNDERLYING_TOKEN()).balanceOf(address(this));
        if (balance >= _inputAmount) { /* FOR COVERAGE TESTING */ }
        Require.that(
            balance >= _inputAmount,
            _FILE,
            "Insufficient input token",
            balance,
            _inputAmount
        );
    }

    function _getExchangeCost(
        address _inputToken,
        address _outputToken,
        uint256 _desiredInputAmount,
        bytes memory _orderData
    ) internal virtual view returns (uint256);

    function _getWithdrawalSlot(bytes32 _key) internal view returns (WithdrawalInfo storage info) {
        State storage state = _getStorageSlot();
        return state.withdrawalInfo[_key];
    }

    function _validateWithdrawalExists(WithdrawalInfo memory _withdrawalInfo) internal pure {
        if (_withdrawalInfo.vault != address(0)) { /* FOR COVERAGE TESTING */ }
        Require.that(
            _withdrawalInfo.vault != address(0),
            _FILE,
            "Invalid withdrawal key"
        );
    }

    function _getStorageSlot() internal pure returns (State storage state) {
        bytes32 slot = _STORAGE_STATE_SLOT;
        // solhint-disable-next-line no-inline-assembly
        assembly {
            state.slot := slot
        }
    }
}<|MERGE_RESOLUTION|>--- conflicted
+++ resolved
@@ -91,8 +91,6 @@
         _executeWithdrawalCancellation(_key);
     }
 
-<<<<<<< HEAD
-=======
     function emitWithdrawalExecuted(bytes32 _key) external onlyHandler(msg.sender) {
         HANDLER_REGISTRY().dolomiteRegistry().eventEmitter().emitAsyncWithdrawalExecuted(
             _key,
@@ -100,7 +98,6 @@
         );
     }
 
->>>>>>> e0f6dfc3
     function callFunction(
         address _sender,
         IDolomiteStructs.AccountInfo calldata _accountInfo,
