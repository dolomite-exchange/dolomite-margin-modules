--- conflicted
+++ resolved
@@ -319,15 +319,9 @@
         uint256[] calldata _marketIdsPath,
         uint256 _inputAmountWei,
         uint256 _minOutputAmountWei,
-<<<<<<< HEAD
         IGenericTraderProxyV2.TraderParam[] memory _tradersPath,
         IDolomiteMargin.AccountInfo[] memory _makerAccounts,
         IGenericTraderProxyV2.UserConfig memory _userConfig
-=======
-        IGenericTraderProxyV1.TraderParam[] memory _tradersPath,
-        IDolomiteMargin.AccountInfo[] memory _makerAccounts,
-        IGenericTraderProxyV1.UserConfig memory _userConfig
->>>>>>> ff767f29
     )
         internal
         virtual
@@ -355,15 +349,9 @@
         uint256[] calldata _marketIdsPath,
         uint256 _inputAmountWei,
         uint256 _minOutputAmountWei,
-<<<<<<< HEAD
         IGenericTraderProxyV2.TraderParam[] memory _tradersPath,
         IDolomiteMargin.AccountInfo[] memory _makerAccounts,
         IGenericTraderProxyV2.UserConfig memory _userConfig
-=======
-        IGenericTraderProxyV1.TraderParam[] memory _tradersPath,
-        IDolomiteMargin.AccountInfo[] memory _makerAccounts,
-        IGenericTraderProxyV1.UserConfig memory _userConfig
->>>>>>> ff767f29
     )
         internal
         virtual
