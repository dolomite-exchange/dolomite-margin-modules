// SPDX-License-Identifier: GPL-3.0-or-later
/*

    Copyright 2023 Dolomite

    This program is free software: you can redistribute it and/or modify
    it under the terms of the GNU General Public License as published by
    the Free Software Foundation, either version 3 of the License, or
    (at your option) any later version.

    This program is distributed in the hope that it will be useful,
    but WITHOUT ANY WARRANTY; without even the implied warranty of
    MERCHANTABILITY or FITNESS FOR A PARTICULAR PURPOSE.  See the
    GNU General Public License for more details.

    You should have received a copy of the GNU General Public License
    along with this program.  If not, see <http://www.gnu.org/licenses/>.

*/

pragma solidity ^0.8.9;

import { IERC20 } from "@openzeppelin/contracts/token/ERC20/IERC20.sol";
import { SafeERC20 } from "@openzeppelin/contracts/token/ERC20/utils/SafeERC20.sol";
import { Address } from "@openzeppelin/contracts/utils/Address.sol";
import { IsolationModeTokenVaultV1 } from "./IsolationModeTokenVaultV1.sol";
import { IGenericTraderProxyV1 } from "../../interfaces/IGenericTraderProxyV1.sol";
import { AccountBalanceLib } from "../../lib/AccountBalanceLib.sol";
import { IDolomiteMargin } from "../../protocol/interfaces/IDolomiteMargin.sol";
import { Require } from "../../protocol/lib/Require.sol";
import { IIsolationModeTokenVaultV1 } from "../interfaces/IIsolationModeTokenVaultV1.sol";
import { IIsolationModeTokenVaultV1WithFreezable } from "../interfaces/IIsolationModeTokenVaultV1WithFreezable.sol";


/**
 * @title   IsolationModeTokenVaultV1WithFreezable
 * @author  Dolomite
 *
 * @notice  Abstract implementation of IsolationModeTokenVaultV1 that disallows user actions
 *          if vault is frozen
 */
abstract contract IsolationModeTokenVaultV1WithFreezable is
    IIsolationModeTokenVaultV1WithFreezable,
    IsolationModeTokenVaultV1
{
    using Address for address payable;
    using SafeERC20 for IERC20;

    // ===================================================
    // ==================== Constants ====================
    // ===================================================

    bytes32 private constant _FILE = "IsolationModeVaultV1Freezable"; // shortened to fit in 32 bytes
    bytes32 private constant _IS_VAULT_FROZEN_SLOT = bytes32(uint256(keccak256("eip1967.proxy.virtualBalance")) - 1);

    // ===================================================
    // ==================== Modifiers ====================
    // ===================================================

    modifier requireNotFrozen() {
        _requireNotFrozen();
        _;
    }

    modifier _depositIntoVaultForDolomiteMarginFreezableValidator(uint256 _accountNumber) {
        _requireNotFrozen();
        _;
    }

    modifier _withdrawFromVaultForDolomiteMarginFreezableValidator(uint256 _accountNumber) {
        _requireNotFrozen();
        _;
    }

    modifier _openBorrowPositionFreezableValidator() {
        _requireNotFrozen();
        _;
    }

    modifier _closeBorrowPositionWithUnderlyingVaultTokenFreezableValidator(uint256 _borrowAccountNumber) {
        _requireNotFrozen();
        _;
    }

    modifier _closeBorrowPositionWithOtherTokensFreezableValidator(uint256 _borrowAccountNumber) {
        _requireNotFrozen();
        _;
    }

    modifier _transferIntoPositionWithUnderlyingTokenFreezableValidator() {
        _requireNotFrozen();
        _;
    }

    modifier _transferIntoPositionWithOtherTokenFreezableValidator() {
        _requireNotFrozen();
        _;
    }

    modifier _transferFromPositionWithUnderlyingTokenFreezableValidator(uint256 _borrowAccountNumber) {
        _requireNotFrozen();
        _;
    }

    modifier _transferFromPositionWithOtherTokenFreezableValidator(uint256 _borrowAccountNumber) {
        _requireNotFrozen();
        _;
    }

    modifier _repayAllForBorrowPositionFreezableValidator() {
        _requireNotFrozen();
        _;
    }

<<<<<<< HEAD
    modifier _addCollateralAndSwapExactInputForOutputFreezableValidator(
        uint256 _fromAccountNumber,
        uint256 _borrowAccountNumber,
        uint256 _inputMarketId,
        uint256 _outputMarketId,
        uint256 _inputAmount,
        uint256 _minOutputAmount
    ) {
        _requireTrustedConverterIfFrozenOrUnwrapper(_inputMarketId);
        _validateIfWrapToUnderlying(
            /* _inputSourceAccountOwner */ OWNER(),
            _fromAccountNumber,
            _borrowAccountNumber,
            _inputMarketId,
            _outputMarketId,
            _inputAmount,
            _minOutputAmount
        );
        _;
    }

    modifier _swapExactInputForOutputAndRemoveCollateralFreezableValidator(
        uint256 _borrowAccountNumber,
        uint256 _inputMarketId,
        uint256 _outputMarketId,
        uint256 _inputAmount,
        uint256 _minOutputAmount
    ) {
        _requireTrustedConverterIfFrozenOrUnwrapper(_inputMarketId);
        _validateIfWrapToUnderlying(
            /* _inputSourceAccountOwner */ address(this),
            /* _inputSourceAccountNumber */ _borrowAccountNumber,
            _borrowAccountNumber,
            _inputMarketId,
            _outputMarketId,
            _inputAmount,
            _minOutputAmount
        );
=======
    modifier _addCollateralAndSwapExactInputForOutputFreezableValidator() {
        _requireNotFrozen();
>>>>>>> 319515cd
        _;
    }

<<<<<<< HEAD
    modifier _swapExactInputForOutputFreezableValidator(
        uint256 _tradeAccountNumber,
        uint256[] memory _marketIds,
        uint256 _inputAmount,
        uint256 _minOutputAmount
    ) {
        _requireTrustedConverterIfFrozenOrUnwrapper(_marketIds[0]);
        _validateIfWrapToUnderlying(
            /* _inputSourceAccountOwner */ address(this),
            /* _inputSourceAccountNumber = */ _tradeAccountNumber,
            _tradeAccountNumber,
            /* _inputMarketId = */ _marketIds[0],
            /* _outputMarketId = */ _marketIds[_marketIds.length - 1],
            _inputAmount,
            _minOutputAmount
        );
=======
    modifier _swapExactInputForOutputAndRemoveCollateralFreezableValidator() {
        _requireNotFrozen();
>>>>>>> 319515cd
        _;
    }

    modifier _swapExactInputForOutputFreezableValidator() {
        _requireNotFrozen();
        _;
    }

    // ==================================================================
    // ======================== Public Functions ========================
    // ==================================================================

    function isVaultFrozen() public virtual view returns (bool) {
        return _getUint256(_IS_VAULT_FROZEN_SLOT) == 1;
    }

    // ==================================================================
    // ======================== Overrides ===============================
    // ==================================================================

    function _depositIntoVaultForDolomiteMargin(
        uint256 _toAccountNumber,
        uint256 _amountWei
    )
        internal
        virtual
        override
        _depositIntoVaultForDolomiteMarginFreezableValidator(_toAccountNumber)
    {
        super._depositIntoVaultForDolomiteMargin(_toAccountNumber, _amountWei);
    }

    function _withdrawFromVaultForDolomiteMargin(
        uint256 _fromAccountNumber,
        uint256 _amountWei
    )
        internal
        virtual
        override
        _withdrawFromVaultForDolomiteMarginFreezableValidator(_fromAccountNumber)
    {
        super._withdrawFromVaultForDolomiteMargin(_fromAccountNumber, _amountWei);
    }

    function _openBorrowPosition(
        uint256 _fromAccountNumber,
        uint256 _toAccountNumber,
        uint256 _amountWei
    )
        internal
        virtual
        override
        _openBorrowPositionFreezableValidator
    {
        super._openBorrowPosition(_fromAccountNumber, _toAccountNumber, _amountWei);
    }

    function _closeBorrowPositionWithUnderlyingVaultToken(
        uint256 _borrowAccountNumber,
        uint256 _toAccountNumber
    )
        internal
        virtual
        override
        _closeBorrowPositionWithUnderlyingVaultTokenFreezableValidator(_borrowAccountNumber)
    {
        super._closeBorrowPositionWithUnderlyingVaultToken(_borrowAccountNumber, _toAccountNumber);
    }

    function _closeBorrowPositionWithOtherTokens(
        uint256 _borrowAccountNumber,
        uint256 _toAccountNumber,
        uint256[] calldata _collateralMarketIds
    )
        internal
        virtual
        override
        _closeBorrowPositionWithOtherTokensFreezableValidator(_borrowAccountNumber)
    {
        super._closeBorrowPositionWithOtherTokens(_borrowAccountNumber, _toAccountNumber, _collateralMarketIds);
    }

    function _transferIntoPositionWithUnderlyingToken(
        uint256 _fromAccountNumber,
        uint256 _borrowAccountNumber,
        uint256 _amountWei
    )
        internal
        virtual
        override
        _transferIntoPositionWithUnderlyingTokenFreezableValidator
    {
        super._transferIntoPositionWithUnderlyingToken(_fromAccountNumber, _borrowAccountNumber, _amountWei);
    }

    function _transferIntoPositionWithOtherToken(
        uint256 _fromAccountNumber,
        uint256 _borrowAccountNumber,
        uint256 _marketId,
        uint256 _amountWei,
        AccountBalanceLib.BalanceCheckFlag _balanceCheckFlag
    )
        internal
        virtual
        override
        _transferIntoPositionWithOtherTokenFreezableValidator
    {
        super._transferIntoPositionWithOtherToken(
            _fromAccountNumber,
            _borrowAccountNumber,
            _marketId,
            _amountWei,
            _balanceCheckFlag
        );
    }

    function _transferFromPositionWithUnderlyingToken(
        uint256 _borrowAccountNumber,
        uint256 _toAccountNumber,
        uint256 _amountWei
    )
        internal
        virtual
        override
        _transferFromPositionWithUnderlyingTokenFreezableValidator(_borrowAccountNumber)
    {
        super._transferFromPositionWithUnderlyingToken(_borrowAccountNumber, _toAccountNumber, _amountWei);
    }

    function _transferFromPositionWithOtherToken(
        uint256 _borrowAccountNumber,
        uint256 _toAccountNumber,
        uint256 _marketId,
        uint256 _amountWei,
        AccountBalanceLib.BalanceCheckFlag _balanceCheckFlag
    )
        internal
        virtual
        override
        _transferFromPositionWithOtherTokenFreezableValidator(_borrowAccountNumber)
    {
        super._transferFromPositionWithOtherToken(
            _borrowAccountNumber,
            _toAccountNumber,
            _marketId,
            _amountWei,
            _balanceCheckFlag
        );
    }

    function _repayAllForBorrowPosition(
        uint256 _fromAccountNumber,
        uint256 _borrowAccountNumber,
        uint256 _marketId,
        AccountBalanceLib.BalanceCheckFlag _balanceCheckFlag
    )
        internal
        virtual
        override
        _repayAllForBorrowPositionFreezableValidator
    {
        super._repayAllForBorrowPosition(_fromAccountNumber, _borrowAccountNumber, _marketId, _balanceCheckFlag);
    }

    function _addCollateralAndSwapExactInputForOutput(
        uint256 _fromAccountNumber,
        uint256 _borrowAccountNumber,
        uint256[] calldata _marketIdsPath,
        uint256 _inputAmountWei,
        uint256 _minOutputAmountWei,
        IGenericTraderProxyV1.TraderParam[] memory _tradersPath,
        IDolomiteMargin.AccountInfo[] memory _makerAccounts,
        IGenericTraderProxyV1.UserConfig memory _userConfig
    )
        internal
        virtual
        override
        _addCollateralAndSwapExactInputForOutputFreezableValidator
    {
        super._addCollateralAndSwapExactInputForOutput(
            _fromAccountNumber,
            _borrowAccountNumber,
            _marketIdsPath,
            _inputAmountWei,
            _minOutputAmountWei,
            _tradersPath,
            _makerAccounts,
            _userConfig
        );
    }

    function _swapExactInputForOutputAndRemoveCollateral(
        uint256 _toAccountNumber,
        uint256 _borrowAccountNumber,
        uint256[] calldata _marketIdsPath,
        uint256 _inputAmountWei,
        uint256 _minOutputAmountWei,
        IGenericTraderProxyV1.TraderParam[] memory _tradersPath,
        IDolomiteMargin.AccountInfo[] memory _makerAccounts,
        IGenericTraderProxyV1.UserConfig memory _userConfig
    )
        internal
        virtual
        override
        _swapExactInputForOutputAndRemoveCollateralFreezableValidator
    {
        super._swapExactInputForOutputAndRemoveCollateral(
            _toAccountNumber,
            _borrowAccountNumber,
            _marketIdsPath,
            _inputAmountWei,
            _minOutputAmountWei,
            _tradersPath,
            _makerAccounts,
            _userConfig
        );
    }

    function _swapExactInputForOutput(
        SwapExactInputForOutputParams memory _params
    )
        internal
        virtual
        override
        _swapExactInputForOutputFreezableValidator
    {
        super._swapExactInputForOutput(_params);
    }

    // ==================================================================
    // ======================== Internal Functions ======================
    // ==================================================================

    function _setIsVaultFrozen(bool _isVaultFrozen) internal {
        _setUint256(_IS_VAULT_FROZEN_SLOT, _isVaultFrozen ? 1 : 0);
        emit IsVaultFrozenSet(_isVaultFrozen);
    }

    function _requireNotFrozen() internal view {
        if (!isVaultFrozen()) { /* FOR COVERAGE TESTING */ }
        Require.that(
            !isVaultFrozen(),
            _FILE,
            "Vault is frozen"
        );
    }
<<<<<<< HEAD

    function _requireTrustedConverterIfFrozenOrUnwrapper(uint256 _inputMarketId) private view {
        if (_inputMarketId == marketId() || isVaultFrozen()) {
            // Only a trusted converter can initiate unwraps (via the callback) OR execute swaps if the vault is frozen
            _requireOnlyConverter(msg.sender);
        }
    }

    function _requireVaultAccountNotFrozen(uint256 _accountNumber) private view {
        if (!isVaultAccountFrozen(_accountNumber)) { /* FOR COVERAGE TESTING */ }
        Require.that(
            !isVaultAccountFrozen(_accountNumber),
            _FILE,
            "Vault account is frozen",
            _accountNumber
        );
    }

    function _validateIfWrapToUnderlying(
        address _inputSourceAccountOwner,
        uint256 _inputSourceAccountNumber,
        uint256 _tradeAccountNumber,
        uint256 _inputMarketId,
        uint256 _outputMarketId,
        uint256 _inputAmount,
        uint256 _minOutputAmount
    ) internal view {
        if (_outputMarketId == marketId()) {
            _requireNotLiquidatable(_tradeAccountNumber);
            IsolationModeTokenVaultV1ActionsImpl.requireMinAmountIsNotTooLargeForWrapToUnderlying(
                dolomiteRegistry(),
                DOLOMITE_MARGIN(),
                _inputSourceAccountOwner,
                _inputSourceAccountNumber,
                _inputMarketId,
                _outputMarketId,
                _inputAmount,
                _minOutputAmount
            );
        }
    }
=======
>>>>>>> 319515cd
}<|MERGE_RESOLUTION|>--- conflicted
+++ resolved
@@ -112,73 +112,13 @@
         _;
     }
 
-<<<<<<< HEAD
-    modifier _addCollateralAndSwapExactInputForOutputFreezableValidator(
-        uint256 _fromAccountNumber,
-        uint256 _borrowAccountNumber,
-        uint256 _inputMarketId,
-        uint256 _outputMarketId,
-        uint256 _inputAmount,
-        uint256 _minOutputAmount
-    ) {
-        _requireTrustedConverterIfFrozenOrUnwrapper(_inputMarketId);
-        _validateIfWrapToUnderlying(
-            /* _inputSourceAccountOwner */ OWNER(),
-            _fromAccountNumber,
-            _borrowAccountNumber,
-            _inputMarketId,
-            _outputMarketId,
-            _inputAmount,
-            _minOutputAmount
-        );
-        _;
-    }
-
-    modifier _swapExactInputForOutputAndRemoveCollateralFreezableValidator(
-        uint256 _borrowAccountNumber,
-        uint256 _inputMarketId,
-        uint256 _outputMarketId,
-        uint256 _inputAmount,
-        uint256 _minOutputAmount
-    ) {
-        _requireTrustedConverterIfFrozenOrUnwrapper(_inputMarketId);
-        _validateIfWrapToUnderlying(
-            /* _inputSourceAccountOwner */ address(this),
-            /* _inputSourceAccountNumber */ _borrowAccountNumber,
-            _borrowAccountNumber,
-            _inputMarketId,
-            _outputMarketId,
-            _inputAmount,
-            _minOutputAmount
-        );
-=======
     modifier _addCollateralAndSwapExactInputForOutputFreezableValidator() {
         _requireNotFrozen();
->>>>>>> 319515cd
-        _;
-    }
-
-<<<<<<< HEAD
-    modifier _swapExactInputForOutputFreezableValidator(
-        uint256 _tradeAccountNumber,
-        uint256[] memory _marketIds,
-        uint256 _inputAmount,
-        uint256 _minOutputAmount
-    ) {
-        _requireTrustedConverterIfFrozenOrUnwrapper(_marketIds[0]);
-        _validateIfWrapToUnderlying(
-            /* _inputSourceAccountOwner */ address(this),
-            /* _inputSourceAccountNumber = */ _tradeAccountNumber,
-            _tradeAccountNumber,
-            /* _inputMarketId = */ _marketIds[0],
-            /* _outputMarketId = */ _marketIds[_marketIds.length - 1],
-            _inputAmount,
-            _minOutputAmount
-        );
-=======
+        _;
+    }
+
     modifier _swapExactInputForOutputAndRemoveCollateralFreezableValidator() {
         _requireNotFrozen();
->>>>>>> 319515cd
         _;
     }
 
@@ -425,48 +365,4 @@
             "Vault is frozen"
         );
     }
-<<<<<<< HEAD
-
-    function _requireTrustedConverterIfFrozenOrUnwrapper(uint256 _inputMarketId) private view {
-        if (_inputMarketId == marketId() || isVaultFrozen()) {
-            // Only a trusted converter can initiate unwraps (via the callback) OR execute swaps if the vault is frozen
-            _requireOnlyConverter(msg.sender);
-        }
-    }
-
-    function _requireVaultAccountNotFrozen(uint256 _accountNumber) private view {
-        if (!isVaultAccountFrozen(_accountNumber)) { /* FOR COVERAGE TESTING */ }
-        Require.that(
-            !isVaultAccountFrozen(_accountNumber),
-            _FILE,
-            "Vault account is frozen",
-            _accountNumber
-        );
-    }
-
-    function _validateIfWrapToUnderlying(
-        address _inputSourceAccountOwner,
-        uint256 _inputSourceAccountNumber,
-        uint256 _tradeAccountNumber,
-        uint256 _inputMarketId,
-        uint256 _outputMarketId,
-        uint256 _inputAmount,
-        uint256 _minOutputAmount
-    ) internal view {
-        if (_outputMarketId == marketId()) {
-            _requireNotLiquidatable(_tradeAccountNumber);
-            IsolationModeTokenVaultV1ActionsImpl.requireMinAmountIsNotTooLargeForWrapToUnderlying(
-                dolomiteRegistry(),
-                DOLOMITE_MARGIN(),
-                _inputSourceAccountOwner,
-                _inputSourceAccountNumber,
-                _inputMarketId,
-                _outputMarketId,
-                _inputAmount,
-                _minOutputAmount
-            );
-        }
-    }
-=======
->>>>>>> 319515cd
 }