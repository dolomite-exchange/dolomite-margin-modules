// SPDX-License-Identifier: GPL-3.0-or-later
/*

    Copyright 2023 Dolomite

    This program is free software: you can redistribute it and/or modify
    it under the terms of the GNU General Public License as published by
    the Free Software Foundation, either version 3 of the License, or
    (at your option) any later version.

    This program is distributed in the hope that it will be useful,
    but WITHOUT ANY WARRANTY; without even the implied warranty of
    MERCHANTABILITY or FITNESS FOR A PARTICULAR PURPOSE.  See the
    GNU General Public License for more details.

    You should have received a copy of the GNU General Public License
    along with this program.  If not, see <http://www.gnu.org/licenses/>.

*/

pragma solidity ^0.8.9;

import { IERC20 } from "@openzeppelin/contracts/token/ERC20/IERC20.sol";
import { SafeERC20 } from "@openzeppelin/contracts/token/ERC20/utils/SafeERC20.sol";
import { ProxyContractHelpers } from "../../helpers/ProxyContractHelpers.sol";
import { IBorrowPositionProxyV2 } from "../../interfaces/IBorrowPositionProxyV2.sol";
import { IDolomiteRegistry } from "../../interfaces/IDolomiteRegistry.sol";
import { IGenericTraderProxyV1 } from "../../interfaces/IGenericTraderProxyV1.sol";
import { AccountBalanceLib } from "../../lib/AccountBalanceLib.sol";
import { SafeDelegateCallLib } from "../../lib/SafeDelegateCallLib.sol";
import { IDolomiteMargin } from "../../protocol/interfaces/IDolomiteMargin.sol";
import { Require } from "../../protocol/lib/Require.sol";
import { IIsolationModeTokenVaultV1 } from "../interfaces/IIsolationModeTokenVaultV1.sol";
import { IIsolationModeVaultFactory } from "../interfaces/IIsolationModeVaultFactory.sol";
import { IsolationModeTokenVaultV1ActionsImpl } from "./impl/IsolationModeTokenVaultV1ActionsImpl.sol";

import "hardhat/console.sol";

/**
 * @title   IsolationModeTokenVaultV1
 * @author  Dolomite
 *
 * @notice  Abstract implementation (for an upgradeable proxy) for wrapping tokens via a per-user vault that can be used
 *          with DolomiteMargin
 */
abstract contract IsolationModeTokenVaultV1 is IIsolationModeTokenVaultV1, ProxyContractHelpers {
    using SafeERC20 for IERC20;

    // ===================================================
    // ==================== Constants ====================
    // ===================================================

    bytes32 private constant _FILE = "IsolationModeTokenVaultV1";
    bytes32 private constant _IS_INITIALIZED_SLOT = bytes32(uint256(keccak256("eip1967.proxy.isInitialized")) - 1);
    bytes32 private constant _OWNER_SLOT = bytes32(uint256(keccak256("eip1967.proxy.owner")) - 1);
    bytes32 private constant _REENTRANCY_GUARD_SLOT = bytes32(uint256(keccak256("eip1967.proxy.reentrancyGuard")) - 1);
    bytes32 private constant _VAULT_FACTORY_SLOT = bytes32(uint256(keccak256("eip1967.proxy.vaultFactory")) - 1);

    uint256 private constant _NOT_ENTERED = 1;
    uint256 private constant _ENTERED = 2;

    // =================================================
    // ================ Field Variables ================
    // =================================================

    /// @dev This is unused, but required to keep the storage slots the same
    uint256 private _reentrancyGuard;

    // ===================================================
    // ==================== Modifiers ====================
    // ===================================================

    modifier onlyVaultFactory(address _from) {
        _requireOnlyVaultFactory(_from);
        _;
    }

    modifier onlyVaultOwner(address _from) {
        _requireOnlyVaultOwner(_from);
        _;
    }

    modifier onlyVaultOwnerOrConverter(address _from) {
        _requireOnlyVaultOwnerOrConverter(_from);
        _;
    }

    modifier onlyVaultOwnerOrVaultFactory(address _from) {
        _requireOnlyVaultOwnerOrVaultFactory(_from);
        _;
    }

    modifier requireNotLiquidatable(uint256 _accountNumber) {
        _requireNotLiquidatable(_accountNumber);
        _;
    }

    /**
     * @dev Prevents a contract from calling itself, directly or indirectly. Calling a `nonReentrant` function from
     *      another `nonReentrant` function is not supported. It is possible to prevent this from happening by making
     *      the `nonReentrant` function external, and making it call a `private` function that does the actual work.
     */
    modifier nonReentrant() {
        _nonReentrantBefore();
        _;
        _nonReentrantAfter();
    }

    // ===================================================
    // ==================== Functions ====================
    // ===================================================

    function initialize() external {
        _initialize();
    }

<<<<<<< HEAD
    function multicall(bytes[] memory _calls) external {
        _multicall(_calls);
    }

    function _multicall(bytes[] memory _calls) internal {
        bytes4[] memory allowedSelectors = dolomiteRegistry().isolationModeMulticallFunctions();
        uint256 len = _calls.length;

        for (uint256 i; i < len; ++i) {
            if (_binarySearch(allowedSelectors, abi.decode(_calls[i], (bytes4)))) { /* FOR COVERAGE TESTING */ }
            Require.that(
                _binarySearch(allowedSelectors, abi.decode(_calls[i], (bytes4))),
                _FILE,
                "Disallowed multicall function"
            );

            (bool success, ) = address(this).delegatecall(_calls[i]);
            if (success) { /* FOR COVERAGE TESTING */ }
            Require.that(
                success,
                _FILE,
                "Multicall failed" // @follow-up do we want better error messages?
            );
        }
    }

=======
    function multicall(
        bytes[] memory _calls
    )
    external
    onlyVaultOwner(msg.sender) {
        _multicall(_calls);
    }

>>>>>>> e0f6dfc3
    function depositIntoVaultForDolomiteMargin(
        uint256 _toAccountNumber,
        uint256 _amountWei
    )
    external
    nonReentrant
    onlyVaultOwnerOrVaultFactory(msg.sender) {
        _depositIntoVaultForDolomiteMargin(_toAccountNumber, _amountWei);
    }

    function withdrawFromVaultForDolomiteMargin(
        uint256 _fromAccountNumber,
        uint256 _amountWei
    )
    external
    nonReentrant
    onlyVaultOwner(msg.sender) {
        _withdrawFromVaultForDolomiteMargin(_fromAccountNumber, _amountWei);
    }

    function openBorrowPosition(
        uint256 _fromAccountNumber,
        uint256 _toAccountNumber,
        uint256 _amountWei
    )
    external
    payable
    nonReentrant
    onlyVaultOwner(msg.sender) {
        _checkMsgValue();
        _openBorrowPosition(_fromAccountNumber, _toAccountNumber, _amountWei);
    }

    function closeBorrowPositionWithUnderlyingVaultToken(
        uint256 _borrowAccountNumber,
        uint256 _toAccountNumber
    )
    external
    nonReentrant
    onlyVaultOwner(msg.sender) {
        _closeBorrowPositionWithUnderlyingVaultToken(_borrowAccountNumber, _toAccountNumber);
    }

    function closeBorrowPositionWithOtherTokens(
        uint256 _borrowAccountNumber,
        uint256 _toAccountNumber,
        uint256[] calldata _collateralMarketIds
    )
    external
    nonReentrant
    onlyVaultOwner(msg.sender) {
        _closeBorrowPositionWithOtherTokens(_borrowAccountNumber, _toAccountNumber, _collateralMarketIds);
    }

    function transferIntoPositionWithUnderlyingToken(
        uint256 _fromAccountNumber,
        uint256 _borrowAccountNumber,
        uint256 _amountWei
    )
    external
    nonReentrant
    onlyVaultOwner(msg.sender) {
        _transferIntoPositionWithUnderlyingToken(_fromAccountNumber, _borrowAccountNumber, _amountWei);
    }

    function transferIntoPositionWithOtherToken(
        uint256 _fromAccountNumber,
        uint256 _borrowAccountNumber,
        uint256 _marketId,
        uint256 _amountWei,
        AccountBalanceLib.BalanceCheckFlag _balanceCheckFlag
    )
    external
    nonReentrant
    onlyVaultOwner(msg.sender) {
        _transferIntoPositionWithOtherToken(
            _fromAccountNumber,
            _borrowAccountNumber,
            _marketId,
            _amountWei,
            _balanceCheckFlag
        );
    }

    function transferFromPositionWithUnderlyingToken(
        uint256 _borrowAccountNumber,
        uint256 _toAccountNumber,
        uint256 _amountWei
    )
    external
    nonReentrant
    onlyVaultOwner(msg.sender) {
        _transferFromPositionWithUnderlyingToken(_borrowAccountNumber, _toAccountNumber, _amountWei);
    }

    function transferFromPositionWithOtherToken(
        uint256 _borrowAccountNumber,
        uint256 _toAccountNumber,
        uint256 _marketId,
        uint256 _amountWei,
        AccountBalanceLib.BalanceCheckFlag _balanceCheckFlag
    )
    external
    nonReentrant
    onlyVaultOwner(msg.sender) {
        _transferFromPositionWithOtherToken(
            _borrowAccountNumber,
            _toAccountNumber,
            _marketId,
            _amountWei,
            _balanceCheckFlag
        );
    }

    function repayAllForBorrowPosition(
        uint256 _fromAccountNumber,
        uint256 _borrowAccountNumber,
        uint256 _marketId,
        AccountBalanceLib.BalanceCheckFlag _balanceCheckFlag
    )
    external
    nonReentrant
    onlyVaultOwner(msg.sender) {
        _repayAllForBorrowPosition(
            _fromAccountNumber,
            _borrowAccountNumber,
            _marketId,
            _balanceCheckFlag
        );
    }

    function openBorrowPositionAndSwapExactInputForOutput(
        uint256 _fromAccountNumber,
        uint256 _borrowAccountNumber,
        uint256[] calldata _marketIdsPath,
        uint256 _inputAmountWei,
        uint256 _minOutputAmountWei,
        IGenericTraderProxyV1.TraderParam[] calldata _tradersPath,
        IDolomiteMargin.AccountInfo[] calldata _makerAccounts,
        IGenericTraderProxyV1.UserConfig calldata _userConfig
    )
        external
        payable
        nonReentrant
        onlyVaultOwnerOrConverter(msg.sender)
    {
        _checkMsgValue();
        _openBorrowPosition(_fromAccountNumber, _borrowAccountNumber, /* _amountWei = */ 0);
        _addCollateralAndSwapExactInputForOutput(
            _fromAccountNumber,
            _borrowAccountNumber,
            _marketIdsPath,
            _inputAmountWei,
            _minOutputAmountWei,
            _tradersPath,
            _makerAccounts,
            _userConfig
        );
    }

    function addCollateralAndSwapExactInputForOutput(
        uint256 _fromAccountNumber,
        uint256 _borrowAccountNumber,
        uint256[] calldata _marketIdsPath,
        uint256 _inputAmountWei,
        uint256 _minOutputAmountWei,
        IGenericTraderProxyV1.TraderParam[] calldata _tradersPath,
        IDolomiteMargin.AccountInfo[] calldata _makerAccounts,
        IGenericTraderProxyV1.UserConfig calldata _userConfig
    )
    external
    payable
    nonReentrant
    onlyVaultOwnerOrConverter(msg.sender) {
        _checkMsgValue();
        _addCollateralAndSwapExactInputForOutput(
            _fromAccountNumber,
            _borrowAccountNumber,
            _marketIdsPath,
            _inputAmountWei,
            _minOutputAmountWei,
            _tradersPath,
            _makerAccounts,
            _userConfig
        );
    }

    function swapExactInputForOutputAndRemoveCollateral(
        uint256 _toAccountNumber,
        uint256 _borrowAccountNumber,
        uint256[] calldata _marketIdsPath,
        uint256 _inputAmountWei,
        uint256 _minOutputAmountWei,
        IGenericTraderProxyV1.TraderParam[] calldata _tradersPath,
        IDolomiteMargin.AccountInfo[] calldata _makerAccounts,
        IGenericTraderProxyV1.UserConfig calldata _userConfig
    )
    external
    payable
    nonReentrant
    onlyVaultOwnerOrConverter(msg.sender) {
        _checkMsgValue();
        _swapExactInputForOutputAndRemoveCollateral(
            _toAccountNumber,
            _borrowAccountNumber,
            _marketIdsPath,
            _inputAmountWei,
            _minOutputAmountWei,
            _tradersPath,
            _makerAccounts,
            _userConfig
        );
    }


    function swapExactInputForOutput(
        uint256 _tradeAccountNumber,
        uint256[] calldata _marketIdsPath,
        uint256 _inputAmountWei,
        uint256 _minOutputAmountWei,
        IGenericTraderProxyV1.TraderParam[] calldata _tradersPath,
        IDolomiteMargin.AccountInfo[] calldata _makerAccounts,
        IGenericTraderProxyV1.UserConfig calldata _userConfig
    )
    external
    payable
    nonReentrant
    onlyVaultOwnerOrConverter(msg.sender) {
        _checkMsgValue();
        SwapExactInputForOutputParams memory params = SwapExactInputForOutputParams({
            tradeAccountNumber: _tradeAccountNumber,
            marketIdsPath: _marketIdsPath,
            inputAmountWei: _inputAmountWei,
            minOutputAmountWei: _minOutputAmountWei,
            tradersPath: _tradersPath,
            makerAccounts: _makerAccounts,
            userConfig: _userConfig
        });
        _swapExactInputForOutput(params);
    }

    // ======== Public functions ========

    function executeDepositIntoVault(
        address _from,
        uint256 _amount
    )
    public
    virtual
    onlyVaultFactory(msg.sender) {
        IERC20(UNDERLYING_TOKEN()).safeTransferFrom(_from, address(this), _amount);
    }

    function executeWithdrawalFromVault(
        address _recipient,
        uint256 _amount
    )
    public
    virtual
    onlyVaultFactory(msg.sender) {
        /*assert(_recipient != address(this));*/
        IERC20(UNDERLYING_TOKEN()).safeTransfer(_recipient, _amount);
    }

    function UNDERLYING_TOKEN() public view returns (address) {
        return IIsolationModeVaultFactory(VAULT_FACTORY()).UNDERLYING_TOKEN();
    }

    function DOLOMITE_MARGIN() public view returns (IDolomiteMargin) {
        return IIsolationModeVaultFactory(VAULT_FACTORY()).DOLOMITE_MARGIN();
    }

    function BORROW_POSITION_PROXY() public view returns (IBorrowPositionProxyV2) {
        return IIsolationModeVaultFactory(VAULT_FACTORY()).BORROW_POSITION_PROXY();
    }

    function VAULT_FACTORY() public view returns (address) {
        return _getAddress(_VAULT_FACTORY_SLOT);
    }

    function OWNER() public override view returns (address) {
        return _getAddress(_OWNER_SLOT);
    }

    function marketId() public view returns (uint256) {
        return IIsolationModeVaultFactory(VAULT_FACTORY()).marketId();
    }

    function underlyingBalanceOf() public override virtual view returns (uint256) {
        return IERC20(UNDERLYING_TOKEN()).balanceOf(address(this));
    }

    function dolomiteRegistry() public override virtual view returns (IDolomiteRegistry);

    // ============ Internal Functions ============

    function _initialize() internal virtual {
        if (_getUint256(_IS_INITIALIZED_SLOT) == 0) { /* FOR COVERAGE TESTING */ }
        Require.that(
            _getUint256(_IS_INITIALIZED_SLOT) == 0,
            _FILE,
            "Already initialized"
        );

        _setUint256(_REENTRANCY_GUARD_SLOT, _NOT_ENTERED);
    }

    function _multicall(bytes[] memory _calls) internal {
        bytes4[] memory allowedSelectors = dolomiteRegistry().isolationModeMulticallFunctions();
        uint256 len = _calls.length;

        for (uint256 i; i < len; ++i) {
            if (IsolationModeTokenVaultV1ActionsImpl.selectorBinarySearch( allowedSelectors, abi.decode(_calls[i], (bytes4)) )) { /* FOR COVERAGE TESTING */ }
            Require.that(
                IsolationModeTokenVaultV1ActionsImpl.selectorBinarySearch(
                    allowedSelectors,
                    abi.decode(_calls[i], (bytes4))
                ),
                _FILE,
                "Disallowed multicall function"
            );

            SafeDelegateCallLib.safeDelegateCall(address(this), _calls[i]);
        }
    }

    function _depositIntoVaultForDolomiteMargin(
        uint256 _toAccountNumber,
        uint256 _amountWei
    ) internal virtual {
        IsolationModeTokenVaultV1ActionsImpl.depositIntoVaultForDolomiteMargin(
            /* _vault = */ this,
            _toAccountNumber,
            _amountWei
        );
    }

    function _withdrawFromVaultForDolomiteMargin(
        uint256 _fromAccountNumber,
        uint256 _amountWei
    ) internal virtual {
        IsolationModeTokenVaultV1ActionsImpl.withdrawFromVaultForDolomiteMargin(
            /* _vault = */ this,
            _fromAccountNumber,
            _amountWei
        );
    }

    function _openBorrowPosition(
        uint256 _fromAccountNumber,
        uint256 _toAccountNumber,
        uint256 _amountWei
    )
        internal
        virtual
    {
        IsolationModeTokenVaultV1ActionsImpl.openBorrowPosition(
            /* _vault = */ this,
            _fromAccountNumber,
            _toAccountNumber,
            _amountWei
        );
    }

    function _closeBorrowPositionWithUnderlyingVaultToken(
        uint256 _borrowAccountNumber,
        uint256 _toAccountNumber
    )
        internal
        virtual
    {
        IsolationModeTokenVaultV1ActionsImpl.closeBorrowPositionWithUnderlyingVaultToken(
            /* _vault = */ this,
            _borrowAccountNumber,
            _toAccountNumber
        );
    }

    function _closeBorrowPositionWithOtherTokens(
        uint256 _borrowAccountNumber,
        uint256 _toAccountNumber,
        uint256[] calldata _collateralMarketIds
    )
        internal
        virtual
    {
        IsolationModeTokenVaultV1ActionsImpl.closeBorrowPositionWithOtherTokens(
            /* _vault = */ this,
            _borrowAccountNumber,
            _toAccountNumber,
            _collateralMarketIds
        );
    }

    function _transferIntoPositionWithUnderlyingToken(
        uint256 _fromAccountNumber,
        uint256 _borrowAccountNumber,
        uint256 _amountWei
    )
        internal
        virtual
    {
        IsolationModeTokenVaultV1ActionsImpl.transferIntoPositionWithUnderlyingToken(
            /* _vault = */ this,
            _fromAccountNumber,
            _borrowAccountNumber,
            _amountWei
        );
    }

    function _transferIntoPositionWithOtherToken(
        uint256 _fromAccountNumber,
        uint256 _borrowAccountNumber,
        uint256 _marketId,
        uint256 _amountWei,
        AccountBalanceLib.BalanceCheckFlag _balanceCheckFlag
    )
        internal
        virtual
    {
        IsolationModeTokenVaultV1ActionsImpl.transferIntoPositionWithOtherToken(
            /* _vault = */ this,
            _fromAccountNumber,
            _borrowAccountNumber,
            _marketId,
            _amountWei,
            _balanceCheckFlag,
            /* _checkAllowableCollateralMarketFlag =  */ true,
            /* _bypassAccountNumberCheck = */ false
        );
    }

    function _transferFromPositionWithUnderlyingToken(
        uint256 _borrowAccountNumber,
        uint256 _toAccountNumber,
        uint256 _amountWei
    )
        internal
        virtual
    {
        IsolationModeTokenVaultV1ActionsImpl.transferFromPositionWithUnderlyingToken(
            /* _vault = */ this,
            _borrowAccountNumber,
            _toAccountNumber,
            _amountWei
        );
    }

    function _transferFromPositionWithOtherToken(
        uint256 _borrowAccountNumber,
        uint256 _toAccountNumber,
        uint256 _marketId,
        uint256 _amountWei,
        AccountBalanceLib.BalanceCheckFlag _balanceCheckFlag
    )
        virtual
        internal
    {
        IsolationModeTokenVaultV1ActionsImpl.transferFromPositionWithOtherToken(
            /* _vault = */ this,
            _borrowAccountNumber,
            _toAccountNumber,
            _marketId,
            _amountWei,
            _balanceCheckFlag,
            /* _bypassAccountNumberCheck = */ false
        );
    }

    function _repayAllForBorrowPosition(
        uint256 _fromAccountNumber,
        uint256 _borrowAccountNumber,
        uint256 _marketId,
        AccountBalanceLib.BalanceCheckFlag _balanceCheckFlag
    )
        internal
        virtual
    {
        IsolationModeTokenVaultV1ActionsImpl.repayAllForBorrowPosition(
            /* _vault = */ this,
            _fromAccountNumber,
            _borrowAccountNumber,
            _marketId,
            _balanceCheckFlag
        );
    }

    function _addCollateralAndSwapExactInputForOutput(
        uint256 _fromAccountNumber,
        uint256 _borrowAccountNumber,
        uint256[] calldata _marketIdsPath,
        uint256 _inputAmountWei,
        uint256 _minOutputAmountWei,
        IGenericTraderProxyV1.TraderParam[] memory _tradersPath,
        IDolomiteMargin.AccountInfo[] memory _makerAccounts,
        IGenericTraderProxyV1.UserConfig memory _userConfig
    ) internal virtual {
        IsolationModeTokenVaultV1ActionsImpl.addCollateralAndSwapExactInputForOutput(
            /* _vault = */ this,
            _fromAccountNumber,
            _borrowAccountNumber,
            _marketIdsPath,
            _inputAmountWei,
            _minOutputAmountWei,
            _tradersPath,
            _makerAccounts,
            _userConfig
        );
    }

    function _swapExactInputForOutputAndRemoveCollateral(
        uint256 _toAccountNumber,
        uint256 _borrowAccountNumber,
        uint256[] calldata _marketIdsPath,
        uint256 _inputAmountWei,
        uint256 _minOutputAmountWei,
        IGenericTraderProxyV1.TraderParam[] memory _tradersPath,
        IDolomiteMargin.AccountInfo[] memory _makerAccounts,
        IGenericTraderProxyV1.UserConfig memory _userConfig
    )
        internal
        virtual
    {
        IsolationModeTokenVaultV1ActionsImpl.swapExactInputForOutputAndRemoveCollateral(
            /* _vault = */ this,
            _toAccountNumber,
            _borrowAccountNumber,
            _marketIdsPath,
            _inputAmountWei,
            _minOutputAmountWei,
            _tradersPath,
            _makerAccounts,
            _userConfig
        );
    }

    function _swapExactInputForOutput(
        SwapExactInputForOutputParams memory _params
    )
        internal
        virtual
    {
        IsolationModeTokenVaultV1ActionsImpl.swapExactInputForOutput(
            /* _vault = */ this,
            _params.tradeAccountNumber,
            _params.marketIdsPath,
            _params.inputAmountWei,
            _params.minOutputAmountWei,
            _params.tradersPath,
            _params.makerAccounts,
            _params.userConfig,
            /* _checkOutputMarketIdFlag = */ true,
            /* _bypassAccountNumberCheck = */ false
        );
    }

    function _requireOnlyVaultFactory(address _from) internal view {
        if (_from == address(VAULT_FACTORY())) { /* FOR COVERAGE TESTING */ }
        Require.that(
            _from == address(VAULT_FACTORY()),
            _FILE,
            "Only factory can call",
            _from
        );
    }

    function _requireOnlyVaultOwner(address _from) internal virtual view {
        if (_from == OWNER()) { /* FOR COVERAGE TESTING */ }
        Require.that(
            _from == OWNER(),
            _FILE,
            "Only owner can call",
            _from
        );
    }

    function _requireOnlyVaultOwnerOrConverter(address _from) internal virtual view {
        if (_from == address(OWNER()) || IIsolationModeVaultFactory(VAULT_FACTORY()).isTokenConverterTrusted(_from)) { /* FOR COVERAGE TESTING */ }
        Require.that(
            _from == address(OWNER())
                || IIsolationModeVaultFactory(VAULT_FACTORY()).isTokenConverterTrusted(_from),
            _FILE,
            "Only owner or converter can call",
            _from
        );
    }

    function _requireOnlyVaultOwnerOrVaultFactory(address _from) internal virtual view {
        if (_from == address(OWNER()) || _from == VAULT_FACTORY()) { /* FOR COVERAGE TESTING */ }
        Require.that(
            _from == address(OWNER()) || _from == VAULT_FACTORY(),
            _FILE,
            "Only owner or factory can call",
            _from
        );
    }

    function _requireOnlyConverter(address _from) internal virtual view {
        if (IIsolationModeVaultFactory(VAULT_FACTORY()).isTokenConverterTrusted(_from)) { /* FOR COVERAGE TESTING */ }
        Require.that(
            IIsolationModeVaultFactory(VAULT_FACTORY()).isTokenConverterTrusted(_from),
            _FILE,
            "Only converter can call",
            _from
        );
    }

    function _requireNotLiquidatable(uint256 _accountNumber) internal view {
        IsolationModeTokenVaultV1ActionsImpl.validateIsNotLiquidatable(
            /* _vault = */ this,
            _accountNumber
        );
    }

    /**
     *  Called within `swapExactInputForOutput` to check that the caller send the right amount of ETH with the
     *  transaction.
     */
    function _checkMsgValue() internal virtual view {
        if (msg.value == 0) { /* FOR COVERAGE TESTING */ }
        Require.that(
            msg.value == 0,
            _FILE,
            "Cannot send ETH"
        );
    }

    // @follow-up @Corey, is it ok to have another _binarySearch function?
    function _binarySearch(bytes4[] memory _allowedSelectors, bytes4 _selector) internal pure returns (bool) {
        if (_allowedSelectors.length == 0) {
            return false;
        }

        uint256 low = 0;
        uint256 high = _allowedSelectors.length - 1;
        if (_selector < _allowedSelectors[low] || _selector > _allowedSelectors[high]) {
            return false;
        }
        while (low <= high) {
            uint256 mid = (low + high) / 2;
            if (_allowedSelectors[mid] == _selector) {
                return true;
            } else if (_allowedSelectors[mid] < _selector) {
                low = mid + 1;
            } else {
                high = mid - 1;
            }
        }
        return false;
    }

    // ===========================================
    // ============ Private Functions ============
    // ===========================================

    function _nonReentrantBefore() private {
        // @notice:  This MUST stay as `value != _ENTERED` otherwise it will DOS old vaults that don't have the
        //          `initialize` fix
        if (_getUint256(_REENTRANCY_GUARD_SLOT) != _ENTERED) { /* FOR COVERAGE TESTING */ }
        Require.that(
            _getUint256(_REENTRANCY_GUARD_SLOT) != _ENTERED,
            _FILE,
            "Reentrant call"
        );

        // Any calls to nonReentrant after this point will fail
        _setUint256(_REENTRANCY_GUARD_SLOT, _ENTERED);
    }

    function _nonReentrantAfter() private {
        // By storing the original value once again, a refund is triggered (see https://eips.ethereum.org/EIPS/eip-2200)
        _setUint256(_REENTRANCY_GUARD_SLOT, _NOT_ENTERED);
    }
}<|MERGE_RESOLUTION|>--- conflicted
+++ resolved
@@ -34,7 +34,6 @@
 import { IIsolationModeVaultFactory } from "../interfaces/IIsolationModeVaultFactory.sol";
 import { IsolationModeTokenVaultV1ActionsImpl } from "./impl/IsolationModeTokenVaultV1ActionsImpl.sol";
 
-import "hardhat/console.sol";
 
 /**
  * @title   IsolationModeTokenVaultV1
@@ -114,34 +113,6 @@
         _initialize();
     }
 
-<<<<<<< HEAD
-    function multicall(bytes[] memory _calls) external {
-        _multicall(_calls);
-    }
-
-    function _multicall(bytes[] memory _calls) internal {
-        bytes4[] memory allowedSelectors = dolomiteRegistry().isolationModeMulticallFunctions();
-        uint256 len = _calls.length;
-
-        for (uint256 i; i < len; ++i) {
-            if (_binarySearch(allowedSelectors, abi.decode(_calls[i], (bytes4)))) { /* FOR COVERAGE TESTING */ }
-            Require.that(
-                _binarySearch(allowedSelectors, abi.decode(_calls[i], (bytes4))),
-                _FILE,
-                "Disallowed multicall function"
-            );
-
-            (bool success, ) = address(this).delegatecall(_calls[i]);
-            if (success) { /* FOR COVERAGE TESTING */ }
-            Require.that(
-                success,
-                _FILE,
-                "Multicall failed" // @follow-up do we want better error messages?
-            );
-        }
-    }
-
-=======
     function multicall(
         bytes[] memory _calls
     )
@@ -150,7 +121,6 @@
         _multicall(_calls);
     }
 
->>>>>>> e0f6dfc3
     function depositIntoVaultForDolomiteMargin(
         uint256 _toAccountNumber,
         uint256 _amountWei
@@ -778,30 +748,6 @@
         );
     }
 
-    // @follow-up @Corey, is it ok to have another _binarySearch function?
-    function _binarySearch(bytes4[] memory _allowedSelectors, bytes4 _selector) internal pure returns (bool) {
-        if (_allowedSelectors.length == 0) {
-            return false;
-        }
-
-        uint256 low = 0;
-        uint256 high = _allowedSelectors.length - 1;
-        if (_selector < _allowedSelectors[low] || _selector > _allowedSelectors[high]) {
-            return false;
-        }
-        while (low <= high) {
-            uint256 mid = (low + high) / 2;
-            if (_allowedSelectors[mid] == _selector) {
-                return true;
-            } else if (_allowedSelectors[mid] < _selector) {
-                low = mid + 1;
-            } else {
-                high = mid - 1;
-            }
-        }
-        return false;
-    }
-
     // ===========================================
     // ============ Private Functions ============
     // ===========================================
