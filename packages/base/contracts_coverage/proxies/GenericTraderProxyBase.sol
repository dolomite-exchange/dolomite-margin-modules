--- conflicted
+++ resolved
@@ -43,16 +43,12 @@
 
     bytes32 private constant _FILE = "GenericTraderProxyBase";
 
-<<<<<<< HEAD
     uint256 public constant DEFAULT_ACCOUNT_NUMBER = 0;
 
     uint256 internal constant ARBITRUM_ONE = 42161;
     bytes32 internal constant DOLOMITE_FS_GLP_HASH = keccak256(bytes("Dolomite: Fee + Staked GLP"));
     string internal constant DOLOMITE_ISOLATION_PREFIX = "Dolomite Isolation:";
 
-=======
-    uint256 internal constant DEFAULT_ACCOUNT_NUMBER = 0;
->>>>>>> 22b15e52
     /// @dev The index of the trade account in the accounts array (for executing an operation)
     uint256 internal constant TRADE_ACCOUNT_ID = 0;
     uint256 internal constant ZAP_ACCOUNT_ID = 1;
@@ -194,9 +190,6 @@
             } else if (_isWrapperTraderType(_tradersPath[i].traderType)) {
                 actionsLength += IIsolationModeWrapperTraderV2(_tradersPath[i].trader).actionsLength();
             } else if (_tradersPath[i].traderType == TraderType.InternalLiquidity) {
-<<<<<<< HEAD
-                actionsLength += IInternalAutoTraderBase(_tradersPath[i].trader).actionsLength(1); // @follow-up Length here?
-=======
                 actionsLength += IInternalAutoTraderBase(_tradersPath[i].trader).actionsLength(
                     _createSwapDataFromTradeParams(
                         _cache,
@@ -206,7 +199,6 @@
                         i
                     )
                 );
->>>>>>> 22b15e52
             } else {
                 // If it's not a `wrap` or `unwrap`, trades only require 1 action
                 actionsLength += 1;
@@ -282,33 +274,6 @@
                     _FILE,
                     "Internal trader not whitelisted"
                 );
-<<<<<<< HEAD
-                (uint256 tradeMinOutputAmount, bytes memory extraData) = abi.decode(_tradersPath[i].tradeData, (uint256, bytes));
-
-                IInternalAutoTraderBase.InternalTradeParams[] memory trades = new IInternalAutoTraderBase.InternalTradeParams[](1);
-                trades[0].makerAccount = _accounts[_tradersPath[i].makerAccountIndex + _cache.traderAccountStartIndex];
-                trades[0].makerAccountId = _tradersPath[i].makerAccountIndex + _cache.traderAccountStartIndex;
-                trades[0].amount = _inputAmountWei;
-                trades[0].minOutputAmount = tradeMinOutputAmount;
-
-                IInternalAutoTraderBase.CreateActionsForInternalTradeParams memory params = IInternalAutoTraderBase.CreateActionsForInternalTradeParams({
-                    takerAccountId: ZAP_ACCOUNT_ID,
-                    takerAccount: _accounts[ZAP_ACCOUNT_ID],
-                    feeAccountId: _cache.feeTransferAccountIndex,
-                    feeAccount: _accounts[_cache.feeTransferAccountIndex],
-                    inputMarketId: _marketIdsPath[i],
-                    outputMarketId: _marketIdsPath[i + 1],
-                    inputAmountWei: _inputAmountWei,
-                    trades: trades,
-                    extraData: extraData
-                });
-
-                IDolomiteStructs.ActionArgs[] memory newActions = IInternalAutoTraderBase(_tradersPath[i].trader).createActionsForInternalTrade(
-                    params
-                );
-                for (uint256 j; j < newActions.length; ++j) {
-                    _actions[_cache.actionsCursor++] = newActions[j];
-=======
 
                 IInternalAutoTraderBase.InternalTradeParams[] memory trades =
                     _createSwapDataFromTradeParams(
@@ -341,7 +306,6 @@
 
                 for (uint256 j; j < tradeActions.length; ++j) {
                     _actions[_cache.actionsCursor++] = tradeActions[j];
->>>>>>> 22b15e52
                 }
             } else if (_isUnwrapperTraderType(_tradersPath[i].traderType)) {
                 // We can't use a Require for the following assert, because there's already an invariant that enforces
