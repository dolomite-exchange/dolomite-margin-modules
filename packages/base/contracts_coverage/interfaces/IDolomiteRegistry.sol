// SPDX-License-Identifier: GPL-3.0-or-later
/*

    Copyright 2023 Dolomite

    This program is free software: you can redistribute it and/or modify
    it under the terms of the GNU General Public License as published by
    the Free Software Foundation, either version 3 of the License, or
    (at your option) any later version.

    This program is distributed in the hope that it will be useful,
    but WITHOUT ANY WARRANTY; without even the implied warranty of
    MERCHANTABILITY or FITNESS FOR A PARTICULAR PURPOSE.  See the
    GNU General Public License for more details.

    You should have received a copy of the GNU General Public License
    along with this program.  If not, see <http://www.gnu.org/licenses/>.

*/

pragma solidity ^0.8.9;

import { IDolomiteMigrator } from "./IDolomiteMigrator.sol";
import { IEventEmitterRegistry } from "./IEventEmitterRegistry.sol";
import { IExpiry } from "./IExpiry.sol";
import { IGenericTraderProxyV1 } from "./IGenericTraderProxyV1.sol";
import { ILiquidatorAssetRegistry } from "./ILiquidatorAssetRegistry.sol";
import { IDolomitePriceOracle } from "../protocol/interfaces/IDolomitePriceOracle.sol";


/**
 * @title   IDolomiteRegistry
 * @author  Dolomite
 *
 * @notice  A registry contract for storing all of the addresses that can interact with Umami's Delta Neutral vaults
 */
interface IDolomiteRegistry {

    // ========================================================
    // ======================== Events ========================
    // ========================================================

    event GenericTraderProxySet(address indexed _genericTraderProxy);
    event ExpirySet(address indexed _expiry);
    event SlippageToleranceForPauseSentinelSet(uint256 _slippageTolerance);
    event LiquidatorAssetRegistrySet(address indexed _liquidatorAssetRegistry);
    event EventEmitterSet(address indexed _eventEmitter);
    event ChainlinkPriceOracleSet(address indexed _chainlinkPriceOracle);
<<<<<<< HEAD
    event DolomiteMigratorSet(address indexed _dolomiteMigrator);
=======
    event RedstonePriceOracleSet(address indexed _redstonePriceOracle);
>>>>>>> 452d1a88

    // ========================================================
    // =================== Admin Functions ====================
    // ========================================================

    /**
     *
     * @param  _genericTraderProxy  The new address of the generic trader proxy
     */
    function ownerSetGenericTraderProxy(address _genericTraderProxy) external;

    /**
     *
     * @param  _expiry  The new address of the expiry contract
     */
    function ownerSetExpiry(address _expiry) external;

    /**
     *
     * @param  _slippageToleranceForPauseSentinel   The slippage tolerance (using 1e18 as the base) for zaps when pauses
     *                                              are enabled
     */
    function ownerSetSlippageToleranceForPauseSentinel(uint256 _slippageToleranceForPauseSentinel) external;

    /**
     *
     * @param  _liquidatorRegistry  The new address of the liquidator registry
     */
    function ownerSetLiquidatorAssetRegistry(address _liquidatorRegistry) external;

    /**
     *
     * @param  _eventEmitter  The new address of the event emitter
     */
    function ownerSetEventEmitter(address _eventEmitter) external;

    /**
     *
     * @param  _chainlinkPriceOracle    The new address of the Chainlink price oracle that's compatible with
     *                                  DolomiteMargin.
     */
    function ownerSetChainlinkPriceOracle(address _chainlinkPriceOracle) external;

<<<<<<< HEAD
    function ownerSetDolomiteMigrator(address _dolomiteMigrator) external;
=======
    /**
     *
     * @param  _redstonePriceOracle    The new address of the Redstone price oracle that's compatible with
     *                                  DolomiteMargin.
     */
    function ownerSetRedstonePriceOracle(address _redstonePriceOracle) external;
>>>>>>> 452d1a88

    // ========================================================
    // =================== Getter Functions ===================
    // ========================================================

    /**
     * @return  The address of the generic trader proxy for making zaps
     */
    function genericTraderProxy() external view returns (IGenericTraderProxyV1);

    /**
     * @return  The address of the expiry contract
     */
    function expiry() external view returns (IExpiry);

    /**
     * @return  The slippage tolerance (using 1e18 as the base) for zaps when pauses are enabled
     */
    function slippageToleranceForPauseSentinel() external view returns (uint256);

    /**
     * @return  The address of the liquidator asset registry contract
     */
    function liquidatorAssetRegistry() external view returns (ILiquidatorAssetRegistry);

    /**
     * @return The address of the emitter contract that can emit certain events for indexing
     */
    function eventEmitter() external view returns (IEventEmitterRegistry);

    /**
     * @return The address of the Chainlink price oracle that's compatible with DolomiteMargin
     */
    function chainlinkPriceOracle() external view returns (IDolomitePriceOracle);

    function dolomiteMigrator() external view returns (IDolomiteMigrator);

    /**
     * @return The address of the Redstone price oracle that's compatible with DolomiteMargin
     */
    function redstonePriceOracle() external view returns (IDolomitePriceOracle);

    /**
     * @return The base (denominator) for the slippage tolerance variable. Always 1e18.
     */
    function slippageToleranceForPauseSentinelBase() external pure returns (uint256);
}<|MERGE_RESOLUTION|>--- conflicted
+++ resolved
@@ -46,11 +46,8 @@
     event LiquidatorAssetRegistrySet(address indexed _liquidatorAssetRegistry);
     event EventEmitterSet(address indexed _eventEmitter);
     event ChainlinkPriceOracleSet(address indexed _chainlinkPriceOracle);
-<<<<<<< HEAD
     event DolomiteMigratorSet(address indexed _dolomiteMigrator);
-=======
     event RedstonePriceOracleSet(address indexed _redstonePriceOracle);
->>>>>>> 452d1a88
 
     // ========================================================
     // =================== Admin Functions ====================
@@ -94,16 +91,14 @@
      */
     function ownerSetChainlinkPriceOracle(address _chainlinkPriceOracle) external;
 
-<<<<<<< HEAD
     function ownerSetDolomiteMigrator(address _dolomiteMigrator) external;
-=======
+
     /**
      *
      * @param  _redstonePriceOracle    The new address of the Redstone price oracle that's compatible with
      *                                  DolomiteMargin.
      */
     function ownerSetRedstonePriceOracle(address _redstonePriceOracle) external;
->>>>>>> 452d1a88
 
     // ========================================================
     // =================== Getter Functions ===================
