// SPDX-License-Identifier: GPL-3.0-or-later
/*

    Copyright 2024 Dolomite

    This program is free software: you can redistribute it and/or modify
    it under the terms of the GNU General Public License as published by
    the Free Software Foundation, either version 3 of the License, or
    (at your option) any later version.

    This program is distributed in the hope that it will be useful,
    but WITHOUT ANY WARRANTY; without even the implied warranty of
    MERCHANTABILITY or FITNESS FOR A PARTICULAR PURPOSE.  See the
    GNU General Public License for more details.

    You should have received a copy of the GNU General Public License
    along with this program.  If not, see <http://www.gnu.org/licenses/>.

*/

pragma solidity ^0.8.9;

import { IDolomiteRegistry } from "../interfaces/IDolomiteRegistry.sol";
import { IGenericTraderBase } from "../interfaces/IGenericTraderBase.sol";
import { IInternalAutoTraderBase } from "../interfaces/traders/IInternalAutoTraderBase.sol";
import { IIsolationModeUnwrapperTraderV2 } from "../isolation-mode/interfaces/IIsolationModeUnwrapperTraderV2.sol";
import { IIsolationModeWrapperTraderV2 } from "../isolation-mode/interfaces/IIsolationModeWrapperTraderV2.sol";
import { AccountActionLib } from "../lib/AccountActionLib.sol";
import { IDolomiteStructs } from "../protocol/interfaces/IDolomiteStructs.sol";
import { Require } from "../protocol/lib/Require.sol";


/**
 * @title   GenericTraderProxyBase
 * @author  Dolomite
 *
 * @notice  Base contract with validation and utilities for trading any asset from an account
 */
abstract contract GenericTraderProxyBase is IGenericTraderBase {

    // ========================================================
    // ====================== Constants =======================
    // ========================================================

    bytes32 private constant _FILE = "GenericTraderProxyBase";

<<<<<<< HEAD
    uint256 public constant DEFAULT_ACCOUNT_NUMBER = 0;

    uint256 internal constant ARBITRUM_ONE = 42161;
    bytes32 internal constant DOLOMITE_FS_GLP_HASH = keccak256(bytes("Dolomite: Fee + Staked GLP"));
    string internal constant DOLOMITE_ISOLATION_PREFIX = "Dolomite Isolation:";

=======
    uint256 internal constant DEFAULT_ACCOUNT_NUMBER = 0;
>>>>>>> 22b15e52
    /// @dev The index of the trade account in the accounts array (for executing an operation)
    uint256 internal constant TRADE_ACCOUNT_ID = 0;
    uint256 internal constant ZAP_ACCOUNT_ID = 1;

    IDolomiteRegistry public immutable DOLOMITE_REGISTRY;

    // ========================================================
    // ===================== Constructor ========================
    // ========================================================

    constructor (
        address _dolomiteRegistry
    ) {
        DOLOMITE_REGISTRY = IDolomiteRegistry(_dolomiteRegistry);
    }

    function _validateMarketIdPath(
        uint256[] memory _marketIdsPath
    ) internal pure {
        Require.that(
            _marketIdsPath.length >= 2,
            _FILE,
            "Invalid market path length"
        );
    }

    function _validateAmountWeis(
        uint256 _inputAmountWei,
        uint256 _minOutputAmountWei
    ) internal pure {
        Require.that(
            _inputAmountWei != 0,
            _FILE,
            "Invalid inputAmountWei"
        );
        Require.that(
            _minOutputAmountWei != 0,
            _FILE,
            "Invalid minOutputAmountWei"
        );
    }

    function _validateZapAccount(
        GenericTraderProxyCache memory _cache,
        IDolomiteStructs.AccountInfo memory _account,
        uint256[] memory _marketIdsPath
    ) internal view {
        uint256 marketIdsLength = _marketIdsPath.length;
        for (uint256 i; i < marketIdsLength; ++i) {
            // Panic if we're zapping to an account that has any value in it. Why? Because we don't want execute trades
            // where we sell ALL if there's already value in the account. That would mess up the user's holdings and
            // unintentionally sell assets the user does not want to sell.
            assert(_cache.dolomiteMargin.getAccountPar(_account, _marketIdsPath[i]).value == 0);
        }
    }

    function _getAccounts(
        GenericTraderProxyCache memory _cache,
        IDolomiteStructs.AccountInfo[] memory _makerAccounts,
        address _tradeAccountOwner,
        uint256 _tradeAccountNumber,
        IGenericTraderBase.TraderParam[] memory _tradersPath
    )
        internal
        view
        returns (IDolomiteStructs.AccountInfo[] memory)
    {
        bool foundInternalLiq = false;
        for (uint256 i; i < _tradersPath.length; ++i) {
            if (_tradersPath[i].traderType == TraderType.InternalLiquidity) {
                foundInternalLiq = true;
                _cache.feeTransferAccountIndex = _cache.traderAccountStartIndex;
                _cache.traderAccountStartIndex = _cache.feeTransferAccountIndex + 1;
                break;
            }
        }

        IDolomiteStructs.AccountInfo[] memory accounts = new IDolomiteStructs.AccountInfo[](
            _cache.traderAccountStartIndex + _makerAccounts.length
        );
        accounts[TRADE_ACCOUNT_ID] = IDolomiteStructs.AccountInfo({
            owner: _tradeAccountOwner,
            number: _tradeAccountNumber
        });
        accounts[ZAP_ACCOUNT_ID] = IDolomiteStructs.AccountInfo({
            owner: _tradeAccountOwner,
            number: _calculateZapAccountNumber(_tradeAccountOwner, _tradeAccountNumber)
        });
<<<<<<< HEAD
        
=======

>>>>>>> 22b15e52
        if (foundInternalLiq) {
            accounts[_cache.feeTransferAccountIndex] = IDolomiteStructs.AccountInfo({
                owner: DOLOMITE_REGISTRY.feeAgent(),
                number: DEFAULT_ACCOUNT_NUMBER
            });
        }
<<<<<<< HEAD
        
=======

>>>>>>> 22b15e52
        _appendTradersToAccounts(_cache, _makerAccounts, accounts);
        return accounts;
    }

    function _appendTradersToAccounts(
        GenericTraderProxyCache memory _cache,
        IDolomiteStructs.AccountInfo[] memory _makerAccounts,
        IDolomiteStructs.AccountInfo[] memory _accounts
    )
        internal
        pure
    {
        uint256 makerAccountsLength = _makerAccounts.length;
        for (uint256 i; i < makerAccountsLength; ++i) {
            IDolomiteStructs.AccountInfo memory account = _accounts[_cache.traderAccountStartIndex + i];
            assert(account.owner == address(0) && account.number == 0);

            _accounts[_cache.traderAccountStartIndex + i] = IDolomiteStructs.AccountInfo({
                owner: _makerAccounts[i].owner,
                number: _makerAccounts[i].number
            });
        }
    }

    function _getActionsLengthForTraderParams(
        GenericTraderProxyCache memory _cache,
        TraderParam[] memory _tradersPath,
        IDolomiteStructs.AccountInfo[] memory _accounts,
        uint256 _minOutputAmountWei
    )
        internal
        view
        returns (uint256)
    {
        uint256 actionsLength = 2; // start at 2 for the zap in/out of the zap account (2 transfer actions)
        uint256 tradersPathLength = _tradersPath.length;
        for (uint256 i; i < tradersPathLength; ++i) {
            if (_isUnwrapperTraderType(_tradersPath[i].traderType)) {
                actionsLength += IIsolationModeUnwrapperTraderV2(_tradersPath[i].trader).actionsLength();
            } else if (_isWrapperTraderType(_tradersPath[i].traderType)) {
                actionsLength += IIsolationModeWrapperTraderV2(_tradersPath[i].trader).actionsLength();
            } else if (_tradersPath[i].traderType == TraderType.InternalLiquidity) {
<<<<<<< HEAD
                // @follow-up Ok hardcoding 1 and passing it through here?
                actionsLength += IInternalAutoTraderBase(_tradersPath[i].trader).actionsLength(1);
=======
                actionsLength += IInternalAutoTraderBase(_tradersPath[i].trader).actionsLength(
                    _createSwapDataFromTradeParams(
                        _cache,
                        _tradersPath,
                        _accounts,
                        _minOutputAmountWei,
                        i
                    )
                );
>>>>>>> 22b15e52
            } else {
                // If it's not a `wrap` or `unwrap`, trades only require 1 action
                actionsLength += 1;
            }
        }
        return actionsLength;
    }

    function _appendTraderActions(
        IDolomiteStructs.AccountInfo[] memory _accounts,
        IDolomiteStructs.ActionArgs[] memory _actions,
        GenericTraderProxyCache memory _cache,
        bool _isLiquidation,
        uint256[] memory _marketIdsPath,
        uint256 _inputAmountWei,
        uint256 _minOutputAmountWei,
        TraderParam[] memory _tradersPath
    )
        internal
        view
    {
        // Before the trades are started, transfer inputAmountWei of the inputMarket
        // from the TRADE account to the ZAP account
        if (_inputAmountWei == AccountActionLib.all()) {

            IDolomiteStructs.Wei memory targetAmountWei;
            if (_isLiquidation) {
                // For liquidations, we TARGET whatever the trader has right now, before the operation occurs
                targetAmountWei = _cache.dolomiteMargin.getAccountWei(
                    _accounts[TRADE_ACCOUNT_ID],
                    _marketIdsPath[0]
                );
            } else {
                // For non-liquidations, we want to run the balance down to zero
                targetAmountWei = IDolomiteStructs.Wei({
                    sign: false,
                    value: 0
                });
            }

            _actions[_cache.actionsCursor++] = AccountActionLib.encodeTransferToTargetAmountAction(
                TRADE_ACCOUNT_ID,
                ZAP_ACCOUNT_ID,
                _marketIdsPath[0],
                targetAmountWei
            );
        } else {
            _actions[_cache.actionsCursor++] = AccountActionLib.encodeTransferAction(
                TRADE_ACCOUNT_ID,
                ZAP_ACCOUNT_ID,
                _marketIdsPath[0],
                IDolomiteStructs.AssetDenomination.Wei,
                _inputAmountWei
            );
        }

        uint256 tradersPathLength = _tradersPath.length;
        for (uint256 i; i < tradersPathLength; ++i) {
            if (_tradersPath[i].traderType == TraderType.ExternalLiquidity) {
                _actions[_cache.actionsCursor++] = AccountActionLib.encodeExternalSellAction(
                    ZAP_ACCOUNT_ID,
                    _marketIdsPath[i],
                    _marketIdsPath[i + 1],
                    _tradersPath[i].trader,
                    AccountActionLib.all(),
                    _getMinOutputAmountWeiForIndex(_minOutputAmountWei, i, tradersPathLength),
                    _tradersPath[i].tradeData
                );
            } else if (_tradersPath[i].traderType == TraderType.InternalLiquidity) {
                Require.that(
                    DOLOMITE_REGISTRY.isTrustedInternalTrader(_tradersPath[i].trader),
                    _FILE,
                    "Internal trader not whitelisted"
                );

<<<<<<< HEAD
                (
                    uint256 tradeMinOutputAmount,
                    bytes memory extraData
                ) = abi.decode(_tradersPath[i].tradeData, (uint256, bytes));
                IInternalAutoTraderBase.InternalTradeParams[] memory trades =
                    new IInternalAutoTraderBase.InternalTradeParams[](1);
                trades[0].makerAccount = _accounts[_tradersPath[i].makerAccountIndex + _cache.traderAccountStartIndex];
                trades[0].makerAccountId = _tradersPath[i].makerAccountIndex + _cache.traderAccountStartIndex;
                trades[0].amount = _inputAmountWei;
                trades[0].minOutputAmount = tradeMinOutputAmount;

                IDolomiteStructs.ActionArgs[] memory tradeActions = IInternalAutoTraderBase(_tradersPath[i].trader)
                    .createActionsForInternalTrade(
                        IInternalAutoTraderBase.CreateActionsForInternalTradeParams({
                            takerAccountId: ZAP_ACCOUNT_ID,
                            takerAccount: _accounts[ZAP_ACCOUNT_ID],
                            feeAccountId: _cache.feeTransferAccountIndex,
                            feeAccount: _accounts[_cache.feeTransferAccountIndex],
                            inputMarketId: _marketIdsPath[i],
                            outputMarketId: _marketIdsPath[i + 1],
                            inputAmountWei: _inputAmountWei,
                            trades: trades,
                            extraData: extraData
                        })
                    );

=======
                IInternalAutoTraderBase.InternalTradeParams[] memory trades =
                    _createSwapDataFromTradeParams(
                        _cache,
                        _tradersPath,
                        _accounts,
                        _minOutputAmountWei,
                        i
                    );

                IDolomiteStructs.ActionArgs[] memory tradeActions;
                {
                    IDolomiteStructs.AccountInfo[] memory accounts = _accounts;
                    GenericTraderProxyCache memory cache = _cache;
                    tradeActions = IInternalAutoTraderBase(_tradersPath[i].trader)
                        .createActionsForInternalTrade(
                            IInternalAutoTraderBase.CreateActionsForInternalTradeParams({
                                takerAccountId: ZAP_ACCOUNT_ID,
                                takerAccount: accounts[ZAP_ACCOUNT_ID],
                                feeAccountId: cache.feeTransferAccountIndex,
                                feeAccount: accounts[cache.feeTransferAccountIndex],
                                inputMarketId: _marketIdsPath[i],
                                outputMarketId: _marketIdsPath[i + 1],
                                inputAmountWei: AccountActionLib.all(),
                                trades: trades,
                                extraData: _tradersPath[i].tradeData
                            })
                        );
                }

>>>>>>> 22b15e52
                for (uint256 j; j < tradeActions.length; ++j) {
                    _actions[_cache.actionsCursor++] = tradeActions[j];
                }
            } else if (_isUnwrapperTraderType(_tradersPath[i].traderType)) {
                // We can't use a Require for the following assert, because there's already an invariant that enforces
                // the trader is an `IsolationModeWrapper` if the market ID at `i + 1` is in isolation mode. Meaning,
                // an unwrapper can never appear at the non-zero index because there is an invariant that checks the
                // `IsolationModeWrapper` is the last index
                assert(i == 0);
                IDolomiteStructs.ActionArgs[] memory unwrapActions =
                    IIsolationModeUnwrapperTraderV2(_tradersPath[i].trader).createActionsForUnwrapping(
                        IIsolationModeUnwrapperTraderV2.CreateActionsForUnwrappingParams({
                            primaryAccountId: ZAP_ACCOUNT_ID,
                            otherAccountId: _otherAccountId(),
                            primaryAccountOwner: _accounts[ZAP_ACCOUNT_ID].owner,
                            primaryAccountNumber: _accounts[ZAP_ACCOUNT_ID].number,
                            otherAccountOwner: _accounts[_otherAccountId()].owner,
                            otherAccountNumber: _accounts[_otherAccountId()].number,
                            outputMarket: _marketIdsPath[i + 1],
                            inputMarket: _marketIdsPath[i],
                            minOutputAmount: _getMinOutputAmountWeiForIndex(
                                _minOutputAmountWei,
                                /* _index = */ i, // solium-disable-line indentation
                                _tradersPath.length
                            ),
                            /* Cannot use ALL since it messes up the actions */
                            inputAmount: _inputAmountWei,
                            orderData: _tradersPath[i].tradeData
                        })
                    );

                for (uint256 j; j < unwrapActions.length; ++j) {
                    _actions[_cache.actionsCursor++] = unwrapActions[j];
                }
            } else {
                // Panic if the developer messed up the `else` statement here
                assert(_isWrapperTraderType(_tradersPath[i].traderType));
                Require.that(
                    i == tradersPathLength - 1,
                    _FILE,
                    "Wrapper must be the last trader"
                );

                IDolomiteStructs.ActionArgs[] memory wrapActions = IIsolationModeWrapperTraderV2(_tradersPath[i].trader)
                    .createActionsForWrapping(
                        IIsolationModeWrapperTraderV2.CreateActionsForWrappingParams({
                            primaryAccountId: ZAP_ACCOUNT_ID,
                            otherAccountId: _otherAccountId(),
                            primaryAccountOwner: _accounts[ZAP_ACCOUNT_ID].owner,
                            primaryAccountNumber: _accounts[ZAP_ACCOUNT_ID].number,
                            otherAccountOwner: _accounts[_otherAccountId()].owner,
                            otherAccountNumber: _accounts[_otherAccountId()].number,
                            outputMarket: _marketIdsPath[i + 1],
                            inputMarket: _marketIdsPath[i],
                            minOutputAmount: _getMinOutputAmountWeiForIndex(
                                _minOutputAmountWei,
                                /* _index = */ i, // solium-disable-line indentation
                                _tradersPath.length
                            ),
                            inputAmount: AccountActionLib.all(),
                            orderData: _tradersPath[i].tradeData
                        })
                    );

                for (uint256 j; j < wrapActions.length; ++j) {
                    _actions[_cache.actionsCursor++] = wrapActions[j];
                }
            }
        }

        // When the trades are finished, transfer all of the outputMarket from the ZAP account to the TRADE account
        _actions[_cache.actionsCursor++] = AccountActionLib.encodeTransferAction(
            ZAP_ACCOUNT_ID,
            TRADE_ACCOUNT_ID,
            _marketIdsPath[_marketIdsPath.length - 1],
            IDolomiteStructs.AssetDenomination.Wei,
            AccountActionLib.all()
        );
    }

    /**
     * @return  The index of the account that is not the Zap account. For the liquidation contract, this is
     *          the account being liquidated. For the GenericTrader contract this is the same as the trader account.
     */
    function _otherAccountId() internal pure virtual returns (uint256);

    function _isWrapperTraderType(
        TraderType _traderType
    )
        internal
        pure
        returns (bool)
    {
        return TraderType.IsolationModeWrapper == _traderType;
    }

    function _isUnwrapperTraderType(
        TraderType _traderType
    )
        internal
        pure
        returns (bool)
    {
        return TraderType.IsolationModeUnwrapper == _traderType;
    }

    function _createSwapDataFromTradeParams(
        GenericTraderProxyCache memory _cache,
        TraderParam[] memory _traderParams,
        IDolomiteStructs.AccountInfo[] memory _accounts,
        uint256 _minOutputAmountWei,
        uint256 _index
    ) internal pure returns (IInternalAutoTraderBase.InternalTradeParams[] memory) {
        IInternalAutoTraderBase.InternalTradeParams[] memory trades =
            new IInternalAutoTraderBase.InternalTradeParams[](1);
        trades[0].makerAccount = _accounts[_traderParams[_index].makerAccountIndex + _cache.traderAccountStartIndex];
        trades[0].makerAccountId = _traderParams[_index].makerAccountIndex + _cache.traderAccountStartIndex;
        trades[0].amount = AccountActionLib.all();
        trades[0].minOutputAmount = _getMinOutputAmountWeiForIndex(_minOutputAmountWei, _index, _traderParams.length);
        return trades;
    }

    // ==================== Private Functions ====================

    /// @dev Calculate a randomized sub-account for where the zap occurs (and any intermediate swaps)
    function _calculateZapAccountNumber(
        address _tradeAccountOwner,
        uint256 _tradeAccountNumber
    )
        private
        view
        returns (uint256)
    {
        return uint256(keccak256(abi.encodePacked(_tradeAccountOwner, _tradeAccountNumber, block.timestamp)));
    }

    function _getMinOutputAmountWeiForIndex(
        uint256 _minOutputAmountWei,
        uint256 _index,
        uint256 _tradersPathLength
    )
        private
        pure
        returns (uint256)
    {
        return _index == _tradersPathLength - 1 ? _minOutputAmountWei : 1;
    }
}<|MERGE_RESOLUTION|>--- conflicted
+++ resolved
@@ -44,16 +44,12 @@
 
     bytes32 private constant _FILE = "GenericTraderProxyBase";
 
-<<<<<<< HEAD
     uint256 public constant DEFAULT_ACCOUNT_NUMBER = 0;
 
     uint256 internal constant ARBITRUM_ONE = 42161;
     bytes32 internal constant DOLOMITE_FS_GLP_HASH = keccak256(bytes("Dolomite: Fee + Staked GLP"));
     string internal constant DOLOMITE_ISOLATION_PREFIX = "Dolomite Isolation:";
 
-=======
-    uint256 internal constant DEFAULT_ACCOUNT_NUMBER = 0;
->>>>>>> 22b15e52
     /// @dev The index of the trade account in the accounts array (for executing an operation)
     uint256 internal constant TRADE_ACCOUNT_ID = 0;
     uint256 internal constant ZAP_ACCOUNT_ID = 1;
@@ -142,22 +138,12 @@
             owner: _tradeAccountOwner,
             number: _calculateZapAccountNumber(_tradeAccountOwner, _tradeAccountNumber)
         });
-<<<<<<< HEAD
-        
-=======
-
->>>>>>> 22b15e52
         if (foundInternalLiq) {
             accounts[_cache.feeTransferAccountIndex] = IDolomiteStructs.AccountInfo({
                 owner: DOLOMITE_REGISTRY.feeAgent(),
                 number: DEFAULT_ACCOUNT_NUMBER
             });
         }
-<<<<<<< HEAD
-        
-=======
-
->>>>>>> 22b15e52
         _appendTradersToAccounts(_cache, _makerAccounts, accounts);
         return accounts;
     }
@@ -200,10 +186,6 @@
             } else if (_isWrapperTraderType(_tradersPath[i].traderType)) {
                 actionsLength += IIsolationModeWrapperTraderV2(_tradersPath[i].trader).actionsLength();
             } else if (_tradersPath[i].traderType == TraderType.InternalLiquidity) {
-<<<<<<< HEAD
-                // @follow-up Ok hardcoding 1 and passing it through here?
-                actionsLength += IInternalAutoTraderBase(_tradersPath[i].trader).actionsLength(1);
-=======
                 actionsLength += IInternalAutoTraderBase(_tradersPath[i].trader).actionsLength(
                     _createSwapDataFromTradeParams(
                         _cache,
@@ -213,7 +195,6 @@
                         i
                     )
                 );
->>>>>>> 22b15e52
             } else {
                 // If it's not a `wrap` or `unwrap`, trades only require 1 action
                 actionsLength += 1;
@@ -289,34 +270,6 @@
                     "Internal trader not whitelisted"
                 );
 
-<<<<<<< HEAD
-                (
-                    uint256 tradeMinOutputAmount,
-                    bytes memory extraData
-                ) = abi.decode(_tradersPath[i].tradeData, (uint256, bytes));
-                IInternalAutoTraderBase.InternalTradeParams[] memory trades =
-                    new IInternalAutoTraderBase.InternalTradeParams[](1);
-                trades[0].makerAccount = _accounts[_tradersPath[i].makerAccountIndex + _cache.traderAccountStartIndex];
-                trades[0].makerAccountId = _tradersPath[i].makerAccountIndex + _cache.traderAccountStartIndex;
-                trades[0].amount = _inputAmountWei;
-                trades[0].minOutputAmount = tradeMinOutputAmount;
-
-                IDolomiteStructs.ActionArgs[] memory tradeActions = IInternalAutoTraderBase(_tradersPath[i].trader)
-                    .createActionsForInternalTrade(
-                        IInternalAutoTraderBase.CreateActionsForInternalTradeParams({
-                            takerAccountId: ZAP_ACCOUNT_ID,
-                            takerAccount: _accounts[ZAP_ACCOUNT_ID],
-                            feeAccountId: _cache.feeTransferAccountIndex,
-                            feeAccount: _accounts[_cache.feeTransferAccountIndex],
-                            inputMarketId: _marketIdsPath[i],
-                            outputMarketId: _marketIdsPath[i + 1],
-                            inputAmountWei: _inputAmountWei,
-                            trades: trades,
-                            extraData: extraData
-                        })
-                    );
-
-=======
                 IInternalAutoTraderBase.InternalTradeParams[] memory trades =
                     _createSwapDataFromTradeParams(
                         _cache,
@@ -346,7 +299,6 @@
                         );
                 }
 
->>>>>>> 22b15e52
                 for (uint256 j; j < tradeActions.length; ++j) {
                     _actions[_cache.actionsCursor++] = tradeActions[j];
                 }
