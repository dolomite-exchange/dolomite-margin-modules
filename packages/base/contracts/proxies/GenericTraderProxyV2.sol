--- conflicted
+++ resolved
@@ -78,71 +78,9 @@
 
     function swapExactInputForOutput(
         SwapExactInputForOutputParams memory _params
-<<<<<<< HEAD
-    ) public nonReentrant notExpired(_params.userConfig.deadline) {
-        GenericTraderProxyCache memory cache = GenericTraderProxyCache({
-            dolomiteMargin: DOLOMITE_MARGIN(),
-            eventEmitterRegistry: DOLOMITE_REGISTRY.eventEmitter(),
-            // unused for this function
-            isMarginDeposit: false,
-            // unused for this function
-            otherAccountNumber: 0,
-            feeTransferAccountIndex: 0,
-            // traders go right after the trade account and zap account
-            traderAccountStartIndex: ZAP_ACCOUNT_ID + 1,
-            actionsCursor: 0,
-            // unused for this function
-            inputBalanceWeiBeforeOperate: TypesLib.zeroWei(),
-            // unused for this function
-            outputBalanceWeiBeforeOperate: TypesLib.zeroWei(),
-            // unused for this function
-            transferBalanceWeiBeforeOperate: TypesLib.zeroWei()
-        });
-
-        _validateMarketIdPath(_params.marketIdsPath);
-        _params.inputAmountWei = _getActualInputAmountWei(
-            cache,
-            msg.sender,
-            _params.accountNumber,
-            _params.marketIdsPath[0],
-            _params.inputAmountWei
-        );
-
-        _validateAmountWeis(_params.inputAmountWei, _params.minOutputAmountWei);
-        GenericTraderProxyV2Lib.validateTraderParams(
-            cache,
-            _params.marketIdsPath,
-            _params.makerAccounts,
-            _params.tradersPath
-        );
-
-        IDolomiteStructs.AccountInfo[] memory accounts = _getAccounts(
-            cache,
-            _params.makerAccounts,
-            /* _tradeAccountOwner = */ msg.sender, // solium-disable-line indentation
-            _params.accountNumber,
-            _params.tradersPath
-        );
-        _validateZapAccount(cache, accounts[ZAP_ACCOUNT_ID], _params.marketIdsPath);
-
-        IDolomiteStructs.ActionArgs[] memory actions = new IDolomiteStructs.ActionArgs[](
-            _getActionsLengthForTraderParams(_params.tradersPath)
-        );
-        _appendTraderActions(
-            accounts,
-            actions,
-            cache,
-            /* _isLiquidation = */ false,
-            _params.marketIdsPath,
-            _params.inputAmountWei,
-            _params.minOutputAmountWei,
-            _params.tradersPath
-        );
-=======
     ) public nonReentrant {
         _swapExactInputForOutput(/* _accountOwner = */ msg.sender, _params);
     }
->>>>>>> 22b15e52
 
     function swapExactInputForOutputForDifferentAccount(
         address _accountOwner,
@@ -211,11 +149,7 @@
         IDolomiteStructs.AccountInfo[] memory accounts = _getAccounts(
             cache,
             _params.makerAccounts,
-<<<<<<< HEAD
-            _accountOwner, // solium-disable-line indentation
-=======
             _user,
->>>>>>> 22b15e52
             _params.accountNumber,
             _params.tradersPath
         );
@@ -262,172 +196,7 @@
         }
     }
 
-<<<<<<< HEAD
-    function swapExactInputForOutputAndModifyPosition(
-        SwapExactInputForOutputAndModifyPositionParams memory _params
-    )
-        public
-        nonReentrant
-        notExpired(_params.userConfig.deadline)
-    {
-        GenericTraderProxyCache memory cache = GenericTraderProxyCache({
-            dolomiteMargin: DOLOMITE_MARGIN(),
-            eventEmitterRegistry: DOLOMITE_REGISTRY.eventEmitter(),
-            isMarginDeposit: _params.accountNumber == _params.transferCollateralParams.toAccountNumber,
-            otherAccountNumber: _params.accountNumber == _params.transferCollateralParams.toAccountNumber
-                ? _params.transferCollateralParams.fromAccountNumber
-                : _params.transferCollateralParams.toAccountNumber,
-            feeTransferAccountIndex: 0,
-            // traders go right after the trade account, the zap account, and the transfer account ("other account")
-            traderAccountStartIndex: TRANSFER_ACCOUNT_ID + 1,
-            actionsCursor: 0,
-            inputBalanceWeiBeforeOperate: TypesLib.zeroWei(),
-            outputBalanceWeiBeforeOperate: TypesLib.zeroWei(),
-            transferBalanceWeiBeforeOperate: TypesLib.zeroWei()
-        });
-
-        _validateMarketIdPath(_params.marketIdsPath);
-        GenericTraderProxyV2Lib.validateTransferParams(cache, _params.transferCollateralParams, _params.accountNumber);
-
-        // If we're transferring into the trade account and the input market is the transfer amount, we check the input
-        // amount using the amount being transferred in
-        if (
-            _params.transferCollateralParams.toAccountNumber == _params.accountNumber
-                && _params.marketIdsPath[0] == _params.transferCollateralParams.transferAmounts[0].marketId
-        ) {
-            _params.inputAmountWei = _getActualInputAmountWei(
-                cache,
-                msg.sender,
-                _params.transferCollateralParams.fromAccountNumber,
-                _params.marketIdsPath[0],
-                _params.transferCollateralParams.transferAmounts[0].amountWei
-            );
-        } else {
-            _params.inputAmountWei = _getActualInputAmountWei(
-                cache,
-                msg.sender,
-                _params.accountNumber,
-                _params.marketIdsPath[0],
-                _params.inputAmountWei
-            );
-        }
-
-        _validateAmountWeis(_params.inputAmountWei, _params.minOutputAmountWei);
-        GenericTraderProxyV2Lib.validateTraderParams(
-            cache,
-            _params.marketIdsPath,
-            _params.makerAccounts,
-            _params.tradersPath
-        );
-
-        IDolomiteStructs.AccountInfo[] memory accounts = _getAccounts(
-            cache,
-            _params.makerAccounts,
-            /* _tradeAccountOwner = */ msg.sender, // solium-disable-line indentation
-            _params.accountNumber,
-            _params.tradersPath
-        );
-        // the call to `_getAccounts` leaves accounts[TRANSFER_ACCOUNT_ID] unset, because it only fills in the traders
-        // starting at the `traderAccountCursor` index
-        accounts[TRANSFER_ACCOUNT_ID] = IDolomiteStructs.AccountInfo({
-            owner: msg.sender,
-            number: cache.otherAccountNumber
-        });
-        _validateZapAccount(cache, accounts[ZAP_ACCOUNT_ID], _params.marketIdsPath);
-
-        uint256 transferActionsLength = _getActionsLengthForTransferCollateralParam(_params.transferCollateralParams);
-        IDolomiteStructs.ActionArgs[] memory actions = new IDolomiteStructs.ActionArgs[](
-            _getActionsLengthForTraderParams(_params.tradersPath)
-                + transferActionsLength
-                + _getActionsLengthForExpiryParam(_params.expiryParams)
-        );
-
-        _appendTraderActions(
-            accounts,
-            actions,
-            cache,
-            /* _isLiquidation = */ false,
-            _params.marketIdsPath,
-            _params.inputAmountWei,
-            _params.minOutputAmountWei,
-            _params.tradersPath
-        );
-        uint256 lastMarketId = _params.marketIdsPath[_params.marketIdsPath.length - 1];
-        _appendTransferActions(
-            actions,
-            cache,
-            _params.transferCollateralParams,
-            _params.accountNumber,
-            transferActionsLength,
-            lastMarketId
-        );
-
-        _appendExpiryActions(
-            actions,
-            cache,
-            _params.expiryParams,
-            /* _tradeAccount = */ accounts[TRADE_ACCOUNT_ID] // solium-disable-line indentation
-        );
-
-        // snapshot the balances before so they can be logged in `_logEvents`
-        _snapshotBalancesInCache(
-            cache,
-            /* _tradeAccount = */ accounts[TRADE_ACCOUNT_ID], // solium-disable-line indentation
-            _params.marketIdsPath,
-            _params.transferCollateralParams
-        );
-
-        GenericTraderProxyV2Lib.logBeforeZapEvents(
-            cache,
-            accounts[TRADE_ACCOUNT_ID],
-            _params.userConfig.eventType
-        );
-
-        cache.dolomiteMargin.operate(accounts, actions);
-
-        GenericTraderProxyV2Lib.logAfterZapEvents(
-            cache,
-            accounts[TRADE_ACCOUNT_ID],
-            _params.marketIdsPath,
-            _params.tradersPath,
-            _params.transferCollateralParams,
-            _params.userConfig.eventType
-        );
-
-        if (
-            _params.userConfig.balanceCheckFlag == AccountBalanceLib.BalanceCheckFlag.Both
-            || _params.userConfig.balanceCheckFlag == AccountBalanceLib.BalanceCheckFlag.From
-        ) {
-            // Check that the trader's balance is not negative for the input market
-            uint256 inputMarketId = _params.marketIdsPath[0];
-            AccountBalanceLib.verifyBalanceIsNonNegative(
-                cache.dolomiteMargin,
-                accounts[TRADE_ACCOUNT_ID].owner,
-                accounts[TRADE_ACCOUNT_ID].number,
-                inputMarketId
-            );
-        }
-
-        if (
-            _params.userConfig.balanceCheckFlag == AccountBalanceLib.BalanceCheckFlag.Both
-            || _params.userConfig.balanceCheckFlag == AccountBalanceLib.BalanceCheckFlag.To
-        ) {
-            uint256 length = _params.transferCollateralParams.transferAmounts.length;
-            for (uint256 i; i < length; ++i) {
-                AccountBalanceLib.verifyBalanceIsNonNegative(
-                    cache.dolomiteMargin,
-                    accounts[TRANSFER_ACCOUNT_ID].owner,
-                    accounts[TRANSFER_ACCOUNT_ID].number,
-                    _params.transferCollateralParams.transferAmounts[i].marketId
-                );
-            }
-        }
-    }
-
-    function swapExactInputForOutputAndModifyPositionForDifferentAccount(
-=======
     function _swapExactInputForOutputAndModifyPosition(
->>>>>>> 22b15e52
         address _accountOwner,
         SwapExactInputForOutputAndModifyPositionParams memory _params
     ) internal notExpired(_params.userConfig.deadline) {
@@ -484,11 +253,7 @@
         IDolomiteStructs.AccountInfo[] memory accounts = _getAccounts(
             cache,
             _params.makerAccounts,
-<<<<<<< HEAD
-            _accountOwner, // solium-disable-line indentation
-=======
             _accountOwner,
->>>>>>> 22b15e52
             _params.accountNumber,
             _params.tradersPath
         );
