--- conflicted
+++ resolved
@@ -52,21 +52,7 @@
     // ===================================================
 
     bytes32 private constant _FILE = "IsolationModeVaultV1Freezable"; // shortened to fit in 32 bytes
-<<<<<<< HEAD
     bytes32 private constant _IS_VAULT_FROZEN_SLOT = bytes32(uint256(keccak256("eip1967.proxy.virtualBalance")) - 1);
-=======
-    bytes32 private constant _VIRTUAL_BALANCE_SLOT = bytes32(uint256(keccak256("eip1967.proxy.virtualBalance")) - 1);
-    bytes32 private constant _IS_DEPOSIT_SOURCE_WRAPPER_SLOT = bytes32(uint256(keccak256("eip1967.proxy.isDepositSourceWrapper")) - 1); // solhint-disable-line max-line-length
-    bytes32 private constant _SHOULD_SKIP_TRANSFER_SLOT = bytes32(uint256(keccak256("eip1967.proxy.shouldSkipTransfer")) - 1); // solhint-disable-line max-line-length
-    bytes32 private constant _POSITION_TO_EXECUTION_FEE_SLOT = bytes32(uint256(keccak256("eip1967.proxy.positionToExecutionFee")) - 1); // solhint-disable-line max-line-length
-
-    // ==================================================================
-    // ====================== Immutable Variables =======================
-    // ==================================================================
-
-    IWETH public immutable override WETH; // solhint-disable-line var-name-mixedcase
-    uint256 public immutable override CHAIN_ID; // solhint-disable-line var-name-mixedcase
->>>>>>> dbd60c10
 
     // ===================================================
     // ==================== Modifiers ====================
@@ -135,20 +121,7 @@
         uint256 _inputAmount,
         uint256 _minOutputAmount
     ) {
-<<<<<<< HEAD
-        _requireNotFrozen();
-=======
-        _requireTrustedConverterIfFrozenOrUnwrapper(_inputMarketId);
-        _validateIfWrapToUnderlying(
-            /* _inputSourceAccountOwner */ OWNER(),
-            _fromAccountNumber,
-            _borrowAccountNumber,
-            _inputMarketId,
-            _outputMarketId,
-            _inputAmount,
-            _minOutputAmount
-        );
->>>>>>> dbd60c10
+        _requireNotFrozen();
         _;
     }
 
@@ -159,218 +132,19 @@
         uint256 _inputAmount,
         uint256 _minOutputAmount
     ) {
-<<<<<<< HEAD
-        _requireNotFrozen();
-=======
-        _requireTrustedConverterIfFrozenOrUnwrapper(_inputMarketId);
-        _validateIfWrapToUnderlying(
-            /* _inputSourceAccountOwner */ address(this),
-            /* _inputSourceAccountNumber */ _borrowAccountNumber,
-            _borrowAccountNumber,
-            _inputMarketId,
-            _outputMarketId,
-            _inputAmount,
-            _minOutputAmount
-        );
->>>>>>> dbd60c10
-        _;
-    }
-
-<<<<<<< HEAD
+        _requireNotFrozen();
+        _;
+    }
+
     modifier _swapExactInputForOutputFreezableValidator(uint256 _tradeAccountNumber, uint256[] memory _marketIds) {
         _requireNotFrozen();
         _;
     }
 
-=======
-    modifier _swapExactInputForOutputFreezableValidator(
-        uint256 _tradeAccountNumber,
-        uint256[] memory _marketIds,
-        uint256 _inputAmount,
-        uint256 _minOutputAmount
-    ) {
-        _requireTrustedConverterIfFrozenOrUnwrapper(_marketIds[0]);
-        _validateIfWrapToUnderlying(
-            /* _inputSourceAccountOwner */ address(this),
-            /* _inputSourceAccountNumber = */ _tradeAccountNumber,
-            _tradeAccountNumber,
-            /* _inputMarketId = */ _marketIds[0],
-            /* _outputMarketId = */ _marketIds[_marketIds.length - 1],
-            _inputAmount,
-            _minOutputAmount
-        );
-        _;
-    }
-
-    modifier onlyLiquidator(address _from) {
-        _validateIsLiquidator(_from);
-        _;
-    }
-
-    // ==================================================================
-    // --======================== Constructors ==========================
-    // ==================================================================
-
-    constructor(address _weth, uint256 _chainId) {
-        WETH = IWETH(_weth);
-        CHAIN_ID = _chainId;
-    }
-
->>>>>>> dbd60c10
     // ==================================================================
     // ======================== Public Functions ========================
     // ==================================================================
 
-<<<<<<< HEAD
-=======
-    function setIsVaultDepositSourceWrapper(
-        bool _isDepositSourceWrapper
-    )
-    external
-    onlyVaultFactory(msg.sender) {
-        _setIsVaultDepositSourceWrapper(_isDepositSourceWrapper);
-    }
-
-    function setShouldVaultSkipTransfer(
-        bool _shouldSkipTransfer
-    )
-    external
-    onlyVaultFactory(msg.sender) {
-        _setShouldVaultSkipTransfer(_shouldSkipTransfer);
-    }
-
-    function initiateUnwrapping(
-        uint256 _tradeAccountNumber,
-        uint256 _inputAmount,
-        address _outputToken,
-        uint256 _minOutputAmount,
-        bytes calldata _extraData
-    )
-        external
-        payable
-        nonReentrant
-        onlyVaultOwner(msg.sender)
-        requireNotFrozen
-        requireNotLiquidatable(_tradeAccountNumber)
-    {
-        _beforeInitiateUnwrapping(
-            _tradeAccountNumber,
-            _inputAmount,
-            _outputToken,
-            _minOutputAmount,
-            /* _isLiquidation = */ false,
-            _extraData
-        );
-        _initiateUnwrapping(
-            _tradeAccountNumber,
-            _inputAmount,
-            _outputToken,
-            _minOutputAmount,
-            /* _isLiquidation = */ false,
-            _extraData
-        );
-    }
-
-    function initiateUnwrappingForLiquidation(
-        uint256 _tradeAccountNumber,
-        uint256 _inputAmount,
-        address _outputToken,
-        uint256 _minOutputAmount,
-        bytes calldata _extraData
-    )
-        external
-        payable
-        nonReentrant
-        onlyLiquidator(msg.sender)
-    {
-        _beforeInitiateUnwrapping(
-            _tradeAccountNumber,
-            _inputAmount,
-            _outputToken,
-            _minOutputAmount,
-            /* _isLiquidation = */ true,
-            _extraData
-        );
-        _initiateUnwrapping(
-            _tradeAccountNumber,
-            _inputAmount,
-            _outputToken,
-            _minOutputAmount,
-            /* _isLiquidation = */ true,
-            _extraData
-        );
-    }
-
-    function executeDepositIntoVault(
-        address _from,
-        uint256 _amount
-    )
-        public
-        override(IIsolationModeTokenVaultV1, IsolationModeTokenVaultV1)
-        onlyVaultFactory(msg.sender)
-    {
-        _setVirtualBalance(virtualBalance() + _amount);
-
-        if (!shouldSkipTransfer()) {
-            if (!isDepositSourceWrapper()) {
-                IERC20(UNDERLYING_TOKEN()).safeTransferFrom(_from, address(this), _amount);
-            } else {
-                IERC20(UNDERLYING_TOKEN()).safeTransferFrom(
-                    address(handlerRegistry().getWrapperByToken(IFreezableIsolationModeVaultFactory(VAULT_FACTORY()))),
-                    address(this),
-                    _amount
-                );
-                _setIsVaultDepositSourceWrapper(/* _isDepositSourceWrapper = */ false);
-            }
-        } else {
-            Require.that(
-                isVaultFrozen(),
-                _FILE,
-                "Vault should be frozen"
-            );
-            _setShouldVaultSkipTransfer(/* _shouldSkipTransfer = */ false);
-        }
-    }
-
-    function executeWithdrawalFromVault(
-        address _recipient,
-        uint256 _amount
-    )
-        public
-        override(IIsolationModeTokenVaultV1, IsolationModeTokenVaultV1)
-        onlyVaultFactory(msg.sender)
-    {
-        _setVirtualBalance(virtualBalance() - _amount);
-
-        if (!shouldSkipTransfer()) {
-            IERC20(UNDERLYING_TOKEN()).safeTransfer(_recipient, _amount);
-        } else {
-            Require.that(
-                isVaultFrozen(),
-                _FILE,
-                "Vault should be frozen"
-            );
-            _setShouldVaultSkipTransfer(false);
-        }
-    }
-
-    function isDepositSourceWrapper() public view returns (bool) {
-        return _getUint256(_IS_DEPOSIT_SOURCE_WRAPPER_SLOT) == 1;
-    }
-
-    function shouldSkipTransfer() public view returns (bool) {
-        return _getUint256(_SHOULD_SKIP_TRANSFER_SLOT) == 1;
-    }
-
-    function handlerRegistry() public view returns (IHandlerRegistry) {
-        return IFreezableIsolationModeVaultFactory(VAULT_FACTORY()).handlerRegistry();
-    }
-
-    function getExecutionFeeForAccountNumber(uint256 _accountNumber) public view returns (uint256) {
-        return _getUint256(keccak256(abi.encode(_POSITION_TO_EXECUTION_FEE_SLOT, _accountNumber)));
-    }
-
->>>>>>> dbd60c10
     function isVaultFrozen() public virtual view returns (bool) {
         return _getUint256(_IS_VAULT_FROZEN_SLOT) == 1;
     }
@@ -617,229 +391,11 @@
         emit IsVaultFrozenSet(_isVaultFrozen);
     }
 
-<<<<<<< HEAD
     function _requireNotFrozen() internal view {
-=======
-    function _setShouldVaultSkipTransfer(bool _shouldSkipTransfer) internal {
-        _setUint256(_SHOULD_SKIP_TRANSFER_SLOT, _shouldSkipTransfer ? 1 : 0);
-        emit ShouldSkipTransferSet(_shouldSkipTransfer);
-    }
-
-    function _setExecutionFeeForAccountNumber(
-        uint256 _accountNumber,
-        uint256 _executionFee
-    ) internal {
-        _setUint256(keccak256(abi.encode(_POSITION_TO_EXECUTION_FEE_SLOT, _accountNumber)), _executionFee);
-        emit ExecutionFeeSet(_accountNumber, _executionFee);
-    }
-
-    function _setVirtualBalance(uint256 _balance) internal {
-        _setUint256(_VIRTUAL_BALANCE_SLOT, _balance);
-        emit VirtualBalanceSet(_balance);
-    }
-
-    function _initiateUnwrapping(
-        uint256 _tradeAccountNumber,
-        uint256 _inputAmount,
-        address _outputToken,
-        uint256 _minOutputAmount,
-        bool _isLiquidation,
-        bytes calldata _extraData
-    ) internal virtual;
-
-    function _beforeInitiateUnwrapping(
-        uint256 _tradeAccountNumber,
-        uint256 _inputAmount,
-        address _outputToken,
-        uint256 _minOutputAmount,
-        bool _isLiquidation,
-        bytes calldata _extraData
-    ) internal virtual view {
-        // Disallow the withdrawal if we're attempting to OVER withdraw. This can happen due to a pending deposit OR if
-        // the user inputs a number that's too large
-        _validateWithdrawalAmountForUnwrapping(
-            _tradeAccountNumber,
-            _inputAmount,
-            _isLiquidation
-        );
-
-        _validateMinAmountIsNotTooLarge(
-            _tradeAccountNumber,
-            _inputAmount,
-            _outputToken,
-            _minOutputAmount,
-            _isLiquidation,
-            _extraData
-        );
-    }
-
-    /// @dev    This is mainly used to make sure that the account is not attempting to prevent liquidation by submitting
-    ///         transactions that are guaranteed to fail via submitting a min amount that's unreasonable
-    function _validateMinAmountIsNotTooLarge(
-        uint256 _tradeAccountNumber,
-        uint256 _inputAmount,
-        address _outputToken,
-        uint256 _minOutputAmount,
-        bool _isLiquidation,
-        bytes calldata /* _extraData */
-    ) internal virtual view {
-        if (!_isLiquidation) {
-            // GUARD statement
-            return;
-        }
-
-        IDolomiteStructs.AccountInfo memory liquidAccount = IDolomiteStructs.AccountInfo({
-            owner: address(this),
-            number: _tradeAccountNumber
-        });
-        IDolomiteMargin dolomiteMargin = DOLOMITE_MARGIN();
-        IsolationModeTokenVaultV1ActionsImpl.requireMinAmountIsNotTooLargeForLiquidation(
-            dolomiteMargin,
-            CHAIN_ID,
-            liquidAccount,
-            marketId(),
-            dolomiteMargin.getMarketIdByTokenAddress(_outputToken),
-            _inputAmount,
-            _minOutputAmount
-        );
-    }
-
-    function _validateIsLiquidator(address _from) internal view {
-        Require.that(
-            dolomiteRegistry().liquidatorAssetRegistry().isAssetWhitelistedForLiquidation(
-                IFreezableIsolationModeVaultFactory(VAULT_FACTORY()).marketId(),
-                _from
-            ),
-            _FILE,
-            "Only liquidator can call",
-            _from
-        );
-    }
-
-    // ==================================================================
-    // ======================== Private Functions =======================
-    // ==================================================================
-
-    function _refundExecutionFeeIfNecessary(uint256 _borrowAccountNumber) private {
-        IDolomiteStructs.AccountInfo memory borrowAccountInfo = IDolomiteStructs.AccountInfo({
-            owner: address(this),
-            number: _borrowAccountNumber
-        });
-        uint256 executionFee = getExecutionFeeForAccountNumber(_borrowAccountNumber);
-        if (DOLOMITE_MARGIN().getAccountNumberOfMarketsWithBalances(borrowAccountInfo) == 0 && executionFee > 0) {
-            // There's no assets left in the position. Issue a refund for the execution fee
-            _setExecutionFeeForAccountNumber(_borrowAccountNumber, /* _executionFee = */ 0);
-            payable(OWNER()).sendValue(executionFee);
-        }
-    }
-
-    function _validateWithdrawalAmountForUnwrapping(
-        uint256 _accountNumber,
-        uint256 _withdrawalAmount,
-        bool _isLiquidation
-    ) private view {
-        Require.that(
-            _withdrawalAmount > 0,
-            _FILE,
-            "Invalid withdrawal amount"
-        );
-
-        IFreezableIsolationModeVaultFactory factory = IFreezableIsolationModeVaultFactory(VAULT_FACTORY());
-        address vault = address(this);
-        uint256 withdrawalPendingAmount = factory.getPendingAmountByAccount(
-            vault,
-            _accountNumber,
-            IFreezableIsolationModeVaultFactory.FreezeType.Withdrawal
-        );
-        uint256 depositPendingAmount = factory.getPendingAmountByAccount(
-            vault,
-            _accountNumber,
-            IFreezableIsolationModeVaultFactory.FreezeType.Deposit
-        );
-
-        IDolomiteStructs.AccountInfo memory accountInfo = IDolomiteStructs.AccountInfo({
-            owner: vault,
-            number: _accountNumber
-        });
-        uint256 balance = factory.DOLOMITE_MARGIN().getAccountWei(accountInfo, factory.marketId()).value;
-
-        if (!_isLiquidation) {
-            // The requested withdrawal cannot be for more than the user's balance, minus any pending.
-            Require.that(
-                balance - (withdrawalPendingAmount + depositPendingAmount) >= _withdrawalAmount,
-                _FILE,
-                "Withdrawal too large",
-                vault,
-                _accountNumber
-            );
-        } else {
-            // The requested withdrawal must be for the entirety of the user's balance
-            Require.that(
-                balance - (withdrawalPendingAmount + depositPendingAmount) > 0,
-                _FILE,
-                "Account is frozen",
-                vault,
-                _accountNumber
-            );
-            Require.that(
-                balance - (withdrawalPendingAmount + depositPendingAmount) == _withdrawalAmount,
-                _FILE,
-                "Liquidation must be full balance",
-                vault,
-                _accountNumber
-            );
-        }
-    }
-
-    function _requireNotFrozen() private view {
->>>>>>> dbd60c10
         Require.that(
             !isVaultFrozen(),
             _FILE,
             "Vault is frozen"
         );
     }
-<<<<<<< HEAD
-=======
-
-    function _requireTrustedConverterIfFrozenOrUnwrapper(uint256 _inputMarketId) private view {
-        if (_inputMarketId == marketId() || isVaultFrozen()) {
-            // Only a trusted converter can initiate unwraps (via the callback) OR execute swaps if the vault is frozen
-            _requireOnlyConverter(msg.sender);
-        }
-    }
-
-    function _requireVaultAccountNotFrozen(uint256 _accountNumber) private view {
-        Require.that(
-            !isVaultAccountFrozen(_accountNumber),
-            _FILE,
-            "Vault account is frozen",
-            _accountNumber
-        );
-    }
-
-    function _validateIfWrapToUnderlying(
-        address _inputSourceAccountOwner,
-        uint256 _inputSourceAccountNumber,
-        uint256 _tradeAccountNumber,
-        uint256 _inputMarketId,
-        uint256 _outputMarketId,
-        uint256 _inputAmount,
-        uint256 _minOutputAmount
-    ) internal view {
-        if (_outputMarketId == marketId()) {
-            _requireNotLiquidatable(_tradeAccountNumber);
-            IsolationModeTokenVaultV1ActionsImpl.requireMinAmountIsNotTooLargeForWrapToUnderlying(
-                dolomiteRegistry(),
-                DOLOMITE_MARGIN(),
-                _inputSourceAccountOwner,
-                _inputSourceAccountNumber,
-                _inputMarketId,
-                _outputMarketId,
-                _inputAmount,
-                _minOutputAmount
-            );
-        }
-    }
->>>>>>> dbd60c10
 }