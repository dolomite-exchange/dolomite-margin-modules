// SPDX-License-Identifier: GPL-3.0-or-later
/*

    Copyright 2023 Dolomite

    This program is free software: you can redistribute it and/or modify
    it under the terms of the GNU General Public License as published by
    the Free Software Foundation, either version 3 of the License, or
    (at your option) any later version.

    This program is distributed in the hope that it will be useful,
    but WITHOUT ANY WARRANTY; without even the implied warranty of
    MERCHANTABILITY or FITNESS FOR A PARTICULAR PURPOSE.  See the
    GNU General Public License for more details.

    You should have received a copy of the GNU General Public License
    along with this program.  If not, see <http://www.gnu.org/licenses/>.

*/

pragma solidity ^0.8.9;

import { AccountBalanceLib } from "./AccountBalanceLib.sol";
import { ChainHelperLib } from "./ChainHelperLib.sol";
import { IExpiry } from "../interfaces/IExpiry.sol";
import { IDolomiteMargin } from "../protocol/interfaces/IDolomiteMargin.sol";
import { IDolomiteStructs } from "../protocol/interfaces/IDolomiteStructs.sol";
import { Require } from "../protocol/lib/Require.sol";


/**
 * @title   AccountActionLib
 * @author  Dolomite
 *
 * @notice  Library contract that makes specific actions easy to call
 */
library AccountActionLib {

    // ============ Constants ============

    bytes32 private constant _FILE = "AccountActionLib";

    uint256 private constant _ALL = type(uint256).max;

    // ===================================================================
    // ========================= Write Functions =========================
    // ===================================================================

    function deposit(
        IDolomiteMargin _dolomiteMargin,
        address _accountOwner,
        address _fromAccount,
        uint256 _toAccountNumber,
        uint256 _marketId,
        IDolomiteMargin.AssetAmount memory _amount
    ) internal {
        IDolomiteStructs.AccountInfo[] memory accounts = new IDolomiteStructs.AccountInfo[](1);
        accounts[0] = IDolomiteStructs.AccountInfo({
            owner: _accountOwner,
            number: _toAccountNumber
        });

        IDolomiteStructs.ActionArgs[] memory actions = new IDolomiteStructs.ActionArgs[](1);
        actions[0] = encodeDepositAction(
            /* _accountId = */ 0,
            _marketId,
            _amount,
            _fromAccount
        );

        _dolomiteMargin.operate(accounts, actions);
    }

    /**
     *  Withdraws `_marketId` from `_fromAccount` to `_toAccount`
     */
    function withdraw(
        IDolomiteMargin _dolomiteMargin,
        address _accountOwner,
        uint256 _fromAccountNumber,
        address _toAccount,
        uint256 _marketId,
        IDolomiteStructs.AssetAmount memory _amount,
        AccountBalanceLib.BalanceCheckFlag _balanceCheckFlag
    ) internal {
        IDolomiteStructs.AccountInfo[] memory accounts = new IDolomiteStructs.AccountInfo[](1);
        accounts[0] = IDolomiteStructs.AccountInfo({
            owner: _accountOwner,
            number: _fromAccountNumber
        });

        IDolomiteStructs.ActionArgs[] memory actions = new IDolomiteStructs.ActionArgs[](1);
        actions[0] = encodeWithdrawalAction(
            /* _accountId = */ 0,
            _marketId,
            _amount,
            _toAccount
        );

        _dolomiteMargin.operate(accounts, actions);

        if (
            _balanceCheckFlag == AccountBalanceLib.BalanceCheckFlag.Both
            || _balanceCheckFlag == AccountBalanceLib.BalanceCheckFlag.From
        ) {
            AccountBalanceLib.verifyBalanceIsNonNegative(
                _dolomiteMargin,
                accounts[0].owner,
                _fromAccountNumber,
                _marketId
            );
        }
    }

    /**
     * Transfers `_marketId` from `_fromAccount` to `_toAccount`
     */
    function transfer(
        IDolomiteMargin _dolomiteMargin,
        address _fromAccountOwner,
        uint256 _fromAccountNumber,
        address _toAccountOwner,
        uint256 _toAccountNumber,
        uint256 _marketId,
        IDolomiteStructs.AssetDenomination _amountDenomination,
        uint256 _amount,
        AccountBalanceLib.BalanceCheckFlag _balanceCheckFlag
    ) internal {
        IDolomiteStructs.AccountInfo[] memory accounts = new IDolomiteStructs.AccountInfo[](2);
        accounts[0] = IDolomiteStructs.AccountInfo({
            owner: _fromAccountOwner,
            number: _fromAccountNumber
        });
        accounts[1] = IDolomiteStructs.AccountInfo({
            owner: _toAccountOwner,
            number: _toAccountNumber
        });

        IDolomiteStructs.ActionArgs[] memory actions = new IDolomiteStructs.ActionArgs[](1);
        actions[0] = encodeTransferAction(
            /* _fromAccountId = */ 0,
            /* _toAccountId = */ 1,
            _marketId,
            _amountDenomination,
            _amount
        );

        _dolomiteMargin.operate(accounts, actions);

        if (
            _balanceCheckFlag == AccountBalanceLib.BalanceCheckFlag.Both
            || _balanceCheckFlag == AccountBalanceLib.BalanceCheckFlag.From
        ) {
            AccountBalanceLib.verifyBalanceIsNonNegative(
                _dolomiteMargin,
                _fromAccountOwner,
                _fromAccountNumber,
                _marketId
            );
        }

        if (
            _balanceCheckFlag == AccountBalanceLib.BalanceCheckFlag.Both
            || _balanceCheckFlag == AccountBalanceLib.BalanceCheckFlag.To
        ) {
            AccountBalanceLib.verifyBalanceIsNonNegative(
                _dolomiteMargin,
                _toAccountOwner,
                _toAccountNumber,
                _marketId
            );
        }
    }

    // ===============================================================
    // ========================= Pure Functions ======================
    // ===============================================================

    function all() internal pure returns (uint256) {
        return _ALL;
    }

    function encodeCallAction(
        uint256 _accountId,
        address _callee,
        bytes memory _callData
    ) internal pure returns (IDolomiteStructs.ActionArgs memory) {
        return IDolomiteStructs.ActionArgs({
            actionType : IDolomiteStructs.ActionType.Call,
            accountId : _accountId,
            amount : IDolomiteStructs.AssetAmount({
                sign: false,
                denomination: IDolomiteStructs.AssetDenomination.Wei,
                ref: IDolomiteStructs.AssetReference.Delta,
                value: 0
            }),
            primaryMarketId : 0,
            secondaryMarketId : 0,
            otherAddress : _callee,
            otherAccountId : 0,
            data : _callData
        });
    }

    function encodeDepositAction(
        uint256 _accountId,
        uint256 _marketId,
        IDolomiteStructs.AssetAmount memory _amount,
        address _fromAccount
    ) internal pure returns (IDolomiteStructs.ActionArgs memory) {
        return IDolomiteStructs.ActionArgs({
            actionType: IDolomiteStructs.ActionType.Deposit,
            accountId: _accountId,
            amount: _amount,
            primaryMarketId: _marketId,
            secondaryMarketId: 0,
            otherAddress: _fromAccount,
            otherAccountId: 0,
            data: bytes("")
        });
    }

    function encodeExpirationAction(
        IDolomiteStructs.AccountInfo memory _account,
        uint256 _accountId,
        uint256 _owedMarketId,
        address _expiry,
        uint256 _expiryTimeDelta
    ) internal pure returns (IDolomiteStructs.ActionArgs memory) {
        Require.that(
            _expiryTimeDelta == uint32(_expiryTimeDelta),
            _FILE,
            "Invalid expiry time delta"
        );

        IExpiry.SetExpiryArg[] memory expiryArgs = new IExpiry.SetExpiryArg[](1);
        expiryArgs[0] = IExpiry.SetExpiryArg({
            account : _account,
            marketId : _owedMarketId,
            timeDelta : uint32(_expiryTimeDelta),
            forceUpdate : true
        });

        return encodeCallAction(
            _accountId,
            _expiry,
            abi.encode(IExpiry.CallFunctionType.SetExpiry, expiryArgs)
        );
    }

    function encodeExpiryLiquidateAction(
        uint256 _solidAccountId,
        uint256 _liquidAccountId,
        uint256 _owedMarketId,
        uint256 _heldMarketId,
        address _expiryProxy,
        uint32 _expiry,
        bool _flipMarkets
    ) internal pure returns (IDolomiteStructs.ActionArgs memory) {
        return IDolomiteStructs.ActionArgs({
            actionType: IDolomiteStructs.ActionType.Trade,
            accountId: _solidAccountId,
            amount: IDolomiteStructs.AssetAmount({
                sign: false,
                denomination: IDolomiteStructs.AssetDenomination.Wei,
                ref: IDolomiteStructs.AssetReference.Target,
                value: 0
            }),
            primaryMarketId: !_flipMarkets ? _owedMarketId : _heldMarketId,
            secondaryMarketId: !_flipMarkets ? _heldMarketId : _owedMarketId,
            otherAddress: _expiryProxy,
            otherAccountId: _liquidAccountId,
            data: abi.encode(_owedMarketId, _expiry)
        });
    }

    function encodeLiquidateAction(
        uint256 _solidAccountId,
        uint256 _liquidAccountId,
        uint256 _owedMarketId,
        uint256 _heldMarketId,
        uint256 _owedWeiToLiquidate
    ) internal pure returns (IDolomiteStructs.ActionArgs memory) {
        return IDolomiteStructs.ActionArgs({
            actionType: IDolomiteStructs.ActionType.Liquidate,
            accountId: _solidAccountId,
            amount: IDolomiteStructs.AssetAmount({
                sign: true,
                denomination: IDolomiteStructs.AssetDenomination.Wei,
                ref: IDolomiteStructs.AssetReference.Delta,
                value: _owedWeiToLiquidate
            }),
            primaryMarketId: _owedMarketId,
            secondaryMarketId: _heldMarketId,
            otherAddress: address(0),
            otherAccountId: _liquidAccountId,
            data: new bytes(0)
        });
    }

    function encodeExternalSellActionWithTarget(
        uint256 _fromAccountId,
        uint256 _primaryMarketId,
        uint256 _secondaryMarketId,
        address _trader,
        uint256 _targetAmountWei,
        uint256 _amountOutMinWei,
        bytes memory _orderData
    ) internal pure returns (IDolomiteStructs.ActionArgs memory) {
    IDolomiteStructs.AssetAmount memory assetAmount;
        assetAmount = IDolomiteStructs.AssetAmount({
            sign: true,
            denomination: IDolomiteStructs.AssetDenomination.Wei,
            ref: IDolomiteStructs.AssetReference.Target,
            value: _targetAmountWei
        });

        return IDolomiteStructs.ActionArgs({
            actionType : IDolomiteStructs.ActionType.Sell,
            accountId : _fromAccountId,
            amount : assetAmount,
            primaryMarketId : _primaryMarketId,
            secondaryMarketId : _secondaryMarketId,
            otherAddress : _trader,
            otherAccountId : 0,
            data : abi.encode(_amountOutMinWei, _orderData)
        });
    }

    function encodeExternalSellAction(
        uint256 _fromAccountId,
        uint256 _primaryMarketId,
        uint256 _secondaryMarketId,
        address _trader,
        uint256 _amountInWei,
        uint256 _amountOutMinWei,
        bytes memory _orderData
    ) internal pure returns (IDolomiteStructs.ActionArgs memory) {
        IDolomiteStructs.AssetAmount memory assetAmount;
        if (_amountInWei == _ALL) {
            assetAmount = IDolomiteStructs.AssetAmount({
                sign: false,
                denomination: IDolomiteStructs.AssetDenomination.Wei,
                ref: IDolomiteStructs.AssetReference.Target,
                value: 0
            });
        } else {
            assetAmount = IDolomiteStructs.AssetAmount({
                sign: false,
                denomination: IDolomiteStructs.AssetDenomination.Wei,
                ref: IDolomiteStructs.AssetReference.Delta,
                value: _amountInWei
            });
        }

        return IDolomiteStructs.ActionArgs({
            actionType : IDolomiteStructs.ActionType.Sell,
            accountId : _fromAccountId,
            amount : assetAmount,
            primaryMarketId : _primaryMarketId,
            secondaryMarketId : _secondaryMarketId,
            otherAddress : _trader,
            otherAccountId : 0,
            data : abi.encode(_amountOutMinWei, _orderData)
        });
    }

    function encodeInternalTradeAction(
        uint256 _fromAccountId,
        uint256 _toAccountId,
        uint256 _primaryMarketId,
        uint256 _secondaryMarketId,
        address _traderAddress,
        uint256 _amountInWei,
        uint256 _chainId,
        bool _calculateAmountWithMakerAccount,
        bytes memory _orderData
    ) internal pure returns (IDolomiteStructs.ActionArgs memory) {
        return IDolomiteStructs.ActionArgs({
            actionType: IDolomiteStructs.ActionType.Trade,
            accountId: _fromAccountId,
            amount: IDolomiteStructs.AssetAmount({
                sign: true,
                denomination: IDolomiteStructs.AssetDenomination.Wei,
                ref: IDolomiteStructs.AssetReference.Delta,
                value: _amountInWei
            }),
            primaryMarketId: _primaryMarketId,
            secondaryMarketId: _secondaryMarketId,
            otherAddress: _traderAddress,
            otherAccountId: _toAccountId,
            data: ChainHelperLib.isArbitrum(_chainId)
                ? _orderData
                : abi.encode(_calculateAmountWithMakerAccount, _orderData)
        });
    }

<<<<<<< HEAD
    function encodeInternalTradeActionWithWhitelistedTrader(
        uint256 _takerAccountId,
        uint256 _makerAccountId,
=======
    function encodeInternalTradeActionForWrap(
        uint256 _fromAccountId,
        uint256 _toAccountId,
>>>>>>> 0cf1547f
        uint256 _primaryMarketId,
        uint256 _secondaryMarketId,
        address _traderAddress,
        uint256 _chainId,
        bool _calculateAmountWithMakerAccount,
        bytes memory _orderData
    ) internal pure returns (IDolomiteStructs.ActionArgs memory) {
<<<<<<< HEAD
        // @dev We swap the maker and taker here so that the input amount gets applied to the taker
=======
>>>>>>> 0cf1547f
        return IDolomiteStructs.ActionArgs({
            actionType: IDolomiteStructs.ActionType.Trade,
            accountId: _makerAccountId,
            amount: IDolomiteStructs.AssetAmount({
                sign: false,
                denomination: IDolomiteStructs.AssetDenomination.Wei,
                ref: IDolomiteStructs.AssetReference.Target,
                value: 0
            }),
            primaryMarketId: _primaryMarketId,
            secondaryMarketId: _secondaryMarketId,
            otherAddress: _traderAddress,
            otherAccountId: _toAccountId,
            data: ChainHelperLib.isArbitrum(_chainId)
                ? _orderData
                : abi.encode(_calculateAmountWithMakerAccount, _orderData)
        });
    }

    function encodeInternalTradeActionForUnwrap(
        uint256 _fromAccountId,
        uint256 _toAccountId,
        uint256 _primaryMarketId,
        uint256 _secondaryMarketId,
        address _traderAddress,
        uint256 _chainId,
        bool _calculateAmountWithMakerAccount,
        bytes memory _orderData
    ) internal pure returns (IDolomiteStructs.ActionArgs memory) {
        return IDolomiteStructs.ActionArgs({
            actionType: IDolomiteStructs.ActionType.Trade,
            accountId: _fromAccountId,
            amount: IDolomiteStructs.AssetAmount({
                sign: false,
                denomination: IDolomiteStructs.AssetDenomination.Wei,
                ref: IDolomiteStructs.AssetReference.Delta,
                value: 0
            }),
            primaryMarketId: _primaryMarketId,
            secondaryMarketId: _secondaryMarketId,
            otherAddress: _traderAddress,
            otherAccountId: _takerAccountId,
            data: ChainHelperLib.isArbitrum(_chainId)
                ? _orderData
                : abi.encode(_calculateAmountWithMakerAccount, _orderData)
        });
    }

    function encodeTransferAction(
        uint256 _fromAccountId,
        uint256 _toAccountId,
        uint256 _marketId,
        IDolomiteStructs.AssetDenomination _amountDenomination,
        uint256 _amount
    ) internal pure returns (IDolomiteStructs.ActionArgs memory) {
        IDolomiteStructs.AssetAmount memory assetAmount;
        if (_amount == _ALL) {
            assetAmount = IDolomiteStructs.AssetAmount({
                sign: false,
                denomination: _amountDenomination,
                ref: IDolomiteStructs.AssetReference.Target,
                value: 0
            });
        } else {
            assetAmount = IDolomiteStructs.AssetAmount({
                sign: false,
                denomination: _amountDenomination,
                ref: IDolomiteStructs.AssetReference.Delta,
                value: _amount
            });
        }
        return IDolomiteStructs.ActionArgs({
            actionType : IDolomiteStructs.ActionType.Transfer,
            accountId : _fromAccountId,
            amount : assetAmount,
            primaryMarketId : _marketId,
            secondaryMarketId : 0,
            otherAddress : address(0),
            otherAccountId : _toAccountId,
            data : bytes("")
        });
    }

    function encodeTransferToTargetAmountAction(
        uint256 _fromAccountId,
        uint256 _toAccountId,
        uint256 _marketId,
        IDolomiteStructs.Wei memory _targetAmountWei
    ) internal pure returns (IDolomiteStructs.ActionArgs memory) {
        return IDolomiteStructs.ActionArgs({
            actionType : IDolomiteStructs.ActionType.Transfer,
            accountId : _fromAccountId,
            amount : IDolomiteStructs.AssetAmount({
                sign: _targetAmountWei.sign,
                denomination: IDolomiteStructs.AssetDenomination.Wei,
                ref: IDolomiteStructs.AssetReference.Target,
                value: _targetAmountWei.value
            }),
            primaryMarketId : _marketId,
            secondaryMarketId : 0,
            otherAddress : address(0),
            otherAccountId : _toAccountId,
            data : bytes("")
        });
    }

    function encodeWithdrawalAction(
        uint256 _accountId,
        uint256 _marketId,
        IDolomiteStructs.AssetAmount memory _amount,
        address _toAccount
    ) internal pure returns (IDolomiteStructs.ActionArgs memory) {
        return IDolomiteStructs.ActionArgs({
            actionType: IDolomiteStructs.ActionType.Withdraw,
            accountId: _accountId,
            amount: _amount,
            primaryMarketId: _marketId,
            secondaryMarketId: 0,
            otherAddress: _toAccount,
            otherAccountId: 0,
            data: bytes("")
        });
    }
}<|MERGE_RESOLUTION|>--- conflicted
+++ resolved
@@ -395,15 +395,9 @@
         });
     }
 
-<<<<<<< HEAD
-    function encodeInternalTradeActionWithWhitelistedTrader(
-        uint256 _takerAccountId,
-        uint256 _makerAccountId,
-=======
     function encodeInternalTradeActionForWrap(
         uint256 _fromAccountId,
         uint256 _toAccountId,
->>>>>>> 0cf1547f
         uint256 _primaryMarketId,
         uint256 _secondaryMarketId,
         address _traderAddress,
@@ -411,10 +405,6 @@
         bool _calculateAmountWithMakerAccount,
         bytes memory _orderData
     ) internal pure returns (IDolomiteStructs.ActionArgs memory) {
-<<<<<<< HEAD
-        // @dev We swap the maker and taker here so that the input amount gets applied to the taker
-=======
->>>>>>> 0cf1547f
         return IDolomiteStructs.ActionArgs({
             actionType: IDolomiteStructs.ActionType.Trade,
             accountId: _makerAccountId,
