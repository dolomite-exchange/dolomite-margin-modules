// SPDX-License-Identifier: GPL-3.0-or-later
/*

    Copyright 2023 Dolomite

    This program is free software: you can redistribute it and/or modify
    it under the terms of the GNU General Public License as published by
    the Free Software Foundation, either version 3 of the License, or
    (at your option) any later version.

    This program is distributed in the hope that it will be useful,
    but WITHOUT ANY WARRANTY; without even the implied warranty of
    MERCHANTABILITY or FITNESS FOR A PARTICULAR PURPOSE.  See the
    GNU General Public License for more details.

    You should have received a copy of the GNU General Public License
    along with this program.  If not, see <http://www.gnu.org/licenses/>.

*/

pragma solidity ^0.8.9;

import { ChainHelperLib } from "./ChainHelperLib.sol";
import { IExpiry } from "../interfaces/IExpiry.sol";
import { IExpiryV2 } from "../interfaces/IExpiryV2.sol";
import { IDolomiteMargin } from "../protocol/interfaces/IDolomiteMargin.sol";
import { IDolomiteMarginAdmin } from "../protocol/interfaces/IDolomiteMarginAdmin.sol";
import { IDolomiteMarginV2 } from "../protocol/interfaces/IDolomiteMarginV2.sol";
import { IDolomiteMarginV2Admin } from "../protocol/interfaces/IDolomiteMarginV2Admin.sol";
import { IDolomiteStructs } from "../protocol/interfaces/IDolomiteStructs.sol";


/**
 * @title   DolomiteMarginVersionWrapperLib
 * @author  Dolomite
 *
 * @notice  Library contract that discovers which chain we're on
 */
library DolomiteMarginVersionWrapperLib {
    using DolomiteMarginVersionWrapperLib for *;

    // ============ Constants ============

    bytes32 private constant _FILE = "DolomiteMarginVersionWrapperLib";

    // ===========================================
    // ============= Public Functions ============
    // ===========================================

    function getVersionedLiquidationSpreadForPair(
        IDolomiteMargin _dolomiteMargin,
        uint256 _chainId,
        IDolomiteStructs.AccountInfo memory _liquidAccount,
        uint256 _heldMarketId,
        uint256 _owedMarketId
    ) internal view returns (IDolomiteStructs.Decimal memory) {
        if (ChainHelperLib.isArbitrum(_chainId)) {
            return _dolomiteMargin.getLiquidationSpreadForPair(_heldMarketId, _owedMarketId);
        } else {
            return dv2(_dolomiteMargin).getLiquidationSpreadForAccountAndPair(
                _liquidAccount,
                _heldMarketId,
                _owedMarketId
            );
        }
    }

    function getVersionedSpreadAdjustedPrices(
        IExpiry _expiry,
        uint256 _chainId,
        IDolomiteStructs.AccountInfo memory _liquidAccount,
        uint256 _heldMarketId,
        uint256 _owedMarketId,
        uint32 _expiration
    ) internal view returns (
        IDolomiteStructs.MonetaryPrice memory heldPrice,
        IDolomiteStructs.MonetaryPrice memory owedPriceAdj
    ) {
        if (ChainHelperLib.isArbitrum(_chainId)) {
            (heldPrice, owedPriceAdj) = _expiry.getSpreadAdjustedPrices(_heldMarketId, _owedMarketId, _expiration);
        } else {
            (heldPrice, owedPriceAdj) = ev2(_expiry).getLiquidationSpreadAdjustedPrices(
                _liquidAccount,
                _heldMarketId,
                _owedMarketId,
                _expiration
            );
        }
    }

<<<<<<< HEAD
    function getVersionedSupplyParAndMaxSupplyWei(
        IDolomiteMargin _dolomiteMargin,
        uint256 _chainId,
        uint256 _marketId
    ) internal view returns (IDolomiteStructs.Par memory, IDolomiteStructs.Wei memory) {
        if (ChainHelperLib.isArbitrum(_chainId)) {
            IDolomiteStructs.Market memory market = _dolomiteMargin.getMarket(_marketId);
            IDolomiteStructs.Par memory supplyPar = IDolomiteStructs.Par({
                sign: true,
                value: market.totalPar.supply
            });
            return (supplyPar, market.maxWei);
        } else {
            IDolomiteStructs.MarketV2 memory market = dv2(_dolomiteMargin).getMarket(_marketId);
            IDolomiteStructs.Par memory supplyPar = IDolomiteStructs.Par({
                sign: true,
                value: market.totalPar.supply
            });
            return (supplyPar, market.maxSupplyWei);
        }
    }

=======
    function getVersionedMaxSupplyWei(
        IDolomiteMargin _dolomiteMargin,
        uint256 _chainId,
        uint256 _marketId
    ) internal view returns (IDolomiteStructs.Wei memory) {
        if (ChainHelperLib.isArbitrum(_chainId)) {
            return _dolomiteMargin.getMarket(_marketId).maxWei;
        } else {
            return dv2(_dolomiteMargin).getMarket(_marketId).maxSupplyWei;
        }
    }

    function getVersionedSupplyPar(
        IDolomiteMargin _dolomiteMargin,
        uint256 _chainId,
        uint256 _marketId
    ) internal view returns (IDolomiteStructs.Par memory) {
        if (ChainHelperLib.isArbitrum(_chainId)) {
            return IDolomiteStructs.Par({
                sign: true,
                value: _dolomiteMargin.getMarket(_marketId).totalPar.supply
            });
        } else {
            return IDolomiteStructs.Par({
                sign: true,
                value: dv2(_dolomiteMargin).getMarket(_marketId).totalPar.supply
            });
        }
    }

    function encodeVersionedOwnerSetMaxSupplyWei(
        uint256 _chainId,
        uint256 _marketId,
        uint256 _maxSupplyWei
    ) internal pure returns (bytes memory) {
        if (ChainHelperLib.isArbitrum(_chainId)) {
            return abi.encodeWithSelector(
                IDolomiteMarginAdmin.ownerSetMaxWei.selector,
                _marketId,
                _maxSupplyWei
            );
        } else {
            return abi.encodeWithSelector(
                IDolomiteMarginV2Admin.ownerSetMaxSupplyWei.selector,
                _marketId,
                _maxSupplyWei
            );
        }
    }
>>>>>>> 2f7f00af
    // ===========================================
    // ============ Private Functions ============
    // ===========================================

    function dv2(IDolomiteMargin _dolomiteMargin) private pure returns (IDolomiteMarginV2) {
        return IDolomiteMarginV2(address(_dolomiteMargin));
    }

    function ev2(IExpiry _expiry) private pure returns (IExpiryV2) {
        return IExpiryV2(address(_expiry));
    }
}<|MERGE_RESOLUTION|>--- conflicted
+++ resolved
@@ -88,30 +88,6 @@
         }
     }
 
-<<<<<<< HEAD
-    function getVersionedSupplyParAndMaxSupplyWei(
-        IDolomiteMargin _dolomiteMargin,
-        uint256 _chainId,
-        uint256 _marketId
-    ) internal view returns (IDolomiteStructs.Par memory, IDolomiteStructs.Wei memory) {
-        if (ChainHelperLib.isArbitrum(_chainId)) {
-            IDolomiteStructs.Market memory market = _dolomiteMargin.getMarket(_marketId);
-            IDolomiteStructs.Par memory supplyPar = IDolomiteStructs.Par({
-                sign: true,
-                value: market.totalPar.supply
-            });
-            return (supplyPar, market.maxWei);
-        } else {
-            IDolomiteStructs.MarketV2 memory market = dv2(_dolomiteMargin).getMarket(_marketId);
-            IDolomiteStructs.Par memory supplyPar = IDolomiteStructs.Par({
-                sign: true,
-                value: market.totalPar.supply
-            });
-            return (supplyPar, market.maxSupplyWei);
-        }
-    }
-
-=======
     function getVersionedMaxSupplyWei(
         IDolomiteMargin _dolomiteMargin,
         uint256 _chainId,
@@ -161,7 +137,28 @@
             );
         }
     }
->>>>>>> 2f7f00af
+    function getVersionedSupplyParAndMaxSupplyWei(
+        IDolomiteMargin _dolomiteMargin,
+        uint256 _chainId,
+        uint256 _marketId
+    ) internal view returns (IDolomiteStructs.Par memory, IDolomiteStructs.Wei memory) {
+        if (ChainHelperLib.isArbitrum(_chainId)) {
+            IDolomiteStructs.Market memory market = _dolomiteMargin.getMarket(_marketId);
+            IDolomiteStructs.Par memory supplyPar = IDolomiteStructs.Par({
+                sign: true,
+                value: market.totalPar.supply
+            });
+            return (supplyPar, market.maxWei);
+        } else {
+            IDolomiteStructs.MarketV2 memory market = dv2(_dolomiteMargin).getMarket(_marketId);
+            IDolomiteStructs.Par memory supplyPar = IDolomiteStructs.Par({
+                sign: true,
+                value: market.totalPar.supply
+            });
+            return (supplyPar, market.maxSupplyWei);
+        }
+    }
+
     // ===========================================
     // ============ Private Functions ============
     // ===========================================
