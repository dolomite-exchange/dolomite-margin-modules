--- conflicted
+++ resolved
@@ -22,9 +22,6 @@
 import { DolomiteMarginMath } from "../protocol/lib/DolomiteMarginMath.sol";
 import { Require } from "../protocol/lib/Require.sol";
 import { TypesLib } from "../protocol/lib/TypesLib.sol";
-import { IDolomiteOwner } from "../interfaces/IDolomiteOwner.sol";
-import { IDolomiteMarginAdmin } from "../protocol/interfaces/IDolomiteMarginAdmin.sol";
-import { DolomiteMarginVersionWrapperLib } from "../lib/DolomiteMarginVersionWrapperLib.sol";
 
 
 /**
@@ -60,10 +57,7 @@
     bytes32 private constant _MARKET_ID_SLOT = bytes32(uint256(keccak256("eip1967.proxy.marketId")) - 1);
     bytes32 private constant _METADATA_SLOT = bytes32(uint256(keccak256("eip1967.proxy.metadata")) - 1);
 
-<<<<<<< HEAD
-=======
     uint256 public immutable CHAIN_ID; // solhint-disable-line var-name-mixedcase
->>>>>>> 4b2a1e29
     IDolomiteRegistry public immutable DOLOMITE_REGISTRY; // solhint-disable-line var-name-mixedcase
     uint256 private constant _DEFAULT_ACCOUNT_NUMBER = 0;
 
@@ -77,17 +71,11 @@
     // ==================================================================
 
     constructor (
-<<<<<<< HEAD
-        address _dolomiteRegistry,
-        address _dolomiteMargin
-    ) OnlyDolomiteMargin(_dolomiteMargin) {
-=======
         uint256 _chainId,
         address _dolomiteRegistry,
         address _dolomiteMargin
     ) OnlyDolomiteMargin(_dolomiteMargin) {
         CHAIN_ID = _chainId;
->>>>>>> 4b2a1e29
         DOLOMITE_REGISTRY = IDolomiteRegistry(_dolomiteRegistry);
     }
 
@@ -557,170 +545,6 @@
             _to
         );
 
-<<<<<<< HEAD
-
-        // transfer from dolomite margin owner to dToken. primaryAccount is dToken
-        // if dolomite margin owner does not have enough funds, do a withdrawExcessTokens, then do deposit for min of supply cap or excess tokens amount
-        // send rest of tokens to dolomiteMarginOwner
-        bool isLossy = _isLossy(_from, _to, _amount);
-        IDolomiteStructs.Par memory dolomiteOwnerPar = DOLOMITE_MARGIN().getAccountPar(
-            IDolomiteStructs.AccountInfo({
-                owner: address(DOLOMITE_MARGIN_OWNER()),
-                number: _DEFAULT_ACCOUNT_NUMBER
-            }),
-            marketId()
-        );
-
-        uint256 actionsLength;
-        if (isLossy && dolomiteOwnerPar.value == 0) {
-            actionsLength = 4;
-        } else if (isLossy) {
-            actionsLength = 3;
-        } else {
-            actionsLength = 2;
-        }
-
-        uint256 _marketId = marketId();
-        IDolomiteStructs.AccountInfo[] memory accounts = new IDolomiteStructs.AccountInfo[](isLossy ? 4 : 3);
-        accounts[0] = IDolomiteStructs.AccountInfo({
-            owner: _from,
-            number: _DEFAULT_ACCOUNT_NUMBER
-        });
-        accounts[1] = IDolomiteStructs.AccountInfo({
-            owner: address(this),
-            number: _DEFAULT_ACCOUNT_NUMBER
-        });
-        accounts[2] = IDolomiteStructs.AccountInfo({
-            owner: _to,
-            number: _DEFAULT_ACCOUNT_NUMBER
-        });
-        if (isLossy) {
-            accounts[3] = IDolomiteStructs.AccountInfo({
-                owner: address(DOLOMITE_MARGIN_OWNER()),
-                number: _DEFAULT_ACCOUNT_NUMBER
-            });
-        }
-
-        uint256 actionsCursor = 0;
-        IDolomiteStructs.ActionArgs[] memory actions = new IDolomiteStructs.ActionArgs[](actionsLength);
-        IDolomiteStructs.AssetAmount memory assetAmount0 = IDolomiteStructs.AssetAmount({
-            sign: false,
-            denomination: IDolomiteStructs.AssetDenomination.Par,
-            ref: IDolomiteStructs.AssetReference.Delta,
-            value: _amount
-        });
-        actions[actionsCursor++] = IDolomiteStructs.ActionArgs({
-            actionType: IDolomiteStructs.ActionType.Transfer,
-            accountId: 0,
-            amount: assetAmount0,
-            primaryMarketId: _marketId,
-            secondaryMarketId: 0,
-            otherAddress: address(0),
-            otherAccountId: 1,
-            data: bytes("")
-        });
-
-        IDolomiteStructs.AssetAmount memory assetAmount1 = IDolomiteStructs.AssetAmount({
-            sign: true,
-            denomination: IDolomiteStructs.AssetDenomination.Par,
-            ref: IDolomiteStructs.AssetReference.Delta,
-            value: _amount
-        });
-        actions[actionsCursor++] = IDolomiteStructs.ActionArgs({
-            actionType: IDolomiteStructs.ActionType.Transfer,
-            accountId: 2,
-            amount: assetAmount1,
-            primaryMarketId: _marketId,
-            secondaryMarketId: 1,
-            otherAddress: address(0),
-            otherAccountId: 1,
-            data: bytes("")
-        });
-
-        if (isLossy) {
-            IDolomiteStructs.AssetAmount memory transferAmount = IDolomiteStructs.AssetAmount({
-                sign: true,
-                denomination: IDolomiteStructs.AssetDenomination.Par,
-                ref: IDolomiteStructs.AssetReference.Delta,
-                value: 1
-            });
-            actions[actionsCursor++] = IDolomiteStructs.ActionArgs({
-                actionType: IDolomiteStructs.ActionType.Transfer,
-                accountId: 1, // This contract
-                amount: transferAmount,
-                primaryMarketId: _marketId,
-                secondaryMarketId: _marketId,
-                otherAddress: address(0),
-                otherAccountId: 3, // dolomiteMarginOwner
-                data: bytes("")
-            });
-        }
-
-        if (isLossy && dolomiteOwnerPar.value == 0) {
-            uint256 preBal = IERC20(asset()).balanceOf(address(this));
-            IDolomiteOwner(address(DOLOMITE_MARGIN_OWNER())).submitTransactionAndExecute(
-                address(DOLOMITE_MARGIN()),
-                abi.encodeWithSelector(
-                    IDolomiteMarginAdmin.ownerWithdrawExcessTokens.selector,
-                    marketId(),
-                    address(this)
-                )
-            );
-            uint256 excessTokens = IERC20(asset()).balanceOf(address(this)) - preBal;
-
-            if (excessTokens > 0) {
-                (
-                    IDolomiteStructs.Par memory supplyPar,
-                    IDolomiteStructs.Wei memory maxWei
-                ) = DOLOMITE_MARGIN().getVersionedSupplyParAndMaxSupplyWei(
-                    block.chainid,
-                    marketId()
-                );
-                // @follow-up @Corey, can you double check this? Want to make sure par to wei is right direction and this isn't wrong cause rounding
-                uint256 remainingSupplyAvailable = maxWei.sub(DOLOMITE_MARGIN().parToWei(marketId(), supplyPar)).value;
-                assert(remainingSupplyAvailable > 0);
-                
-                if (excessTokens > remainingSupplyAvailable) {
-                    IDolomiteStructs.AssetAmount memory depositAmount = IDolomiteStructs.AssetAmount({
-                        sign: true,
-                        denomination: IDolomiteStructs.AssetDenomination.Wei,
-                        ref: IDolomiteStructs.AssetReference.Delta,
-                        value: remainingSupplyAvailable
-                    });
-                    actions[actionsCursor++] = IDolomiteStructs.ActionArgs({
-                        actionType: IDolomiteStructs.ActionType.Deposit,
-                        accountId: 3, // dolomiteMarginOwner
-                        amount: depositAmount,
-                        primaryMarketId: _marketId,
-                        secondaryMarketId: _marketId,
-                        otherAddress: address(this),
-                        otherAccountId: 0,
-                        data: bytes("")
-                    });
-                    IERC20(asset()).safeApprove(address(DOLOMITE_MARGIN()), remainingSupplyAvailable);
-                    IERC20(asset()).safeTransfer(address(DOLOMITE_MARGIN_OWNER()), excessTokens - remainingSupplyAvailable);
-                } else {
-                    IDolomiteStructs.AssetAmount memory depositAmount = IDolomiteStructs.AssetAmount({
-                        sign: true,
-                        denomination: IDolomiteStructs.AssetDenomination.Wei,
-                        ref: IDolomiteStructs.AssetReference.Delta,
-                        value: excessTokens
-                    });
-                    actions[actionsCursor++] = IDolomiteStructs.ActionArgs({
-                        actionType: IDolomiteStructs.ActionType.Deposit,
-                        accountId: 3, // dolomiteMarginOwner
-                        amount: depositAmount,
-                        primaryMarketId: _marketId,
-                        secondaryMarketId: _marketId,
-                        otherAddress: address(this),
-                        otherAccountId: 0,
-                        data: bytes("")
-                    });
-                    IERC20(asset()).safeApprove(address(DOLOMITE_MARGIN()), excessTokens);
-                }
-            }
-        }
-=======
         uint256 actionsCursor = 0;
         uint256 _marketId = marketId();
         bool isLossy = _getIsLossy(_from, _to, _amount);
@@ -739,32 +563,11 @@
             isLossy,
             dolomiteOwnerZeroBalance
         );
->>>>>>> 4b2a1e29
 
         DOLOMITE_MARGIN().operate(accounts, actions);
 
         AccountBalanceLib.verifyBalanceIsNonNegative(
             DOLOMITE_MARGIN(),
-<<<<<<< HEAD
-            accounts[0].owner,
-            accounts[0].number,
-            _marketId
-        );
-        AccountBalanceLib.verifyBalanceIsNonNegative(
-            DOLOMITE_MARGIN(),
-            accounts[2].owner,
-            accounts[2].number,
-            _marketId
-        );
-        if (isLossy) {
-            AccountBalanceLib.verifyBalanceIsNonNegative(
-                DOLOMITE_MARGIN(),
-                address(DOLOMITE_MARGIN_OWNER()),
-                _DEFAULT_ACCOUNT_NUMBER,
-                _marketId
-            );
-        }
-=======
             accounts[_FROM_ACCOUNT_ID].owner,
             accounts[_FROM_ACCOUNT_ID].number,
             _marketId
@@ -790,7 +593,6 @@
         if (maxSupplyWeiBefore != 0) {
             _ownerSetMaxSupplyWei(maxSupplyWeiBefore, _marketId);
         }
->>>>>>> 4b2a1e29
 
         emit Transfer(_from, _to, _amount);
     }
@@ -1122,43 +924,6 @@
         return _maxSupplyWei.sub(DOLOMITE_MARGIN().parToWei(_marketId, supplyPar)).value;
     }
 
-    function _isLossy(address _from, address _to, uint256 _amount) internal view returns (bool) {
-        // Step 1: we transfer par from 0 to 1. account[1] their par balance is set using `setParFromDeltaWei`
-        // Step 2: we need to calculate account[1] new balance using `setParFromDeltaWei` after we get the delta wei from doing the second transfer
-        // Step 3: needsVaporize = `!account[1].par.sign && account[1].par.value != 0` then we know we need to vaporize
-        IDolomiteMargin dolomiteMargin = DOLOMITE_MARGIN();
-        IDolomiteStructs.Par memory deltaPar = IDolomiteStructs.Par({
-            sign: true,
-            value: _amount.to128()
-        });
-
-        // @dev Calculate the first delta wei
-        IDolomiteStructs.Par memory fromPar = dolomiteMargin.getAccountPar(
-            IDolomiteStructs.AccountInfo({
-                owner: _from,
-                number: _DEFAULT_ACCOUNT_NUMBER
-            }),
-            marketId()
-        );
-        IDolomiteStructs.Wei memory fromWei = dolomiteMargin.parToWei(marketId(), fromPar);
-        IDolomiteStructs.Wei memory deltaWei1 = fromWei.sub(dolomiteMargin.parToWei(marketId(), fromPar.sub(deltaPar)));
-
-        // @dev Calculate the second delta wei
-        IDolomiteStructs.Par memory toPar = dolomiteMargin.getAccountPar(
-            IDolomiteStructs.AccountInfo({
-                owner: _to,
-                number: _DEFAULT_ACCOUNT_NUMBER
-            }),
-            marketId()
-        );
-        IDolomiteStructs.Wei memory toWei = dolomiteMargin.parToWei(marketId(), toPar);
-        IDolomiteStructs.Wei memory deltaWei2 = dolomiteMargin.parToWei(marketId(), toPar.add(deltaPar)).sub(toWei);
-
-        IDolomiteStructs.Par memory finalPar = dolomiteMargin.weiToPar(marketId(), deltaWei1.sub(deltaWei2));
-
-        return finalPar.value != 0;
-    }
-
     function _setMetadataStruct(MetadataStruct memory _metadata) internal {
         MetadataStruct storage metadata = _getMetadataSlot();
         metadata.name = _metadata.name;
