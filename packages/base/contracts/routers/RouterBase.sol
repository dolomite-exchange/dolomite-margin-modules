// SPDX-License-Identifier: GPL-3.0-or-later
/*

    Copyright 2024 Dolomite

    This program is free software: you can redistribute it and/or modify
    it under the terms of the GNU General Public License as published by
    the Free Software Foundation, either version 3 of the License, or
    (at your option) any later version.

    This program is distributed in the hope that it will be useful,
    but WITHOUT ANY WARRANTY; without even the implied warranty of
    MERCHANTABILITY or FITNESS FOR A PARTICULAR PURPOSE.  See the
    GNU General Public License for more details.

    You should have received a copy of the GNU General Public License
    along with this program.  If not, see <http://www.gnu.org/licenses/>.

*/

pragma solidity ^0.8.9;

import { Initializable } from "@openzeppelin/contracts/proxy/utils/Initializable.sol";
import { IERC20 } from "@openzeppelin/contracts/token/ERC20/IERC20.sol";
import { IERC20Metadata } from "@openzeppelin/contracts/token/ERC20/extensions/IERC20Metadata.sol";
import { Address } from "@openzeppelin/contracts/utils/Address.sol";
import { OnlyDolomiteMargin } from "../helpers/OnlyDolomiteMargin.sol";
import { ReentrancyGuardUpgradeable } from "../helpers/ReentrancyGuardUpgradeable.sol";
import { IDolomiteRegistry } from "../interfaces/IDolomiteRegistry.sol";
import { IIsolationModeTokenVaultV1 } from "../isolation-mode/interfaces/IIsolationModeTokenVaultV1.sol";
import { IIsolationModeVaultFactory } from "../isolation-mode/interfaces/IIsolationModeVaultFactory.sol";
import { Require } from "../protocol/lib/Require.sol";
import { IRouterBase } from "./interfaces/IRouterBase.sol";


/**
 * @title   RouterBase
 * @author  Dolomite
 *
 * @notice  Base contract for all routers
 */
abstract contract RouterBase is
    OnlyDolomiteMargin,
    ReentrancyGuardUpgradeable,
    Initializable,
    IRouterBase
{

    // ========================================================
    // ====================== Constants =======================
    // ========================================================

    bytes32 private constant _FILE = "RouterBase";
    uint256 private constant _DOLOMITE_BALANCE_ACCOUNT_NUMBER_CUTOFF = 100;
    uint256 public constant DEFAULT_ACCOUNT_NUMBER = 0;

    string constant public DOLOMITE_ISOLATION_PREFIX = "Dolomite Isolation:";
    string constant public DOLOMITE_FS_GLP = "Dolomite: Fee + Staked GLP";

    // ========================================================
    // ================= Storage Variables ====================
    // ========================================================

    IDolomiteRegistry public immutable DOLOMITE_REGISTRY;

    // ========================================================
    // ===================== Constructor ========================
    // ========================================================

    constructor (
<<<<<<< HEAD
        address _dolomiteRegistry
    ) {
        DOLOMITE_REGISTRY = IDolomiteRegistry(_dolomiteRegistry);
    }

    function initialize() public initializer virtual {
        // solhint-disable-previous-line no-empty-blocks
=======
        address _dolomiteRegistry,
        address _dolomiteMargin
    ) OnlyDolomiteMargin(_dolomiteMargin) {
        DOLOMITE_REGISTRY = IDolomiteRegistry(_dolomiteRegistry);
    }

    function initialize() external initializer virtual {
>>>>>>> c7547d13
        __ReentrancyGuardUpgradeable__init();
    }

    // ========================================================
    // ================== Public Functions ==================
    // ========================================================

    function isDolomiteBalance(uint256 _accountNumber) public pure returns (bool) {
        return _accountNumber < _DOLOMITE_BALANCE_ACCOUNT_NUMBER_CUTOFF;
    }

    // ========================================================
    // ================== Internal Functions ==================
    // ========================================================

    function _getMarketInfo(
        uint256 _marketId
    ) internal view returns (MarketInfo memory) {
        address marketToken = DOLOMITE_MARGIN().getMarketTokenAddress(_marketId);
        address transferToken = DOLOMITE_REGISTRY.dolomiteAccountRegistry().getTransferTokenOverride(marketToken);

        if (_isIsolationModeAsset(marketToken)) {
            address token = IIsolationModeVaultFactory(marketToken).UNDERLYING_TOKEN();
            return MarketInfo({
                marketId: _marketId,
                isIsolationModeAsset: true,
                marketToken: marketToken,
                token: IERC20(token),
                transferToken: transferToken == address(0) ? IERC20(token) : IERC20(transferToken),
                factory: IIsolationModeVaultFactory(marketToken)
            });
        } else {
            return MarketInfo({
                marketId: _marketId,
                isIsolationModeAsset: false,
                marketToken: marketToken,
                token: IERC20(marketToken),
                transferToken: transferToken == address(0) ? IERC20(marketToken) : IERC20(transferToken),
                factory: IIsolationModeVaultFactory(address(0))
            });
        }
    }

    function _validateIsolationModeMarketAndGetVault(
        MarketInfo memory _marketInfo,
        address _account
    ) internal returns (IIsolationModeTokenVaultV1) {
        Require.that(
            _marketInfo.isIsolationModeAsset,
            _FILE,
            "Market is not isolation mode"
        );
        address vault = _marketInfo.factory.getVaultByAccount(_account);
        if (vault == address(0)) {
            vault = _marketInfo.factory.createVault(_account);
        }

        return IIsolationModeTokenVaultV1(vault);
    }

    function _isIsolationModeMarket(uint256 _marketId) internal view returns (bool) {
        return _isIsolationModeAsset(DOLOMITE_MARGIN().getMarketTokenAddress(_marketId));
    }

    function _isIsolationModeAsset(address _token) internal view returns (bool) {
        string memory name = IERC20Metadata(_token).name();

        if (keccak256(bytes(name)) == keccak256(bytes(DOLOMITE_FS_GLP))) {
            return true;
        }
        return _startsWith(DOLOMITE_ISOLATION_PREFIX, name);
    }

    // ========================================================
    // ================== Private Functions ===================
    // ========================================================

    function _startsWith(string memory _start, string memory _str) private pure returns (bool) {
        if (bytes(_start).length > bytes(_str).length) {
            return false;
        }

        bytes32 hash;
        assembly {
            let size := mload(_start)
            hash := keccak256(add(_str, 32), size)
        }
        return hash == keccak256(bytes(_start));
    }
}<|MERGE_RESOLUTION|>--- conflicted
+++ resolved
@@ -68,15 +68,6 @@
     // ========================================================
 
     constructor (
-<<<<<<< HEAD
-        address _dolomiteRegistry
-    ) {
-        DOLOMITE_REGISTRY = IDolomiteRegistry(_dolomiteRegistry);
-    }
-
-    function initialize() public initializer virtual {
-        // solhint-disable-previous-line no-empty-blocks
-=======
         address _dolomiteRegistry,
         address _dolomiteMargin
     ) OnlyDolomiteMargin(_dolomiteMargin) {
@@ -84,7 +75,6 @@
     }
 
     function initialize() external initializer virtual {
->>>>>>> c7547d13
         __ReentrancyGuardUpgradeable__init();
     }
 
