// SPDX-License-Identifier: GPL-3.0-or-later
/*

    Copyright 2023 Dolomite

    This program is free software: you can redistribute it and/or modify
    it under the terms of the GNU General Public License as published by
    the Free Software Foundation, either version 3 of the License, or
    (at your option) any later version.

    This program is distributed in the hope that it will be useful,
    but WITHOUT ANY WARRANTY; without even the implied warranty of
    MERCHANTABILITY or FITNESS FOR A PARTICULAR PURPOSE.  See the
    GNU General Public License for more details.

    You should have received a copy of the GNU General Public License
    along with this program.  If not, see <http://www.gnu.org/licenses/>.

*/

pragma solidity ^0.8.9;

import { IERC20 } from "@openzeppelin/contracts/token/ERC20/IERC20.sol";
import { SafeERC20 } from "@openzeppelin/contracts/token/ERC20/utils/SafeERC20.sol";
import { TestSimpleIsolationModeVaultFactory } from "./TestSimpleIsolationModeVaultFactory.sol";
import { BaseLiquidatorProxy } from "../general/BaseLiquidatorProxy.sol";
import { IDolomiteRegistry } from "../interfaces/IDolomiteRegistry.sol";
import { SimpleIsolationModeTokenVaultV1 } from "../isolation-mode/SimpleIsolationModeTokenVaultV1.sol";
import { IsolationModeTokenVaultV1 } from "../isolation-mode/abstract/IsolationModeTokenVaultV1.sol";
import { IsolationModeTokenVaultV1ActionsImpl } from "../isolation-mode/abstract/impl/IsolationModeTokenVaultV1ActionsImpl.sol"; // solhint-disable-line max-line-length
import { IIsolationModeTokenVaultV1 } from "../isolation-mode/interfaces/IIsolationModeTokenVaultV1.sol";
import { IIsolationModeVaultFactory } from "../isolation-mode/interfaces/IIsolationModeVaultFactory.sol";
import { IDolomiteMargin } from "../protocol/interfaces/IDolomiteMargin.sol";
import { IDolomiteStructs } from "../protocol/interfaces/IDolomiteStructs.sol";


/**
 * @title   TestIsolationModeTokenVaultV1
 * @author  Dolomite
 *
 * @notice  A test contract for the IsolationModeTokenVaultV1 contract.
 */
contract TestIsolationModeTokenVaultV1 is SimpleIsolationModeTokenVaultV1 {
    using SafeERC20 for IERC20;

    function callDepositOtherTokenIntoDolomiteMarginForVaultOwner(
        uint256 _toAccountNumber,
        uint256 _marketId,
        uint256 _amountWei
    ) external {
        IERC20(DOLOMITE_MARGIN().getMarketTokenAddress(_marketId)).safeApprove(address(DOLOMITE_MARGIN()), _amountWei);

        IIsolationModeVaultFactory(VAULT_FACTORY()).depositOtherTokenIntoDolomiteMarginForVaultOwner(
            _toAccountNumber,
            _marketId,
            _amountWei
        );
    }

    function testReentrancy(bool _shouldReenter) public nonReentrant {
        if (_shouldReenter) {
            testReentrancy(false);
        }
    }

    function testReentrancyOnOtherFunction(bytes memory _data) public nonReentrant {
        // solhint-disable-next-line avoid-low-level-calls
        (bool isSuccessful, bytes memory result) = address(this).delegatecall(_data);
        if (!isSuccessful) {
            if (result.length < 68) {
                revert("No reversion message!");
            } else {
                // solhint-disable-next-line no-inline-assembly
                assembly {
                    result := add(result, 0x04) // Slice the sighash.
                }
            }
            (string memory errorMessage) = abi.decode(result, (string));
            revert(errorMessage);
        }
    }

    function testRequireNotLiquidatable(uint256 _accountNumber) requireNotLiquidatable(_accountNumber) public view {
        // This function is just to test the requireNotLiquidatable modifier.
    }

    function testGetMarketInfos(
        uint256[] memory _solidMarketIds,
        uint256[] memory _liquidMarketIds
    ) public view returns (BaseLiquidatorProxy.MarketInfo[] memory) {
        return IsolationModeTokenVaultV1ActionsImpl._getMarketInfos(
            DOLOMITE_MARGIN(),
            _solidMarketIds,
            _liquidMarketIds
        );
    }

    function testBinarySearch(
        uint256[] memory _markets,
        uint256 _beginInclusive,
        uint256 _endExclusive,
        uint256 _marketId
    ) external view returns (BaseLiquidatorProxy.MarketInfo memory) {
        BaseLiquidatorProxy.MarketInfo[] memory marketInfos = testGetMarketInfos(
            new uint256[](0),
            _markets
        );
        return IsolationModeTokenVaultV1ActionsImpl._binarySearch(
            marketInfos,
            _beginInclusive,
            _endExclusive,
            _marketId
        );
    }

    function testGetAccountValuesWithAdjustMarginPremium(
        uint256 _accountNumber
    ) external view returns (
        IDolomiteStructs.MonetaryValue memory supplyValue,
        IDolomiteStructs.MonetaryValue memory borrowValue
    ) {
        IDolomiteMargin dolomiteMargin = DOLOMITE_MARGIN();
        IDolomiteStructs.AccountInfo memory liquidAccount = IDolomiteStructs.AccountInfo({
            owner: address(this),
            number: _accountNumber
        });
        uint256[] memory marketsWithBalances = dolomiteMargin.getAccountMarketsWithBalances(liquidAccount);
        BaseLiquidatorProxy.MarketInfo[] memory marketInfos = IsolationModeTokenVaultV1ActionsImpl._getMarketInfos(
            dolomiteMargin,
            /* _solidMarketIds = */ new uint256[](0),
            marketsWithBalances
        );
        return IsolationModeTokenVaultV1ActionsImpl._getAccountValues(
            dolomiteMargin,
            marketInfos,
            liquidAccount,
            marketsWithBalances,
            false
        );
    }

    function testRequireOnlyConverter() external view {
        _requireOnlyConverter(msg.sender);
    }

<<<<<<< HEAD
    function testGetFunctionSelectors() external view returns (bytes4[] memory) {
=======
    function testGetFunctionSelectors() external pure returns (bytes4[] memory) {
>>>>>>> e0f6dfc3
        bytes4[] memory selectors = new bytes4[](8);
        selectors[0] = IIsolationModeTokenVaultV1.depositIntoVaultForDolomiteMargin.selector;
        selectors[1] = IIsolationModeTokenVaultV1.withdrawFromVaultForDolomiteMargin.selector;
        selectors[2] = IIsolationModeTokenVaultV1.openBorrowPosition.selector;
        selectors[3] = IIsolationModeTokenVaultV1.transferIntoPositionWithUnderlyingToken.selector;
        selectors[4] = IIsolationModeTokenVaultV1.transferIntoPositionWithOtherToken.selector;
        selectors[5] = IIsolationModeTokenVaultV1.transferFromPositionWithUnderlyingToken.selector;
        selectors[6] = IIsolationModeTokenVaultV1.transferFromPositionWithOtherToken.selector;
        selectors[7] = IIsolationModeTokenVaultV1.swapExactInputForOutput.selector;
        return selectors;
    }

    function testSelectorBinarySearch(
        bytes4[] memory _selectors,
        bytes4 _selector
    ) external pure returns (bool) {
        return IsolationModeTokenVaultV1ActionsImpl.selectorBinarySearch(_selectors, _selector);
    }

    function dolomiteRegistry() public override(IsolationModeTokenVaultV1) view returns (IDolomiteRegistry) {
        return TestSimpleIsolationModeVaultFactory(VAULT_FACTORY()).dolomiteRegistry();
    }
}<|MERGE_RESOLUTION|>--- conflicted
+++ resolved
@@ -143,11 +143,7 @@
         _requireOnlyConverter(msg.sender);
     }
 
-<<<<<<< HEAD
-    function testGetFunctionSelectors() external view returns (bytes4[] memory) {
-=======
     function testGetFunctionSelectors() external pure returns (bytes4[] memory) {
->>>>>>> e0f6dfc3
         bytes4[] memory selectors = new bytes4[](8);
         selectors[0] = IIsolationModeTokenVaultV1.depositIntoVaultForDolomiteMargin.selector;
         selectors[1] = IIsolationModeTokenVaultV1.withdrawFromVaultForDolomiteMargin.selector;
