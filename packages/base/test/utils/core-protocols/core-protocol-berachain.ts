--- conflicted
+++ resolved
@@ -166,6 +166,7 @@
   ) {
     super(params);
     this.berachainRewardsEcosystem = berachainParams.berachainRewardsEcosystem;
+    this.oogaBoogaEcosystem = berachainParams.oogaBoogaEcosystem;
     this.chroniclePriceOracleV3 = berachainParams.chroniclePriceOracleV3;
     this.chainsightPriceOracleV3 = berachainParams.chainsightPriceOracleV3;
     this.dolomiteTokens = berachainParams.dTokens;
@@ -175,10 +176,5 @@
     this.tokenomics = berachainParams.tokenomics;
     this.tokenomicsAirdrop = berachainParams.tokenomicsAirdrop;
     this.tokens = berachainParams.tokens;
-<<<<<<< HEAD
-    this.berachainRewardsEcosystem = berachainParams.berachainRewardsEcosystem;
-=======
->>>>>>> 287620ca
-    this.oogaBoogaEcosystem = berachainParams.oogaBoogaEcosystem;
   }
 }