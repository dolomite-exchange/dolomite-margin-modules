import { ChainsightPriceOracleV3, ChroniclePriceOracleV3, RedstonePriceOracleV3 } from '@dolomite-exchange/modules-oracles/src/types';
import { BigNumberish } from 'ethers';
import { DolomiteERC4626, DolomiteERC4626WithPayable, IERC20, IWETH } from '../../../src/types';
import { Network } from '../../../src/utils/no-deps-constants';
import { OogaBoogaEcosystem } from '../ecosystem-utils/ooga-booga';
import {
  CoreProtocolAbstract,
  CoreProtocolDolomiteTokens,
  CoreProtocolMarketIds,
  CoreProtocolParams,
  CoreProtocolTokens, DolomiteWETHType,
} from './core-protocol-abstract';
<<<<<<< HEAD
import { IBGT } from 'packages/berachain/src/types';
import { BerachainRewardsEcosystem } from '../ecosystem-utils/berachain-rewards';
=======
import { TokenomicsEcosystem } from '../ecosystem-utils/tokenomics';
import { TokenomicsAirdropEcosystem } from '../ecosystem-utils/tokenomics-airdrop';
>>>>>>> 2f7f00af

export interface CoreProtocolTokensBerachain extends CoreProtocolTokens<Network.Berachain> {
  beraEth: IERC20;
  btcPlaceholder: IERC20;
  eBtc: IERC20;
  fbtc: IERC20;
  henlo: IERC20;
  honey: IERC20;
  iBera: IERC20;
  iBgt: IERC20;
  lbtc: IERC20;
  nect: IERC20;
  ohm: IERC20;
  pumpBtc: IERC20;
  rsEth: IERC20;
  rswEth: IERC20;
  rUsd: IERC20;
  stonebtc: IERC20;
  sUsda: IERC20;
  sUsde: IERC20;
  srUsd: IERC20;
  stBtc: IERC20;
  solvBtc: IERC20;
  solvBtcBbn: IERC20;
  stone: IERC20;
  uniBtc: IERC20;
  usd0: IERC20;
  usd0pp: IERC20;
  usda: IERC20;
  usde: IERC20;
  usdt: IERC20;
  wbera: IWETH;
  bgt: IBGT;
  iBgt: IERC20;
  wbtc: IERC20;
  weEth: IERC20;
  ylBtcLst: IERC20;
  ylPumpBtc: IERC20;
  ylStEth: IERC20;
}

export interface CoreProtocolDolomiteTokensBerachain extends CoreProtocolDolomiteTokens<Network.Berachain> {
  beraEth: DolomiteERC4626;
  eBtc: DolomiteERC4626;
  honey: DolomiteERC4626;
  lbtc: DolomiteERC4626;
  nect: DolomiteERC4626;
  pumpBtc: DolomiteERC4626;
  rsEth: DolomiteERC4626;
  rswEth: DolomiteERC4626;
  rUsd: DolomiteERC4626;
  sbtc: DolomiteERC4626;
  sUsda: DolomiteERC4626;
  sUsde: DolomiteERC4626;
  stBtc: DolomiteERC4626;
  solvBtc: DolomiteERC4626;
  solvBtcBbn: DolomiteERC4626;
  stone: DolomiteERC4626;
  uniBtc: DolomiteERC4626;
  usd0: DolomiteERC4626;
  usd0pp: DolomiteERC4626;
  usda: DolomiteERC4626;
  usdc: DolomiteERC4626;
  usde: DolomiteERC4626;
  usdt: DolomiteERC4626;
  wbera: DolomiteERC4626WithPayable;
  wbtc: DolomiteERC4626;
  weth: DolomiteWETHType<Network.Berachain>;
  weEth: DolomiteERC4626;
  ylBtcLst: DolomiteERC4626;
  ylPumpBtc: DolomiteERC4626;
  ylStEth: DolomiteERC4626;
}

interface CoreProtocolMarketIdsBerachain extends CoreProtocolMarketIds {
  beraEth: BigNumberish;
  eBtc: BigNumberish;
  henlo: BigNumberish;
  honey: BigNumberish;
  iBera: BigNumberish;
  iBgt: BigNumberish;
  lbtc: BigNumberish;
  nect: BigNumberish;
  ohm: BigNumberish;
  pumpBtc: BigNumberish;
  rsEth: BigNumberish;
  rswEth: BigNumberish;
  rUsd: BigNumberish;
  sbtc: BigNumberish;
  sUsda: BigNumberish;
  sUsde: BigNumberish;
  srUsd: BigNumberish;
  stBtc: BigNumberish;
  solvBtc: BigNumberish;
  solvBtcBbn: BigNumberish;
  stone: BigNumberish;
  uniBtc: BigNumberish;
  usd0: BigNumberish;
  usd0pp: BigNumberish;
  usda: BigNumberish;
  usde: BigNumberish;
  usdt: BigNumberish;
  wbera: BigNumberish;
  wbtc: BigNumberish;
  weEth: BigNumberish;
  ylFbtc: BigNumberish;
  ylPumpBtc: BigNumberish;
  ylStEth: BigNumberish;
}

export interface CoreProtocolParamsBerachain {
  dTokens: CoreProtocolDolomiteTokensBerachain;
  marketIds: CoreProtocolMarketIdsBerachain;
  chroniclePriceOracleV3: ChroniclePriceOracleV3;
<<<<<<< HEAD
=======
  chainsightPriceOracleV3: ChainsightPriceOracleV3;
  oogaBoogaEcosystem: OogaBoogaEcosystem;
>>>>>>> 2f7f00af
  redstonePriceOracleV3: RedstonePriceOracleV3;
  tokenomics: TokenomicsEcosystem;
  tokenomicsAirdrop: TokenomicsAirdropEcosystem;
  tokens: CoreProtocolTokensBerachain;
  oogaBoogaEcosystem: OogaBoogaEcosystem;
  berachainRewardsEcosystem: BerachainRewardsEcosystem;
}

export class CoreProtocolBerachain extends CoreProtocolAbstract<Network.Berachain> {
  public readonly dolomiteTokens: CoreProtocolDolomiteTokensBerachain;
  public readonly network: Network.Berachain = Network.Berachain;
  public readonly marketIds: CoreProtocolMarketIdsBerachain;
  public readonly chroniclePriceOracleV3: ChroniclePriceOracleV3;
  public readonly chainsightPriceOracleV3: ChainsightPriceOracleV3;
  public readonly oogaBoogaEcosystem: OogaBoogaEcosystem;
  public readonly redstonePriceOracleV3: RedstonePriceOracleV3;
  public readonly tokenomics: TokenomicsEcosystem;
  public readonly tokenomicsAirdrop: TokenomicsAirdropEcosystem;
  public readonly tokens: CoreProtocolTokensBerachain;

  public readonly berachainRewardsEcosystem: BerachainRewardsEcosystem;

  constructor(
    params: CoreProtocolParams<Network.Berachain>,
    berachainParams: CoreProtocolParamsBerachain,
  ) {
    super(params);
    this.chroniclePriceOracleV3 = berachainParams.chroniclePriceOracleV3;
    this.chainsightPriceOracleV3 = berachainParams.chainsightPriceOracleV3;
    this.dolomiteTokens = berachainParams.dTokens;
    this.marketIds = berachainParams.marketIds;
    this.oogaBoogaEcosystem = berachainParams.oogaBoogaEcosystem;
    this.redstonePriceOracleV3 = berachainParams.redstonePriceOracleV3;
    this.tokenomics = berachainParams.tokenomics;
    this.tokenomicsAirdrop = berachainParams.tokenomicsAirdrop;
    this.tokens = berachainParams.tokens;
    this.berachainRewardsEcosystem = berachainParams.berachainRewardsEcosystem;
    this.oogaBoogaEcosystem = berachainParams.oogaBoogaEcosystem;
  }
}<|MERGE_RESOLUTION|>--- conflicted
+++ resolved
@@ -10,16 +10,14 @@
   CoreProtocolParams,
   CoreProtocolTokens, DolomiteWETHType,
 } from './core-protocol-abstract';
-<<<<<<< HEAD
+import { TokenomicsEcosystem } from '../ecosystem-utils/tokenomics';
+import { TokenomicsAirdropEcosystem } from '../ecosystem-utils/tokenomics-airdrop';
 import { IBGT } from 'packages/berachain/src/types';
 import { BerachainRewardsEcosystem } from '../ecosystem-utils/berachain-rewards';
-=======
-import { TokenomicsEcosystem } from '../ecosystem-utils/tokenomics';
-import { TokenomicsAirdropEcosystem } from '../ecosystem-utils/tokenomics-airdrop';
->>>>>>> 2f7f00af
 
 export interface CoreProtocolTokensBerachain extends CoreProtocolTokens<Network.Berachain> {
   beraEth: IERC20;
+  bgt: IBGT;
   btcPlaceholder: IERC20;
   eBtc: IERC20;
   fbtc: IERC20;
@@ -49,8 +47,6 @@
   usde: IERC20;
   usdt: IERC20;
   wbera: IWETH;
-  bgt: IBGT;
-  iBgt: IERC20;
   wbtc: IERC20;
   weEth: IERC20;
   ylBtcLst: IERC20;
@@ -128,20 +124,16 @@
 }
 
 export interface CoreProtocolParamsBerachain {
+  berachainRewardsEcosystem: BerachainRewardsEcosystem;
   dTokens: CoreProtocolDolomiteTokensBerachain;
   marketIds: CoreProtocolMarketIdsBerachain;
   chroniclePriceOracleV3: ChroniclePriceOracleV3;
-<<<<<<< HEAD
-=======
   chainsightPriceOracleV3: ChainsightPriceOracleV3;
   oogaBoogaEcosystem: OogaBoogaEcosystem;
->>>>>>> 2f7f00af
   redstonePriceOracleV3: RedstonePriceOracleV3;
   tokenomics: TokenomicsEcosystem;
   tokenomicsAirdrop: TokenomicsAirdropEcosystem;
   tokens: CoreProtocolTokensBerachain;
-  oogaBoogaEcosystem: OogaBoogaEcosystem;
-  berachainRewardsEcosystem: BerachainRewardsEcosystem;
 }
 
 export class CoreProtocolBerachain extends CoreProtocolAbstract<Network.Berachain> {
@@ -163,6 +155,7 @@
     berachainParams: CoreProtocolParamsBerachain,
   ) {
     super(params);
+    this.berachainRewardsEcosystem = berachainParams.berachainRewardsEcosystem;
     this.chroniclePriceOracleV3 = berachainParams.chroniclePriceOracleV3;
     this.chainsightPriceOracleV3 = berachainParams.chainsightPriceOracleV3;
     this.dolomiteTokens = berachainParams.dTokens;
@@ -172,7 +165,6 @@
     this.tokenomics = berachainParams.tokenomics;
     this.tokenomicsAirdrop = berachainParams.tokenomicsAirdrop;
     this.tokens = berachainParams.tokens;
-    this.berachainRewardsEcosystem = berachainParams.berachainRewardsEcosystem;
     this.oogaBoogaEcosystem = berachainParams.oogaBoogaEcosystem;
   }
 }