import { AmountDenomination, AmountReference, BalanceCheckFlag } from '@dolomite-margin/dist/src';
import {
  GenericEventEmissionType,
  GenericTraderParam,
  GenericTraderType,
  GenericUserConfig,
} from '@dolomite-margin/dist/src/modules/GenericTraderProxyV1';
import { BigNumber, BigNumberish, ethers } from 'ethers';
import { DolomiteNetwork } from 'packages/base/src/utils/no-deps-constants';
import {
  IIsolationModeUnwrapperTrader,
  IIsolationModeUnwrapperTraderV2,
  IIsolationModeWrapperTrader,
  SimpleIsolationModeWrapperTraderV2,
  SmartDebtAutoTrader,
  TestDolomiteMarginInternalTrader,
  TestIsolationModeUnwrapperTraderV2,
  TestIsolationModeWrapperTraderV2,
} from '../../src/types';
import { AccountInfoStruct } from '../../src/utils';
import { CoreProtocolType } from './setup';
import { getLatestChainlinkDataStreamReport } from 'packages/oracles/src/chainlink-data-streams';
import { CHAINLINK_DATA_STREAM_FEEDS_MAP } from 'packages/base/src/utils/constants';
import { defaultAbiCoder } from 'ethers/lib/utils';

export interface ZapParam {
  marketIdsPath: BigNumberish[];
  inputAmountWei: BigNumber;
  minOutputAmountWei: BigNumber;
  tradersPath: GenericTraderParam[];
  makerAccounts: AccountInfoStruct[];
  userConfig: GenericUserConfig;
}

export async function getSimpleZapParams<T extends DolomiteNetwork>(
  inputMarket: BigNumberish,
  inputAmountWei: BigNumber,
  outputMarket: BigNumberish,
  minOutputAmountWei: BigNumber,
  core: CoreProtocolType<T>,
): Promise<ZapParam> {
  if (!core.testEcosystem) {
    return Promise.reject('Core protocol does not have a test ecosystem');
  }

  const traderParam: GenericTraderParam = {
    trader: core.testEcosystem.testExchangeWrapper.address,
    traderType: GenericTraderType.ExternalLiquidity,
    tradeData: ethers.utils.defaultAbiCoder.encode(
      ['uint256', 'bytes'],
      [minOutputAmountWei, ethers.utils.defaultAbiCoder.encode(['uint256'], [minOutputAmountWei])],
    ),
    makerAccountIndex: 0,
  };
  return {
    inputAmountWei,
    minOutputAmountWei,
    marketIdsPath: [inputMarket, outputMarket],
    tradersPath: [traderParam],
    makerAccounts: [],
    userConfig: {
      deadline: '123123123123123',
      balanceCheckFlag: BalanceCheckFlag.None,
      eventType: GenericEventEmissionType.None,
    },
  };
}

<<<<<<< HEAD
export async function getSmartDebtZapParams<T extends Network>(
  inputMarket: BigNumberish,
  inputTokenFeedSymbol: string,
  inputAmountWei: BigNumber,
  outputMarket: BigNumberish,
  outputTokenFeedSymbol: string,
  minOutputAmountWei: BigNumber,
  trader: SmartDebtAutoTrader,
  makerAccount: AccountInfoStruct
): Promise<ZapParam> {
  const inputReport = await getLatestChainlinkDataStreamReport(CHAINLINK_DATA_STREAM_FEEDS_MAP[inputTokenFeedSymbol]);
  const outputReport = await getLatestChainlinkDataStreamReport(CHAINLINK_DATA_STREAM_FEEDS_MAP[outputTokenFeedSymbol]);
  const reports = defaultAbiCoder.encode(
    ['bytes[]'],
    [[inputReport.report.fullReport, outputReport.report.fullReport]]
  );
  const traderParam: GenericTraderParam = {
    trader: trader.address,
    traderType: GenericTraderType.InternalLiquidity,
    tradeData: ethers.utils.defaultAbiCoder.encode(
      ['uint256', 'bytes'],
      [minOutputAmountWei, reports]
    ),
    makerAccountIndex: 0,
  };
  return {
    inputAmountWei,
    minOutputAmountWei,
    marketIdsPath: [inputMarket, outputMarket],
    tradersPath: [traderParam],
    makerAccounts: [makerAccount],
    userConfig: {
      deadline: '123123123123123',
      balanceCheckFlag: BalanceCheckFlag.None,
      eventType: GenericEventEmissionType.None,
    },
  };
}

export async function getUnwrapZapParams<T extends Network>(
=======
export async function getUnwrapZapParams<T extends DolomiteNetwork>(
>>>>>>> 0cf1547f
  inputMarket: BigNumberish,
  inputAmountWei: BigNumber,
  outputMarket: BigNumberish,
  minOutputAmountWei: BigNumber,
  unwrapper: TestIsolationModeUnwrapperTraderV2 | IIsolationModeUnwrapperTrader | IIsolationModeUnwrapperTraderV2,
  core: CoreProtocolType<T>,
): Promise<ZapParam> {
  if (!core.testEcosystem) {
    return Promise.reject('Core protocol does not have a test ecosystem');
  }

  const traderParam: GenericTraderParam = {
    trader: unwrapper.address,
    traderType: GenericTraderType.IsolationModeUnwrapper,
    tradeData: ethers.utils.defaultAbiCoder.encode(
      ['uint256', 'bytes'],
      [minOutputAmountWei, ethers.utils.defaultAbiCoder.encode(['uint256'], [minOutputAmountWei])],
    ),
    makerAccountIndex: 0,
  };
  return {
    inputAmountWei,
    minOutputAmountWei,
    marketIdsPath: [inputMarket, outputMarket],
    tradersPath: [traderParam],
    makerAccounts: [],
    userConfig: {
      deadline: '123123123123123',
      balanceCheckFlag: BalanceCheckFlag.None,
      eventType: GenericEventEmissionType.None,
    },
  };
}

export async function getUnwrapAndCustomTradeZapParams<T extends DolomiteNetwork>(
  marketsPath: BigNumberish[],
  amountsPath: BigNumber[],
  unwrapper: TestIsolationModeUnwrapperTraderV2 | IIsolationModeUnwrapperTrader,
  internalTrader: TestDolomiteMarginInternalTrader,
  core: CoreProtocolType<T>,
): Promise<ZapParam> {
  if (!core.testEcosystem) {
    return Promise.reject('Core protocol does not have a test ecosystem');
  }
  if (marketsPath.length !== 3 || amountsPath.length !== 3) {
    return Promise.reject('Lengths must equal 3');
  }

  const traderParam1: GenericTraderParam = {
    trader: unwrapper.address,
    traderType: GenericTraderType.IsolationModeUnwrapper,
    tradeData: ethers.utils.defaultAbiCoder.encode(
      ['uint256', 'bytes'],
      [amountsPath[1], ethers.utils.defaultAbiCoder.encode(['uint256'], [amountsPath[1]])],
    ),
    makerAccountIndex: 0,
  };

  await core.dolomiteMargin.connect(core.hhUser1).setOperators([
    {
      operator: internalTrader.address,
      trusted: true,
    },
  ]);
  const tradeId = BigNumber.from('4321');
  const outputData = {
    value: amountsPath[2],
    sign: false,
    denomination: AmountDenomination.Wei,
    ref: AmountReference.Delta,
  };
  await internalTrader.setData(tradeId, outputData);
  const traderParam2: GenericTraderParam = {
    trader: internalTrader.address,
    traderType: GenericTraderType.InternalLiquidity,
    tradeData: ethers.utils.defaultAbiCoder.encode(
      ['uint256', 'bytes'],
      [amountsPath[1].sub(1), ethers.utils.defaultAbiCoder.encode(['uint256'], [tradeId])],
    ),
    makerAccountIndex: 0,
  };
  return {
    inputAmountWei: amountsPath[0],
    minOutputAmountWei: amountsPath[2],
    marketIdsPath: marketsPath,
    tradersPath: [traderParam1, traderParam2],
    makerAccounts: [
      {
        owner: core.hhUser1.address,
        number: 0,
      },
    ],
    userConfig: {
      deadline: '123123123123123',
      balanceCheckFlag: BalanceCheckFlag.None,
      eventType: GenericEventEmissionType.None,
    },
  };
}

export async function getWrapZapParams<T extends DolomiteNetwork>(
  inputMarket: BigNumberish,
  inputAmountWei: BigNumber,
  outputMarket: BigNumberish,
  minOutputAmountWei: BigNumber,
  wrapper: TestIsolationModeWrapperTraderV2 | SimpleIsolationModeWrapperTraderV2 | IIsolationModeWrapperTrader,
  core: CoreProtocolType<T>,
): Promise<ZapParam> {
  if (!core.testEcosystem) {
    return Promise.reject('Core protocol does not have a test ecosystem');
  }

  const traderParam: GenericTraderParam = {
    trader: wrapper.address,
    traderType: GenericTraderType.IsolationModeWrapper,
    tradeData: ethers.utils.defaultAbiCoder.encode(
      ['uint256', 'bytes'],
      [minOutputAmountWei, ethers.utils.defaultAbiCoder.encode(['uint256'], [minOutputAmountWei])],
    ),
    makerAccountIndex: 0,
  };
  return {
    inputAmountWei,
    minOutputAmountWei,
    marketIdsPath: [inputMarket, outputMarket],
    tradersPath: [traderParam],
    makerAccounts: [],
    userConfig: {
      deadline: '123123123123123',
      balanceCheckFlag: BalanceCheckFlag.None,
      eventType: GenericEventEmissionType.None,
    },
  };
}

export async function getLiquidateIsolationModeZapPath<T extends DolomiteNetwork>(
  marketIdsPath: BigNumberish[],
  amounts: BigNumber[],
  unwrapper: TestIsolationModeUnwrapperTraderV2 | IIsolationModeUnwrapperTrader | IIsolationModeUnwrapperTraderV2,
  core: CoreProtocolType<T>,
): Promise<ZapParam> {
  const unwrap = await getUnwrapZapParams(marketIdsPath[0], amounts[0], marketIdsPath[1], amounts[1], unwrapper, core);
  const simple = await getSimpleZapParams(marketIdsPath[1], amounts[1], marketIdsPath[2], amounts[2], core);
  return {
    marketIdsPath,
    inputAmountWei: amounts[0],
    minOutputAmountWei: amounts[amounts.length - 1],
    tradersPath: [unwrap.tradersPath[0], simple.tradersPath[0]],
    makerAccounts: [],
    userConfig: {
      deadline: '123123123123123',
      balanceCheckFlag: BalanceCheckFlag.None,
      eventType: GenericEventEmissionType.None,
    },
  };
}<|MERGE_RESOLUTION|>--- conflicted
+++ resolved
@@ -66,7 +66,6 @@
   };
 }
 
-<<<<<<< HEAD
 export async function getSmartDebtZapParams<T extends Network>(
   inputMarket: BigNumberish,
   inputTokenFeedSymbol: string,
@@ -106,10 +105,7 @@
   };
 }
 
-export async function getUnwrapZapParams<T extends Network>(
-=======
 export async function getUnwrapZapParams<T extends DolomiteNetwork>(
->>>>>>> 0cf1547f
   inputMarket: BigNumberish,
   inputAmountWei: BigNumber,
   outputMarket: BigNumberish,
