import { address } from '@dolomite-margin/dist/src';
import { Provider } from '@ethersproject/providers';
import { BigNumberish, PopulatedTransaction } from 'ethers';
import { Network, NetworkType } from 'packages/base/src/utils/no-deps-constants';
import {
  BorrowPositionRouter,
  BorrowPositionRouter__factory,
  DepositWithdrawalRouter,
  DepositWithdrawalRouter__factory,
  DolomiteAccountRegistry,
  DolomiteAccountRegistry__factory,
  DolomiteERC20,
  DolomiteRegistryImplementation,
  DolomiteRegistryImplementation__factory,
  EventEmitterRegistry,
  EventEmitterRegistry__factory,
  GenericTraderProxyV2,
  GenericTraderRouter,
  GenericTraderRouter__factory,
  IDolomiteMargin,
  IDolomiteMarginV2,
  IERC20Metadata__factory,
  IExpiry,
  IExpiryV2,
  IsolationModeTraderProxy,
  IsolationModeTraderProxy__factory,
  RegistryProxy,
  RegistryProxy__factory,
  RouterProxy,
  RouterProxy__factory,
  SmartDebtAutoTrader,
  SmartDebtAutoTrader__factory,
  TestBorrowPositionRouter,
  TestBorrowPositionRouter__factory,
  TestDepositWithdrawalRouter,
  TestDepositWithdrawalRouter__factory,
  TestGenericTraderRouter,
  TestGenericTraderRouter__factory,
  TestSmartDebtAutoTrader,
  TestSmartDebtAutoTrader__factory,
} from '../../src/types';
import {
  getDolomiteErc20ProxyConstructorParams,
  getDolomiteErc4626ProxyConstructorParams, getDolomiteErc4626WithPayableProxyConstructorParams,
  getEventEmitterRegistryConstructorParams,
  getIsolationModeTraderProxyConstructorParams,
  getRegistryProxyConstructorParams,
  getRouterProxyConstructorParams,
} from '../../src/utils/constructors/dolomite';
import {
  createArtifactFromBaseWorkspaceIfNotExists,
  createContractWithAbi,
  createContractWithLibrary,
  createContractWithLibraryAndArtifact,
  createContractWithName,
  LibraryName,
} from '../../src/utils/dolomite-utils';
import { SignerWithAddressWithSafety } from '../../src/utils/SignerWithAddressWithSafety';
import { CoreProtocolType } from './setup';
<<<<<<< HEAD
import { UpgradeableProxy__factory } from 'packages/liquidity-mining/src/types';
=======
import { DolomiteOwnerV1, DolomiteOwnerV1__factory, DolomiteOwnerV2, DolomiteOwnerV2__factory } from 'packages/admin/src/types';
import { getDolomiteOwnerConstructorParams } from 'packages/admin/src/admin';
>>>>>>> 22b15e52

export type DolomiteMargin<T extends NetworkType> = T extends Network.ArbitrumOne ? IDolomiteMargin : IDolomiteMarginV2;
export type Expiry<T extends NetworkType> = T extends Network.ArbitrumOne ? IExpiry : IExpiryV2;

export async function createIsolationModeTokenVaultV1ActionsImpl(): Promise<Record<LibraryName, address>> {
  const safeDelegateCallLib = await createContractWithName('SafeDelegateCallLib', []);
  const contract = await createContractWithLibrary(
    'IsolationModeTokenVaultV1ActionsImpl',
    { SafeDelegateCallLib: safeDelegateCallLib.address },
    [],
  );
  return { IsolationModeTokenVaultV1ActionsImpl: contract.address };
}

export async function createAsyncIsolationModeUnwrapperTraderImpl(): Promise<Record<LibraryName, address>> {
  const contract = await createContractWithName('AsyncIsolationModeUnwrapperTraderImpl', []);
  return { AsyncIsolationModeUnwrapperTraderImpl: contract.address };
}

export async function createAsyncIsolationModeWrapperTraderImpl(): Promise<Record<LibraryName, address>> {
  const contract = await createContractWithName('AsyncIsolationModeWrapperTraderImpl', []);
  return { AsyncIsolationModeWrapperTraderImpl: contract.address };
}

export async function createRegistryProxy(
  implementationAddress: string,
  initializationCalldata: string | PopulatedTransaction,
  core: CoreProtocolType<NetworkType>,
): Promise<RegistryProxy> {
  const calldata =
    typeof initializationCalldata === 'object' && 'data' in initializationCalldata
      ? initializationCalldata.data!
      : (initializationCalldata as string);
  return createContractWithAbi(
    RegistryProxy__factory.abi,
    RegistryProxy__factory.bytecode,
    getRegistryProxyConstructorParams(implementationAddress, calldata, core.dolomiteMargin),
  );
}

export async function createRouterProxy(
  implementationAddress: string,
  initializationCalldata: string | PopulatedTransaction,
  core: CoreProtocolType<NetworkType>,
): Promise<RouterProxy> {
  const calldata =
    typeof initializationCalldata === 'object' && 'data' in initializationCalldata
      ? initializationCalldata.data!
      : initializationCalldata as string;
  return createContractWithAbi(
    RouterProxy__factory.abi,
    RouterProxy__factory.bytecode,
    getRouterProxyConstructorParams(implementationAddress, calldata, core.dolomiteMargin),
  );
}

export async function createDolomiteErc20Proxy(
  implementation: DolomiteERC20,
  marketId: BigNumberish,
  core: CoreProtocolType<NetworkType>,
): Promise<RegistryProxy> {
  return createContractWithAbi(
    RegistryProxy__factory.abi,
    RegistryProxy__factory.bytecode,
    await getDolomiteErc20ProxyConstructorParams(core, implementation, marketId),
  );
}

export async function createDolomiteErc4626Proxy(
  marketId: BigNumberish,
  core: CoreProtocolType<NetworkType>,
): Promise<RegistryProxy> {
  return createContractWithAbi(
    RegistryProxy__factory.abi,
    RegistryProxy__factory.bytecode,
    await getDolomiteErc4626ProxyConstructorParams(core, marketId),
  );
}

export async function createDolomiteErc4626WithPayableProxy(
  marketId: BigNumberish,
  core: CoreProtocolType<NetworkType>,
): Promise<RegistryProxy> {
  return createContractWithAbi(
    RegistryProxy__factory.abi,
    RegistryProxy__factory.bytecode,
    await getDolomiteErc4626WithPayableProxyConstructorParams(core, marketId),
  );
}

export async function createDolomiteAccountRegistryImplementation(): Promise<DolomiteAccountRegistry> {
  return createContractWithAbi(DolomiteAccountRegistry__factory.abi, DolomiteAccountRegistry__factory.bytecode, []);
}

export async function createDolomiteRegistryImplementation(): Promise<DolomiteRegistryImplementation> {
  return createContractWithAbi(
    DolomiteRegistryImplementation__factory.abi,
    DolomiteRegistryImplementation__factory.bytecode,
    [],
  );
}

export async function createDolomiteOwner(
  core: CoreProtocolType<NetworkType>,
  secondsTimeLocked: BigNumberish,
): Promise<DolomiteOwnerV1> {
  return createContractWithAbi(
    DolomiteOwnerV1__factory.abi,
    DolomiteOwnerV1__factory.bytecode,
    getDolomiteOwnerConstructorParams(core.gnosisSafe.address, secondsTimeLocked),
  );
}

export async function createDolomiteOwnerV2(
  core: CoreProtocolType<NetworkType>,
  secondsTimeLocked: BigNumberish,
): Promise<DolomiteOwnerV2> {
  return createContractWithAbi(
    DolomiteOwnerV2__factory.abi,
    DolomiteOwnerV2__factory.bytecode,
    getDolomiteOwnerConstructorParams(core.gnosisSafe.address, secondsTimeLocked),
  );
}

export async function createAndUpgradeDolomiteRegistry<T extends NetworkType>(
  core: CoreProtocolType<T>,
): Promise<void> {
  const implementation = await createDolomiteRegistryImplementation();
  await core.dolomiteRegistryProxy.connect(core.governance).upgradeTo(implementation.address);
}

export async function createIsolationModeTraderProxy<T extends NetworkType>(
  implementationAddress: string,
  initializationCalldata: string,
  core: CoreProtocolType<T>,
): Promise<IsolationModeTraderProxy> {
  return createContractWithAbi(
    IsolationModeTraderProxy__factory.abi,
    IsolationModeTraderProxy__factory.bytecode,
    getIsolationModeTraderProxyConstructorParams(implementationAddress, initializationCalldata, core),
  );
}

export async function createEventEmitter<T extends NetworkType>(
  core: CoreProtocolType<T>,
): Promise<EventEmitterRegistry> {
  const implementation = await createContractWithAbi<EventEmitterRegistry>(
    EventEmitterRegistry__factory.abi,
    EventEmitterRegistry__factory.bytecode,
    [],
  );
  const proxy = await createContractWithAbi(
    RegistryProxy__factory.abi,
    RegistryProxy__factory.bytecode,
    await getEventEmitterRegistryConstructorParams(core, implementation),
  );
  return EventEmitterRegistry__factory.connect(proxy.address, core.hhUser1) as EventEmitterRegistry;
}

export async function createDepositWithdrawalRouter(
  core: CoreProtocolType<any>,
  payableToken: { address: string },
): Promise<DepositWithdrawalRouter> {
  const implementation = await createContractWithAbi<DepositWithdrawalRouter>(
    DepositWithdrawalRouter__factory.abi,
    DepositWithdrawalRouter__factory.bytecode,
    [core.dolomiteRegistry.address, core.dolomiteMargin.address],
  );
  const initCalldata = await implementation.populateTransaction.initialize();

  const proxy = await createContractWithAbi(
    RouterProxy__factory.abi,
    RouterProxy__factory.bytecode,
    [implementation.address, core.dolomiteMargin.address, initCalldata.data!],
  );
  await proxy.connect(core.governance).ownerLazyInitialize(payableToken.address);
  return DepositWithdrawalRouter__factory.connect(proxy.address, core.hhUser1) as DepositWithdrawalRouter;
}

export async function createBorrowPositionRouter(
  core: CoreProtocolType<any>,
): Promise<BorrowPositionRouter> {
  const implementation = await createContractWithAbi<BorrowPositionRouter>(
    BorrowPositionRouter__factory.abi,
    BorrowPositionRouter__factory.bytecode,
    [core.dolomiteRegistry.address, core.dolomiteMargin.address],
  );
  const initCalldata = await implementation.populateTransaction.initialize();

  const proxy = await createContractWithAbi(
    RouterProxy__factory.abi,
    RouterProxy__factory.bytecode,
    [implementation.address, core.dolomiteMargin.address, initCalldata.data!],
  );
  return BorrowPositionRouter__factory.connect(proxy.address, core.hhUser1) as BorrowPositionRouter;
}

export async function createGenericTraderRouter(
  core: CoreProtocolType<any>,
): Promise<GenericTraderRouter> {
  const implementation = await createContractWithAbi<GenericTraderRouter>(
    GenericTraderRouter__factory.abi,
    GenericTraderRouter__factory.bytecode,
    [core.dolomiteRegistry.address, core.dolomiteMargin.address],
  );
  const initCalldata = await implementation.populateTransaction.initialize();

  const proxy = await createContractWithAbi(
    RouterProxy__factory.abi,
    RouterProxy__factory.bytecode,
    [implementation.address, core.dolomiteMargin.address, initCalldata.data!],
  );
  return GenericTraderRouter__factory.connect(proxy.address, core.hhUser1) as GenericTraderRouter;
}

export async function createGenericTraderProxyV2Lib(): Promise<Record<LibraryName, address>> {
  const artifact = await createArtifactFromBaseWorkspaceIfNotExists('GenericTraderProxyV2Lib', 'proxies');
  const contract = await createContractWithLibraryAndArtifact(
    artifact,
    {},
    [],
  );
  return { GenericTraderProxyV2Lib: contract.address };
}

export async function createGenericTraderProxyV2(
  core: CoreProtocolType<any>,
  network: NetworkType,
): Promise<GenericTraderProxyV2> {
  const libraries = await createGenericTraderProxyV2Lib();
  const artifact = await createArtifactFromBaseWorkspaceIfNotExists('GenericTraderProxyV2', 'proxies');
  return await createContractWithLibraryAndArtifact(
    artifact,
    libraries,
    [network, core.dolomiteRegistry.address, core.dolomiteMargin.address],
  );
}

export async function createTestBorrowPositionRouter(
  core: CoreProtocolType<any>,
): Promise<TestBorrowPositionRouter> {
  const implementation = await createContractWithAbi<TestBorrowPositionRouter>(
    TestBorrowPositionRouter__factory.abi,
    TestBorrowPositionRouter__factory.bytecode,
    [core.dolomiteRegistry.address, core.dolomiteMargin.address],
  );
  const initCalldata = await implementation.populateTransaction.initialize();

  const proxy = await createContractWithAbi(
    RouterProxy__factory.abi,
    RouterProxy__factory.bytecode,
    [implementation.address, core.dolomiteMargin.address, initCalldata.data!],
  );
  return TestBorrowPositionRouter__factory.connect(proxy.address, core.hhUser1) as TestBorrowPositionRouter;
}

export async function createTestDepositWithdrawalRouter(
  core: CoreProtocolType<any>,
  payableToken: { address: string },
): Promise<TestDepositWithdrawalRouter> {
  const implementation = await createContractWithAbi<TestDepositWithdrawalRouter>(
    TestDepositWithdrawalRouter__factory.abi,
    TestDepositWithdrawalRouter__factory.bytecode,
<<<<<<< HEAD
    [payableToken.address, core.dolomiteRegistry.address],
=======
    [core.dolomiteRegistry.address, core.dolomiteMargin.address],
>>>>>>> 22b15e52
  );
  const initCalldata = await implementation.populateTransaction.initialize();

  const proxy = await createContractWithAbi(
    RouterProxy__factory.abi,
    RouterProxy__factory.bytecode,
    [implementation.address, core.dolomiteMargin.address, initCalldata.data!],
  );

  await TestDepositWithdrawalRouter__factory.connect(proxy.address, core.governance)
    .ownerLazyInitialize(payableToken.address);

  return TestDepositWithdrawalRouter__factory.connect(proxy.address, core.hhUser1) as TestDepositWithdrawalRouter;
}

export async function createTestGenericTraderRouter(
  core: CoreProtocolType<any>,
  chainId: BigNumberish,
): Promise<TestGenericTraderRouter> {
  const implementation = await createContractWithAbi<TestGenericTraderRouter>(
    TestGenericTraderRouter__factory.abi,
    TestGenericTraderRouter__factory.bytecode,
    [chainId, core.dolomiteRegistry.address, core.dolomiteMargin.address],
  );
  const initCalldata = await implementation.populateTransaction.initialize();

  const proxy = await createContractWithAbi(
    RouterProxy__factory.abi,
    RouterProxy__factory.bytecode,
    [implementation.address, core.dolomiteMargin.address, initCalldata.data!],
  );
  return TestGenericTraderRouter__factory.connect(proxy.address, core.hhUser1) as TestGenericTraderRouter;
}

export async function createSmartDebtAutoTrader(
  core: CoreProtocolType<any>,
  network: NetworkType,
): Promise<SmartDebtAutoTrader> {
  const implementation = await createContractWithAbi<SmartDebtAutoTrader>(
    SmartDebtAutoTrader__factory.abi,
    SmartDebtAutoTrader__factory.bytecode,
    [network, core.dolomiteRegistry.address, core.dolomiteMargin.address],
  );
  const initCalldata = await implementation.populateTransaction.initialize();

  const proxy = await createContractWithAbi(
    UpgradeableProxy__factory.abi,
    UpgradeableProxy__factory.bytecode,
    [implementation.address, core.dolomiteMargin.address, initCalldata.data!],
  );
  return SmartDebtAutoTrader__factory.connect(proxy.address, core.hhUser1) as SmartDebtAutoTrader;
}

export async function createTestSmartDebtAutoTrader(
  core: CoreProtocolType<any>,
  network: NetworkType,
): Promise<TestSmartDebtAutoTrader> {
  const implementation = await createContractWithAbi<TestSmartDebtAutoTrader>(
    TestSmartDebtAutoTrader__factory.abi,
    TestSmartDebtAutoTrader__factory.bytecode,
    [network, core.dolomiteRegistry.address, core.dolomiteMargin.address],
  );
  const initCalldata = await implementation.populateTransaction.initialize();

  const proxy = await createContractWithAbi(
    UpgradeableProxy__factory.abi,
    UpgradeableProxy__factory.bytecode,
    [implementation.address, core.dolomiteMargin.address, initCalldata.data!],
  );
  return TestSmartDebtAutoTrader__factory.connect(proxy.address, core.hhUser1) as TestSmartDebtAutoTrader;
}

export async function setupNewGenericTraderProxy<T extends NetworkType>(
  core: CoreProtocolType<T>,
  marketId: BigNumberish,
) {
  const implementation = await createDolomiteRegistryImplementation();
  await core.dolomiteRegistryProxy.upgradeTo(implementation.address);

  await core.dolomiteRegistry!.ownerSetGenericTraderProxy(core.genericTraderProxy!.address);
  await core.dolomiteRegistry!.ownerSetLiquidatorAssetRegistry(core.liquidatorAssetRegistry!.address);
  await core.liquidatorAssetRegistry.ownerAddLiquidatorToAssetWhitelist(marketId, core.liquidatorProxyV4.address);

  await core.dolomiteMargin.ownerSetGlobalOperator(core.genericTraderProxy!.address, true);
  await core.dolomiteMargin.ownerSetGlobalOperator(core.liquidatorProxyV4.address, true);
}

export async function isIsolationModeByMarketId(marketId: BigNumberish, core: CoreProtocolType<any>): Promise<boolean> {
  return isIsolationModeByTokenAddress(await core.dolomiteMargin.getMarketTokenAddress(marketId), core.governance);
}

export async function isIsolationModeByTokenAddress(
  tokenAddress: string,
  signerOrProvider: SignerWithAddressWithSafety | Provider,
): Promise<boolean> {
  const tokenName = await IERC20Metadata__factory.connect(tokenAddress, signerOrProvider).name();

  return tokenName.startsWith('Dolomite Isolation:') || tokenName === 'Dolomite: Fee + Staked GLP';
}<|MERGE_RESOLUTION|>--- conflicted
+++ resolved
@@ -57,12 +57,14 @@
 } from '../../src/utils/dolomite-utils';
 import { SignerWithAddressWithSafety } from '../../src/utils/SignerWithAddressWithSafety';
 import { CoreProtocolType } from './setup';
-<<<<<<< HEAD
 import { UpgradeableProxy__factory } from 'packages/liquidity-mining/src/types';
-=======
-import { DolomiteOwnerV1, DolomiteOwnerV1__factory, DolomiteOwnerV2, DolomiteOwnerV2__factory } from 'packages/admin/src/types';
+import {
+  DolomiteOwnerV1,
+  DolomiteOwnerV1__factory,
+  DolomiteOwnerV2,
+  DolomiteOwnerV2__factory,
+} from 'packages/admin/src/types';
 import { getDolomiteOwnerConstructorParams } from 'packages/admin/src/admin';
->>>>>>> 22b15e52
 
 export type DolomiteMargin<T extends NetworkType> = T extends Network.ArbitrumOne ? IDolomiteMargin : IDolomiteMarginV2;
 export type Expiry<T extends NetworkType> = T extends Network.ArbitrumOne ? IExpiry : IExpiryV2;
@@ -326,11 +328,7 @@
   const implementation = await createContractWithAbi<TestDepositWithdrawalRouter>(
     TestDepositWithdrawalRouter__factory.abi,
     TestDepositWithdrawalRouter__factory.bytecode,
-<<<<<<< HEAD
-    [payableToken.address, core.dolomiteRegistry.address],
-=======
     [core.dolomiteRegistry.address, core.dolomiteMargin.address],
->>>>>>> 22b15e52
   );
   const initCalldata = await implementation.populateTransaction.initialize();
 
