--- conflicted
+++ resolved
@@ -94,7 +94,6 @@
   );
 }
 
-<<<<<<< HEAD
 export async function createDolomiteOwner(
   core: CoreProtocolType<NetworkType>,
 ): Promise<DolomiteOwner> {
@@ -103,13 +102,13 @@
     DolomiteOwner__factory.bytecode,
     [core.governance.address],
   );
-=======
+}
+
 export async function createAndUpgradeDolomiteRegistry<T extends NetworkType>(
   core: CoreProtocolType<T>,
 ): Promise<void> {
   const implementation = await createDolomiteRegistryImplementation();
   await core.dolomiteRegistryProxy.connect(core.governance).upgradeTo(implementation.address);
->>>>>>> 704877e1
 }
 
 export async function createIsolationModeTraderProxy<T extends NetworkType>(
