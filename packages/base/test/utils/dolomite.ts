--- conflicted
+++ resolved
@@ -5,12 +5,7 @@
   DolomiteAccountRegistry,
   DolomiteAccountRegistry__factory,
   DolomiteERC20,
-<<<<<<< HEAD
-  DolomiteOwner,
-  DolomiteOwner__factory,
-=======
   DolomiteERC4626,
->>>>>>> d7411d1e
   DolomiteRegistryImplementation,
   DolomiteRegistryImplementation__factory,
   EventEmitterRegistry,
