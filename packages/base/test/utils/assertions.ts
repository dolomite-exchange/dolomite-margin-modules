--- conflicted
+++ resolved
@@ -148,7 +148,7 @@
   );
 }
 
-export async function expectProtocolParBalance<T extends Network>(
+export async function expectProtocolParBalance<T extends DolomiteNetwork>(
   core: CoreProtocolType<T>,
   accountOwner: { address: address } | address,
   accountNumber: BigNumberish,
@@ -168,29 +168,6 @@
     );
 }
 
-<<<<<<< HEAD
-=======
-export async function expectProtocolParBalance<T extends DolomiteNetwork>(
-  core: CoreProtocolType<T>,
-  accountOwner: { address: address } | address,
-  accountNumber: BigNumberish,
-  marketId: BigNumberish,
-  amountPar: BigNumberish,
-) {
-  const account = {
-    owner: typeof accountOwner === 'object' ? accountOwner.address : accountOwner,
-    number: accountNumber,
-  };
-  const rawBalancePar = await core.dolomiteMargin.getAccountPar(account, marketId);
-  const balancePar = rawBalancePar.sign ? rawBalancePar.value : rawBalancePar.value.mul(-1);
-  expect(balancePar)
-    .eq(
-      amountPar,
-      `Expected ${balancePar.toString()} to equal ${amountPar.toString()} for ${accountOwner} ${accountNumber} ${marketId}`,
-    );
-}
-
->>>>>>> 287620ca
 export async function expectProtocolBalanceDustyOrZero<T extends DolomiteNetwork>(
   core: CoreProtocolType<T>,
   accountOwner: { address: address } | address,
