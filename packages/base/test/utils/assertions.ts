--- conflicted
+++ resolved
@@ -148,7 +148,6 @@
   );
 }
 
-<<<<<<< HEAD
 export async function expectProtocolParBalance<T extends Network>(
   core: CoreProtocolType<T>,
   accountOwner: { address: address } | address,
@@ -169,10 +168,7 @@
     );
 }
 
-export async function expectProtocolBalanceDustyOrZero<T extends Network>(
-=======
 export async function expectProtocolBalanceDustyOrZero<T extends DolomiteNetwork>(
->>>>>>> 4b2a1e29
   core: CoreProtocolType<T>,
   accountOwner: { address: address } | address,
   accountNumber: BigNumberish,
