import { address } from '@dolomite-exchange/dolomite-margin';
import { GenericTraderType } from '@dolomite-margin/dist/src/modules/GenericTraderProxyV1';
import axios from 'axios';
import { BigNumber, ContractTransaction } from 'ethers';
import { DolomiteNetwork, Network, ONE_ETH_BI, ZERO_BI } from 'packages/base/src/utils/no-deps-constants';
import { GenericTraderParamStruct } from '../../src/utils';
import { expectThrow } from './assertions';

import { CoreProtocolArbitrumOne } from './core-protocols/core-protocol-arbitrum-one';
import { CoreProtocolType } from './setup';
import dotenv from 'dotenv';
import path from 'path';
import crypto from 'crypto';
import querystring from 'querystring';
import { defaultAbiCoder } from 'ethers/lib/utils';

dotenv.config({ path: path.resolve(process.cwd(), '../../../../.env') });

const api_config = {
  api_key: process.env.OKX_API_KEY,
  secret_key: process.env.OKX_SECRET_KEY,
  passphrase: process.env.OKX_PASSPHRASE,
};

const ODOS_API_URL = 'https://api.odos.xyz';
const PARASWAP_API_URL = 'https://apiv5.paraswap.io';
const ENSO_API_URL = 'https://api.enso.finance';

export interface TraderOutput {
  calldata: string;
  outputAmount: BigNumber;
}

export enum ParaswapSwapType {
  Mega = 'megaSwap',
  Multi = 'multiSwap',
  Simple = 'simpleSwap',
}

const allSwapTypes: ParaswapSwapType[] = [
  ParaswapSwapType.Mega,
  ParaswapSwapType.Multi,
  ParaswapSwapType.Simple,
];

export enum ParaswapSwapSelector {
  Mega = '0x46c67b6d',
  Multi = '0xa94e78ef',
  Simple = '0x54e3f31b',
}

export async function getCalldataForEnso<T extends DolomiteNetwork>(
  core: CoreProtocolType<T>,
  inputAmount: BigNumber,
  inputToken: { address: address },
  outputToken: { address: address },
  trader: { address: address },
): Promise<TraderOutput> {
  const ensoApiKey = process.env.ENSO_API_KEY;
  const api = axios.create({
    baseURL: ENSO_API_URL,
    headers: {
      Authorization: `Bearer ${ensoApiKey}`,
    },
  });

  const result = await api.post('/api/v1/shortcuts/route', {
      chainId: core.config.network,
      fromAddress: trader.address,
      amountIn: '$amount1',
      slippage: '50',
      tokenIn: inputToken.address,
      tokenOut: outputToken.address,
      routingStrategy: 'router',
      variableEstimates: {
        $amount1: inputAmount.toString(),
      },
  })
    .then(response => response.data)
    .catch((error) => {
      console.log(error.response.data);
      throw error;
    });

<<<<<<< HEAD
  const [indices, updatedCalldata] = getEnsoPointerIndexAndUpdateCalldata(result.tx.data);
  const minOutputAmount = BigNumber.from(result.amountOut).mul(995).div(1000);
=======
  const [indices, updatedCalldata] = getIndexAndUpdateCalldata(result.tx.data);
>>>>>>> 2f210f83

  return {
    calldata: defaultAbiCoder.encode(['uint256[]', 'uint256', 'bytes'], [indices, inputAmount, updatedCalldata]),
    outputAmount: BigNumber.from(result.amountOut),
  };
}

export async function getCalldataForOdos<T extends DolomiteNetwork>(
  inputAmount: BigNumber,
  inputToken: { address: address },
  inputDecimals: number,
  minOutputAmount: BigNumber,
  outputToken: { address: address },
  outputDecimals: number,
  txOrigin: { address: address },
  core: CoreProtocolType<T>,
): Promise<TraderOutput> {
  const quoteResponse = await axios.post(`${ODOS_API_URL}/sor/quote/v2`, {
    chainId: core.config.network, // Replace with desired chainId
    inputTokens: [
      {
        tokenAddress: inputToken.address,
        amount: inputAmount.toString(),
      },
    ],
    outputTokens: [
      {
        tokenAddress: outputToken.address,
        proportion: 1,
      },
    ],
    userAddr: txOrigin.address,
    slippageLimitPercent: 0.3, // 30 bips
    referralCode: '0',
    sourceBlacklist: ['Hashflow'],
    compact: false,
  }).then(response => response.data)
    .catch((error) => {
      console.error({
        error,
        message: 'Found error in odos#quote',
      });
      return undefined;
    });
  if (!quoteResponse) {
    // GUARD: If we don't have a price route, we can't execute the trade
    return Promise.reject(new Error('No price route'));
  }

  const result = await axios.post(`${ODOS_API_URL}/sor/assemble`, {
    userAddr: txOrigin.address,
    pathId: quoteResponse.pathId,
    simulate: false,
  })
    .then(response => response.data)
    .catch(error => {
      console.log({
        message: 'Found error in odos#assemble',
        errorMessage: error.message,
        data: error.response.data,
      });

      return undefined;
    });
  if (!result) {
    // GUARD: If we don't have the result, we can't execute the trade
    return Promise.reject(new Error('No result'));
  }

  return {
    calldata: `0x${result.transaction.data.slice(10)}`, // get rid of the method ID
    outputAmount: BigNumber.from(result.outputTokens?.[0]?.amount),
  };
}

export async function getCalldataForOkx<T extends DolomiteNetwork>(
  chainId: string,
  amount: BigNumber,
  fromTokenAddress: string,
  toTokenAddress: string,
  slippage: string,
  userWalletAddress: string,
): Promise<TraderOutput> {
  const priceImpactProtectionPercentage = '1.0';
  const params = {
    chainId,
    fromTokenAddress,
    toTokenAddress,
    slippage,
    userWalletAddress,
    priceImpactProtectionPercentage,
    amount: amount.toString(),
  };
  const request_path = '/api/v5/dex/aggregator/swap';
  const { signature, timestamp } = createSignature('GET', request_path, params);

  // Generate the request header
  const headers = {
    'OK-ACCESS-KEY': api_config['api_key'],
    'OK-ACCESS-SIGN': signature,
    'OK-ACCESS-TIMESTAMP': timestamp,
    'OK-ACCESS-PASSPHRASE': api_config['passphrase'],
  };
  const swapResponse = await axios.get(`https://www.okx.com${request_path}`, {
    params,
    headers,
  })
    .then(response => response.data)
    .catch((error) => {
      console.error('Found error in swap', error);
      throw error;
    });

  return {
    calldata: swapResponse.data[0].tx.data,
    outputAmount: BigNumber.from(swapResponse.data[0].routerResult.toTokenAmount),
  };
}

export async function getCalldataForOogaBooga(
  inputToken: { address: address },
  inputAmount: BigNumber,
  outputToken: { address: address },
  receiver: { address: address },
): Promise<TraderOutput> {
  const result = await axios.get('https://mainnet.api.oogabooga.io/v1/swap', {
    headers: { Authorization: `Bearer ${process.env.OOGA_BOOGA_SECRET_KEY}` },
    params: {
      tokenIn: inputToken.address,
      tokenOut: outputToken.address,
      amount: inputAmount.toString(),
      to: receiver.address,
      slippage: '0.02', // 2%
    },
  })
    .then(response => response.data)
    .catch((error) => {
      console.error('Found error in prices', error);
      throw error;
    });

  return {
    calldata: `0x${result.tx.data.slice(10)}`, // get rid of the method ID
    outputAmount: BigNumber.from(result.routerParams.swapTokenInfo.outputMin), // @follow-up Use min or quote here?
  };
}

export async function getCalldataForParaswap<T extends DolomiteNetwork>(
  inputAmount: BigNumber,
  inputToken: { address: address },
  inputDecimals: number,
  minOutputAmount: BigNumber,
  outputToken: { address: address },
  outputDecimals: number,
  txOrigin: { address: address },
  receiver: { address: address },
  core: CoreProtocolType<T>,
  swapTypes: ParaswapSwapType[] = allSwapTypes,
): Promise<TraderOutput> {
  if (swapTypes.length === 0) {
    return Promise.reject(new Error('swapTypes is empty'));
  }
  const priceRouteResponse = await axios.get(`${PARASWAP_API_URL}/prices`, {
    params: {
      network: core.config.network,
      srcToken: inputToken.address,
      srcDecimals: inputDecimals,
      destToken: outputToken.address,
      destDecimals: outputDecimals,
      amount: inputAmount.toString(),
      includeContractMethods: swapTypes.join(','),
    },
  })
    .then(response => response.data)
    .catch((error) => {
      console.error('Found error in prices', error);
      throw error;
    });

  const queryParams = new URLSearchParams({
    ignoreChecks: 'true',
    ignoreGasEstimate: 'true',
    onlyParams: 'false',
  }).toString();
  const result = await axios.post(`${PARASWAP_API_URL}/transactions/${core.config.network}?${queryParams}`, {
    priceRoute: priceRouteResponse?.priceRoute,
    txOrigin: txOrigin.address,
    srcToken: inputToken.address,
    srcDecimals: inputDecimals,
    destToken: outputToken.address,
    destDecimals: outputDecimals,
    srcAmount: inputAmount.toString(),
    destAmount: minOutputAmount.toString(),
    userAddress: receiver.address,
    receiver: receiver.address,
    deadline: 9999999999,
    partnerAddress: core.governance.address,
    partnerFeeBps: '0',
    positiveSlippageToUser: false,
  })
    .then(response => response.data)
    .catch((error) => {
      console.error('Found error in transactions', error);
      throw error;
    });

  return {
    calldata: result.data,
    outputAmount: BigNumber.from(BigNumber.from(priceRouteResponse.priceRoute.destAmount)),
  };
}

export async function checkForParaswapSuccess(
  contractTransactionPromise: Promise<ContractTransaction>,
): Promise<boolean> {
  try {
    const txResult = await contractTransactionPromise;
    const receipt = await txResult.wait();
    console.log('\t#liquidate gas used:', receipt.gasUsed.toString());
    return true;
  } catch (e) {
    await expectThrow(
      contractTransactionPromise,
      'ParaswapAggregatorTrader: External call failed',
    );
    console.warn(
      '\tParaswap call failed. This can happen when mixing a mainnet data with the test environment. Skipping the rest of the test',
    );
    return false;
  }
}

export function swapTypeToSelector(swapType: ParaswapSwapType): ParaswapSwapSelector {
  switch (swapType) {
    case ParaswapSwapType.Mega:
      return ParaswapSwapSelector.Mega;
    case ParaswapSwapType.Multi:
      return ParaswapSwapSelector.Multi;
    case ParaswapSwapType.Simple:
      return ParaswapSwapSelector.Simple;
    default:
      throw new Error(`Unknown swap type ${swapType}`);
  }
}

export function getParaswapTraderParamStruct(
  core: CoreProtocolArbitrumOne,
  encodedTradeData: string,
): GenericTraderParamStruct {
  return {
    traderType: GenericTraderType.ExternalLiquidity,
    makerAccountIndex: 0,
    trader: core.paraswapEcosystem.live.paraswapTrader.address,
    tradeData: encodedTradeData,
  };
}

function preHash(timestamp: string, method: string, request_path: string, params: Record<string, any>) {
  // Create a pre-signature based on strings and parameters
  let query_string;
  if (method === 'GET' && params) {
    // @follow-up Are you ok with using a deprecated method here? I copied this code from OKX
    query_string = `?${querystring.stringify(params)}`;
  }
  if (method === 'POST' && params) {
    query_string = JSON.stringify(params);
  }
  return `${timestamp}${method}${request_path}${query_string}`;
}

function sign(message: string, secret_key: string) {
  // Use HMAC-SHA256 to sign the pre-signed string
  const hmac = crypto.createHmac('sha256', secret_key);
  hmac.update(message);
  return hmac.digest('base64');
}

function createSignature(method: string, request_path: string, params: Record<string, any>) {
  // Get the timestamp in ISO 8601 format
  const timestamp = `${new Date().toISOString().slice(0, -5)}Z`;
  // Generate a signature
  const message = preHash(timestamp, method, request_path, params);
  const signature = sign(message, api_config['secret_key']!);
  return { signature, timestamp };
}

function getEnsoPointerIndexAndUpdateCalldata(calldata: string): [number[], string] {
  const indices: number[] = [];
  let calldataCopy = calldata;

  while (calldataCopy.includes('{$amount1}')) {
    const index = calldataCopy.indexOf('{$amount1}');
    // replace {$amount1} with bytes32(0) and remove the 0x prefix
    calldataCopy = calldataCopy.replace('{$amount1}', defaultAbiCoder.encode(['uint256'], [0]).slice(2));
    indices.push((index - 10) / 2);
  }

  // we remove the first 10 characters of the calldata (0x + function selector)
  // then divide index by 2 because 2 char = 1 byte
  return [indices, `0x${calldataCopy.slice(10)}`];
}<|MERGE_RESOLUTION|>--- conflicted
+++ resolved
@@ -82,12 +82,7 @@
       throw error;
     });
 
-<<<<<<< HEAD
   const [indices, updatedCalldata] = getEnsoPointerIndexAndUpdateCalldata(result.tx.data);
-  const minOutputAmount = BigNumber.from(result.amountOut).mul(995).div(1000);
-=======
-  const [indices, updatedCalldata] = getIndexAndUpdateCalldata(result.tx.data);
->>>>>>> 2f210f83
 
   return {
     calldata: defaultAbiCoder.encode(['uint256[]', 'uint256', 'bytes'], [indices, inputAmount, updatedCalldata]),
