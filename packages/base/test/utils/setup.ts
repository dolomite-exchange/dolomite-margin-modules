import CoreDeployments from '@dolomite-exchange/dolomite-margin/dist/migrations/deployed.json';
import Deployments, * as deployments from '@dolomite-exchange/modules-deployments/src/deploy/deployments.json';
import {
  ChroniclePriceOracleV3__factory,
  IChainlinkAutomationRegistry__factory,
  IChainlinkPriceOracleV3__factory,
  OkxPriceOracleV3__factory,
  OracleAggregatorV2__factory,
  RedstonePriceOracleV3__factory,
} from '@dolomite-exchange/modules-oracles/src/types';
import { BigNumber as ZapBigNumber } from '@dolomite-exchange/zap-sdk';
import * as BorrowPositionProxyV2Json from '@dolomite-margin/deployed-contracts/BorrowPositionProxyV2.json';
import * as DepositWithdrawalProxyJson from '@dolomite-margin/deployed-contracts/DepositWithdrawalProxy.json';
import * as DolomiteMarginJson from '@dolomite-margin/deployed-contracts/DolomiteMargin.json';
import * as ExpiryJson from '@dolomite-margin/deployed-contracts/Expiry.json';
import * as IGenericTraderProxyV1Json from '@dolomite-margin/deployed-contracts/GenericTraderProxyV1.json';
import * as LiquidatorAssetRegistryJson from '@dolomite-margin/deployed-contracts/LiquidatorAssetRegistry.json';
import * as LiquidatorProxyV1Json from '@dolomite-margin/deployed-contracts/LiquidatorProxyV1.json';
import * as LiquidatorProxyV4WithGenericTraderJson
  from '@dolomite-margin/deployed-contracts/LiquidatorProxyV4WithGenericTrader.json';
import { address } from '@dolomite-margin/dist/src';
import { Provider } from '@ethersproject/providers';
import { BaseContract, BigNumber, BigNumberish, ContractInterface, Signer } from 'ethers';
import { parseEther } from 'ethers/lib/utils';
import { ethers } from 'hardhat';
import { IGmxMarketToken } from 'packages/gmx-v2/src/types';
import { IMantleRewardStation__factory } from 'packages/mantle/src/types';
import { IChainlinkPriceOracleV1__factory } from 'packages/oracles/src/types';
import {
  DolomiteERC20__factory,
  DolomiteERC20WithPayable__factory,
  IBorrowPositionProxyV2__factory,
  IDepositWithdrawalProxy__factory,
  IDolomiteAccountRegistry__factory,
  IDolomiteAccountValuesReader__factory,
  IDolomiteMargin,
  IDolomiteMargin__factory,
  IDolomiteMarginV2,
  IDolomiteMarginV2__factory,
  IDolomiteMigrator__factory,
  IDolomiteRegistry__factory,
  IERC20,
  IERC20__factory,
  IEventEmitterRegistry__factory,
  IExpiry__factory,
  IExpiryV2__factory,
  IGenericTraderProxyV1__factory,
  ILiquidatorAssetRegistry__factory,
  ILiquidatorProxyV1__factory,
  ILiquidatorProxyV4WithGenericTrader__factory,
  IPartiallyDelayedMultiSig__factory,
  IsolationModeFreezableLiquidatorProxy__factory,
  IWETH__factory,
  RegistryProxy__factory,
} from '../../src/types';
import {
  ARB_MAP,
  CHAINLINK_AUTOMATION_REGISTRY_MAP,
  CHAINLINK_PRICE_AGGREGATORS_MAP,
  CHAINLINK_PRICE_ORACLE_V1_MAP,
  D_ARB_MAP,
  D_GM_AAVE_USD_MAP,
  D_GM_ARB_USD_MAP,
  D_GM_BTC_MAP,
  D_GM_BTC_USD_MAP,
  D_GM_DOGE_USD_MAP,
  D_GM_ETH_MAP,
  D_GM_ETH_USD_MAP,
  D_GM_GMX_USD_MAP,
  D_GM_LINK_USD_MAP,
  D_GM_SOL_USD_MAP,
  D_GM_UNI_USD_MAP,
  D_GM_WST_ETH_USD_MAP,
  D_GMX_MAP,
  DAI_MAP,
  DFS_GLP_MAP,
  DJ_USDC_V1,
  DJ_USDC_V2,
  DPLV_GLP_MAP,
  DPT_EZ_ETH_JUN_2024_MAP,
  DPT_EZ_ETH_SEP_2024_MAP,
  DPT_GLP_MAR_2024_MAP,
  DPT_R_ETH_JUN_2025_MAP,
  DPT_RS_ETH_SEP_2024_MAP,
  DPT_WE_ETH_APR_2024_MAP,
  DPT_WE_ETH_JUN_2024_MAP,
  DPT_WE_ETH_SEP_2024_MAP,
  DPT_WST_ETH_JUN_2024_MAP,
  DPT_WST_ETH_JUN_2025_MAP,
  DPX_MAP,
  DYT_GLP_2024_MAP,
  E_ETH_MAP,
  EZ_ETH_MAP,
  EZ_ETH_REVERSED_MAP, FBTC_MAP,
  FRAX_MAP,
  GMX_BTC_PLACEHOLDER_MAP,
  GMX_MAP,
  GRAI_MAP,
  GRAIL_MAP,
  HONEY_MAP,
  JONES_MAP,
  LINK_MAP,
  MAGIC_GLP_MAP,
  MAGIC_MAP,
  MANTLE_REWARD_STATION_MAP,
  MATIC_MAP,
  METH_MAP,
  MIM_MAP,
  NATIVE_USDC_MAP,
  PENDLE_MAP,
  PREMIA_MAP,
  R_ETH_MAP,
  RDNT_MAP,
  RS_ETH_MAP,
  RS_ETH_REVERSED_MAP,
  S_GLP_MAP,
  SIZE_MAP,
  SLIPPAGE_TOLERANCE_FOR_PAUSE_SENTINEL,
  SOL_MAP,
  ST_ETH_MAP,
  UNI_MAP,
  USDC_MAP,
  USDE_MAP,
  USDM_MAP,
  USDT_MAP,
  USDY_MAP,
  W_USDM_MAP,
  WBERA_MAP,
  WBTC_MAP,
  WE_ETH_MAP,
  WETH_MAP,
  WMNT_MAP,
  WO_ETH_MAP,
  WOKB_MAP,
  WST_ETH_MAP,
  XAI_MAP,
} from '../../src/utils/constants';
import {
  ADDRESS_ZERO,
  Network,
  NETWORK_TO_DEFAULT_BLOCK_NUMBER_MAP,
  NetworkType,
} from '../../src/utils/no-deps-constants';
import { SignerWithAddressWithSafety } from '../../src/utils/SignerWithAddressWithSafety';
import {
  CoreProtocolAbstract,
  CoreProtocolParams,
  LibraryMaps,
  WETHType,
} from './core-protocols/core-protocol-abstract';
import { CoreProtocolArbitrumOne } from './core-protocols/core-protocol-arbitrum-one';
import { CoreProtocolBase } from './core-protocols/core-protocol-base';
import { CoreProtocolBerachain } from './core-protocols/core-protocol-berachain';
import { CoreProtocolMantle, CoreProtocolParamsMantle } from './core-protocols/core-protocol-mantle';
import { CoreProtocolPolygonZkEvm } from './core-protocols/core-protocol-polygon-zkevm';
import { CoreProtocolXLayer } from './core-protocols/core-protocol-x-layer';
import { DolomiteMargin, Expiry } from './dolomite';
import { createAbraEcosystem } from './ecosystem-utils/abra';
import { createArbEcosystem } from './ecosystem-utils/arb';
import { createCamelotEcosystem } from './ecosystem-utils/camelot';
import { createGmxEcosystem, createGmxEcosystemV2 } from './ecosystem-utils/gmx';
import { createInterestSetters } from './ecosystem-utils/interest-setters';
import { createJonesEcosystem } from './ecosystem-utils/jones';
import {
  createGoARBLiquidityMiningEcosystem,
  createMineralLiquidityMiningEcosystem,
  createOARBLiquidityMiningEcosystem,
} from './ecosystem-utils/liquidity-mining';
import { createOdosEcosystem } from './ecosystem-utils/odos';
import { createOkxEcosystem } from './ecosystem-utils/okx';
import { createOogaBoogaEcosystem } from './ecosystem-utils/ooga-booga';
import { createParaswapEcosystem } from './ecosystem-utils/paraswap';
import { createPendleEcosystemArbitrumOne, createPendleEcosystemMantle } from './ecosystem-utils/pendle';
import { createPlutusEcosystem } from './ecosystem-utils/plutus';
import { createPremiaEcosystem } from './ecosystem-utils/premia';
import { createTestEcosystem } from './ecosystem-utils/testers';
import { createUmamiEcosystem } from './ecosystem-utils/umami';
import { impersonate, impersonateOrFallback, resetForkIfPossible } from './index';
<<<<<<< HEAD
import { createOogaBoogaEcosystem } from './ecosystem-utils/ooga-booga';
import { createGlvEcosystem } from './ecosystem-utils/glv';
import { IGlvToken } from 'packages/glv/src/types';
=======
>>>>>>> 9ed62284

/**
 * Config to for setting up tests in the `before` function
 */
export interface CoreProtocolSetupConfig<T extends NetworkType> {
  /**
   * The block number at which the tests will be run on Arbitrum
   */
  readonly blockNumber: number;
  readonly network: T;
  readonly skipForking?: boolean;
}

export interface CoreProtocolConfigParent<T extends NetworkType> {
  readonly blockNumber: number;
  readonly network: T;
  readonly networkNumber: number;
}

interface CoreProtocolConfigArbitrumOne extends CoreProtocolConfigParent<Network.ArbitrumOne> {
  readonly arbitrumOne: boolean;
}

interface CoreProtocolConfigBase extends CoreProtocolConfigParent<Network.Base> {
  readonly base: boolean;
}

interface CoreProtocolConfigBerachain extends CoreProtocolConfigParent<Network.Berachain> {
  readonly berachain: boolean;
}

interface CoreProtocolConfigMantle extends CoreProtocolConfigParent<Network.Mantle> {
  readonly mantle: boolean;
}

interface CoreProtocolConfigPolygonZkEvm extends CoreProtocolConfigParent<Network.PolygonZkEvm> {
  readonly polygonZkEvm: boolean;
}

interface CoreProtocolConfigXLayer extends CoreProtocolConfigParent<Network.XLayer> {
  readonly xLayer: boolean;
}

export type CoreProtocolConfig<T extends NetworkType> = T extends Network.ArbitrumOne
  ? CoreProtocolConfigArbitrumOne
  : T extends Network.Base
  ? CoreProtocolConfigBase
  : T extends Network.Berachain
  ? CoreProtocolConfigBerachain
  : T extends Network.Mantle
  ? CoreProtocolConfigMantle
  : T extends Network.PolygonZkEvm
  ? CoreProtocolConfigPolygonZkEvm
  : T extends Network.XLayer
  ? CoreProtocolConfigXLayer
  : never;

export async function disableInterestAccrual<T extends NetworkType>(
  core: CoreProtocolAbstract<T>,
  marketId: BigNumberish,
) {
  return core.dolomiteMargin.ownerSetInterestSetter(marketId, core.interestSetters.alwaysZeroInterestSetter.address);
}

export async function enableInterestAccrual<T extends NetworkType>(
  core: CoreProtocolAbstract<T>,
  marketId: BigNumberish,
) {
  return core.dolomiteMargin.ownerSetInterestSetter(
    marketId,
    core.interestSetters.linearStepFunction8L92U90OInterestSetter.address,
  );
}

export async function setupWBERABalance(
  core: CoreProtocolBerachain,
  signer: SignerWithAddressWithSafety,
  amount: BigNumberish,
  spender: { address: string },
) {
  await core.tokens.wbera.connect(signer).deposit({ value: amount });
  await core.tokens.wbera.connect(signer).approve(spender.address, ethers.constants.MaxUint256);
}

export async function setupWETHBalance<T extends NetworkType>(
  core: CoreProtocolAbstract<T>,
  signer: SignerWithAddressWithSafety,
  amount: BigNumberish,
  spender: { address: string },
) {
  if ('deposit' in core.tokens.weth) {
    await core.tokens.weth.connect(signer).deposit({ value: amount });
    await core.tokens.weth.connect(signer).approve(spender.address, ethers.constants.MaxUint256);
  } else if (core.network === Network.Mantle) {
    // TODO:
  } else if (core.network === Network.XLayer) {
    // TODO:
  }
}

export async function setupWMNTBalance(
  core: CoreProtocolParamsMantle,
  signer: SignerWithAddressWithSafety,
  amount: BigNumberish,
  spender: { address: string },
) {
  await impersonate(signer, true, BigNumber.from(amount).add(parseEther('1')));
  await core.tokens.wmnt.connect(signer).deposit({ value: amount });
  await core.tokens.wmnt.connect(signer).approve(spender.address, ethers.constants.MaxUint256);
}

export async function setupWBTCBalance<T extends NetworkType>(
  core: CoreProtocolArbitrumOne,
  signer: SignerWithAddressWithSafety,
  amount: BigNumberish,
  spender: { address: string },
) {
  const whaleAddress = '0x078f358208685046a11c85e8ad32895ded33a249'; // Aave Token
  const whaleSigner = await impersonate(whaleAddress, true);
  await core.tokens.wbtc.connect(whaleSigner).transfer(signer.address, amount);
  await core.tokens.wbtc.connect(signer).approve(spender.address, ethers.constants.MaxUint256);
}

export async function setupARBBalance(
  core: CoreProtocolArbitrumOne,
  signer: SignerWithAddressWithSafety,
  amount: BigNumberish,
  spender: { address: string },
) {
  const whaleAddress = '0xf3fc178157fb3c87548baa86f9d24ba38e649b58'; // ARB Treasury
  const whaleSigner = await impersonate(whaleAddress, true);
  await core.tokens.arb!.connect(whaleSigner).transfer(signer.address, amount);
  await core.tokens.arb!.connect(signer).approve(spender.address, ethers.constants.MaxUint256);
}

export async function setupDAIBalance(
  core: { tokens: { dai: IERC20 } },
  signer: SignerWithAddressWithSafety,
  amount: BigNumberish,
  spender: { address: string },
) {
  const whaleAddress = '0x489ee077994b6658eafa855c308275ead8097c4a'; // GMX Vault
  const whaleSigner = await impersonate(whaleAddress, true);
  await core.tokens.dai.connect(whaleSigner).transfer(signer.address, amount);
  await core.tokens.dai.connect(signer).approve(spender.address, ethers.constants.MaxUint256);
}

export async function setupNativeUSDCBalance(
  core: CoreProtocolArbitrumOne,
  signer: SignerWithAddressWithSafety,
  amount: BigNumberish,
  spender: { address: string },
) {
  const whaleAddress = '0x3dd1d15b3c78d6acfd75a254e857cbe5b9ff0af2'; // Radiant USDC pool
  const whaleSigner = await impersonate(whaleAddress, true);
  await core.tokens.nativeUsdc!.connect(whaleSigner).transfer(signer.address, amount);
  await core.tokens.nativeUsdc!.connect(signer).approve(spender.address, ethers.constants.MaxUint256);
}

export async function setupUSDCBalance<T extends NetworkType>(
  core: CoreProtocolAbstract<T>,
  signer: SignerWithAddressWithSafety,
  amount: BigNumberish,
  spender: { address: string },
) {
  const whaleAddress = '0x805ba50001779CeD4f59CfF63aea527D12B94829'; // Radiant USDC pool
  const whaleSigner = await impersonate(whaleAddress, true);
  await core.tokens.usdc.connect(whaleSigner).transfer(signer.address, amount);
  await core.tokens.usdc.connect(signer).approve(spender.address, ethers.constants.MaxUint256);
}

export async function setupUSDMBalance(
  core: CoreProtocolArbitrumOne,
  signer: SignerWithAddressWithSafety,
  amount: BigNumberish,
  spender: { address: string },
) {
  const whaleAddress = '0x4bD135524897333bec344e50ddD85126554E58B4';
  const whaleSigner = await impersonate(whaleAddress, true);
  await core.tokens.usdm.connect(whaleSigner).transfer(signer.address, amount);
  await core.tokens.usdm.connect(signer).approve(spender.address, ethers.constants.MaxUint256);
}

export async function setupGMBalance(
  core: CoreProtocolArbitrumOne,
  gmToken: IGmxMarketToken,
  signer: { address: string },
  amount: BigNumberish,
  spender?: { address: string },
) {
  const controller = await impersonate(core.gmxV2Ecosystem!.gmxExchangeRouter.address, true);
  await gmToken.connect(controller).mint(signer.address, amount);
  if (signer instanceof SignerWithAddressWithSafety && spender) {
    await gmToken.connect(signer).approve(spender.address, amount);
  }
}

export async function setupGMXBalance(
  core: { tokens: { gmx: IERC20 } },
  signer: SignerWithAddressWithSafety,
  amount: BigNumberish,
  spender: { address: string },
) {
  const whaleAddress = '0x80a9ae39310abf666a87c743d6ebbd0e8c42158e'; // Uniswap V3 GMX/ETH pool
  const whaleSigner = await impersonate(whaleAddress, true);
  await core.tokens.gmx!.connect(whaleSigner).transfer(signer.address, amount);
  await core.tokens.gmx!.connect(signer).approve(spender.address, ethers.constants.MaxUint256);
}

export async function setupGLVBalance(
  core: CoreProtocolArbitrumOne,
  glvToken: IGlvToken,
  signer: { address: string },
  amount: BigNumberish,
  spender?: { address: string },
) {
  const controller = await impersonate(core.gmxV2Ecosystem!.gmxExchangeRouter.address, true);
  await glvToken.connect(controller).mint(signer.address, amount);
  if (signer instanceof SignerWithAddressWithSafety && spender) {
    await glvToken.connect(signer).approve(spender.address, amount);
  }
}


export async function setupRsEthBalance(
  core: { tokens: { rsEth: IERC20 } },
  signer: SignerWithAddressWithSafety,
  amount: BigNumberish,
  spender: { address: string },
) {
  const whaleAddress = '0xf176fb51f4eb826136a54fdc71c50fcd2202e272'; // Balancer Vault
  const whaleSigner = await impersonate(whaleAddress, true);
  await core.tokens.rsEth!.connect(whaleSigner).transfer(signer.address, amount);
  await core.tokens.rsEth!.connect(signer).approve(spender.address, ethers.constants.MaxUint256);
}

export async function setupRETHBalance(
  core: { tokens: { rEth: IERC20 } },
  signer: SignerWithAddressWithSafety,
  amount: BigNumberish,
  spender: { address: string },
) {
  const whaleAddress = '0xba12222222228d8ba445958a75a0704d566bf2c8'; // Balancer Vault
  const whaleSigner = await impersonate(whaleAddress, true);
  await core.tokens.rEth!.connect(whaleSigner).transfer(signer.address, amount);
  await core.tokens.rEth!.connect(signer).approve(spender.address, ethers.constants.MaxUint256);
}

export async function setupUSDEBalance(
  core: { tokens: { usde: IERC20 } },
  signer: SignerWithAddressWithSafety,
  amount: BigNumberish,
  spender: { address: string },
) {
  const whaleAddress = '0x5B9e411c9E50164133DE07FE1cAC05A094000105'; // Pendle SY Token
  const whaleSigner = await impersonate(whaleAddress, true);
  await core.tokens.usde!.connect(whaleSigner).transfer(signer.address, amount);
  await core.tokens.usde!.connect(signer).approve(spender.address, ethers.constants.MaxUint256);
}

export async function setupWeEthBalance(
  core: { tokens: { weEth: IERC20 } },
  signer: SignerWithAddressWithSafety,
  amount: BigNumberish,
  spender: { address: string },
) {
  const whaleAddress = '0xa6c895eb332e91c5b3d00b7baeeaae478cc502da'; // Balancer Vault
  const whaleSigner = await impersonate(whaleAddress, true);
  await core.tokens.weEth!.connect(whaleSigner).transfer(signer.address, amount);
  await core.tokens.weEth!.connect(signer).approve(spender.address, ethers.constants.MaxUint256);
}

export async function setupWstETHBalance(
  core: { tokens: { wstEth: IERC20 } },
  signer: SignerWithAddressWithSafety,
  amount: BigNumberish,
  spender: { address: string },
) {
  const whaleAddress = '0xba12222222228d8ba445958a75a0704d566bf2c8'; // Balancer Vault
  const whaleSigner = await impersonate(whaleAddress, true);
  await core.tokens.wstEth!.connect(whaleSigner).transfer(signer.address, amount);
  await core.tokens.wstEth!.connect(signer).approve(spender.address, ethers.constants.MaxUint256);
}

export function setupUserVaultProxy<T extends BaseContract>(
  vault: address,
  factoryInterface: { abi: ContractInterface },
  signer?: SignerWithAddressWithSafety,
): T {
  return new BaseContract(vault, factoryInterface.abi, signer) as T;
}

export function getDefaultCoreProtocolConfig<T extends NetworkType>(network: T): CoreProtocolConfig<T> {
  return getCoreProtocolConfig(network, NETWORK_TO_DEFAULT_BLOCK_NUMBER_MAP[network]);
}

function getCoreProtocolConfig<T extends NetworkType>(network: T, blockNumber: number): CoreProtocolConfig<T> {
  if (network === Network.ArbitrumOne) {
    return {
      network,
      blockNumber,
      networkNumber: parseInt(network, 10),
      arbitrumOne: true,
    } as CoreProtocolConfigArbitrumOne as any;
  }

  if (network === Network.Base) {
    return {
      network,
      blockNumber,
      networkNumber: parseInt(network, 10),
      base: true,
    } as CoreProtocolConfigBase as any;
  }

  if (network === Network.Berachain) {
    return {
      network,
      blockNumber,
      networkNumber: parseInt(network, 10),
      berachain: true,
    } as CoreProtocolConfigBerachain as any;
  }

  if (network === Network.Mantle) {
    return {
      network,
      blockNumber,
      networkNumber: parseInt(network, 10),
      mantle: true,
    } as CoreProtocolConfigMantle as any;
  }

  if (network === Network.PolygonZkEvm) {
    return {
      network,
      blockNumber,
      networkNumber: parseInt(network, 10),
      polygonZkEvm: true,
    } as CoreProtocolConfigPolygonZkEvm as any;
  }

  if (network === Network.XLayer) {
    return {
      network,
      blockNumber,
      networkNumber: parseInt(network, 10),
      xLayer: true,
    } as CoreProtocolConfigXLayer as any;
  }

  throw new Error(`Invalid network, found: ${network}`);
}

export function getDefaultProtocolConfigForGlv(): CoreProtocolConfig<Network.ArbitrumOne> {
  return {
    network: Network.ArbitrumOne,
    networkNumber: parseInt(Network.ArbitrumOne, 10),
    blockNumber: 262_122_889,
    arbitrumOne: true,
  };
}

export function getDefaultCoreProtocolConfigForGmxV2(): CoreProtocolConfig<Network.ArbitrumOne> {
  return {
    network: Network.ArbitrumOne,
    networkNumber: parseInt(Network.ArbitrumOne, 10),
    blockNumber: 247_305_500,
    arbitrumOne: true,
  };
}

export type CoreProtocolType<T extends NetworkType> = T extends Network.ArbitrumOne
  ? CoreProtocolArbitrumOne
  : T extends Network.Base
  ? CoreProtocolBase
  : T extends Network.Berachain
  ? CoreProtocolBerachain
  : T extends Network.Mantle
  ? CoreProtocolMantle
  : T extends Network.PolygonZkEvm
  ? CoreProtocolPolygonZkEvm
  : T extends Network.XLayer
  ? CoreProtocolXLayer
  : never;

export function getDolomiteMarginContract<T extends NetworkType>(
  config: CoreProtocolSetupConfig<T>,
  signer: SignerWithAddressWithSafety,
): DolomiteMargin<T> {
  return (
    config.network === Network.ArbitrumOne
      ? IDolomiteMargin__factory.connect(DolomiteMarginJson.networks[config.network].address, signer)
      : IDolomiteMarginV2__factory.connect(DolomiteMarginJson.networks[config.network].address, signer)
  ) as DolomiteMargin<T>;
}

export function getExpiryContract<T extends NetworkType>(
  config: CoreProtocolSetupConfig<T>,
  signer: SignerWithAddressWithSafety,
): Expiry<T> {
  return (
    config.network === Network.ArbitrumOne
      ? IExpiry__factory.connect(ExpiryJson.networks[config.network].address, signer)
      : IExpiryV2__factory.connect(ExpiryJson.networks[config.network].address, signer)
  ) as Expiry<T>;
}

export function getWethContract<T extends NetworkType>(
  config: CoreProtocolSetupConfig<T>,
  signer: SignerWithAddressWithSafety,
): WETHType<T> {
  return (
    config.network === Network.ArbitrumOne || config.network === Network.Base || config.network === Network.PolygonZkEvm
      ? IWETH__factory.connect(WETH_MAP[config.network].address, signer)
      : IERC20__factory.connect(WETH_MAP[config.network].address, signer)
  ) as WETHType<T>;
}

export async function setupCoreProtocol<T extends NetworkType>(
  config: Readonly<CoreProtocolSetupConfig<T>>,
): Promise<CoreProtocolType<T>> {
  if (!config.skipForking) {
    await resetForkIfPossible(config.blockNumber, config.network);
  }

  const dolomiteMarginAddress = DolomiteMarginJson.networks[config.network].address;
  const [hhUser1, hhUser2, hhUser3, hhUser4, hhUser5] = await Promise.all(
    (await ethers.getSigners()).map((s) => SignerWithAddressWithSafety.create(s.address)),
  );
  const governance: SignerWithAddressWithSafety = await impersonateOrFallback(
    await IDolomiteMargin__factory.connect(dolomiteMarginAddress, hhUser1).owner(),
    true,
    hhUser1,
  );

  const dolomiteMargin = getDolomiteMarginContract<T>(config, governance);

  const borrowPositionProxyV2 = IBorrowPositionProxyV2__factory.connect(
    BorrowPositionProxyV2Json.networks[config.network].address,
    governance,
  );

  const chainlinkPriceOracleV1 = getContract(
    CHAINLINK_PRICE_ORACLE_V1_MAP[config.network],
    IChainlinkPriceOracleV1__factory.connect,
    governance,
  );
  const chainlinkPriceOracleV3 = getContract(
    Deployments.ChainlinkPriceOracleV3[config.network]?.address,
    IChainlinkPriceOracleV3__factory.connect,
    governance,
  );

  const delayedMultiSig = IPartiallyDelayedMultiSig__factory.connect(
    await dolomiteMargin.connect(hhUser1).owner(),
    governance,
  );

  const depositWithdrawalProxy = IDepositWithdrawalProxy__factory.connect(
    DepositWithdrawalProxyJson.networks[config.network].address,
    governance,
  );

  const dolomiteRegistry = IDolomiteRegistry__factory.connect(
    Deployments.DolomiteRegistryProxy[config.network].address,
    governance,
  );

  const dolomiteRegistryProxy = RegistryProxy__factory.connect(
    Deployments.DolomiteRegistryProxy[config.network].address,
    governance,
  );

  const dolomiteAccountRegistry = IDolomiteAccountRegistry__factory.connect(
    Deployments.DolomiteAccountRegistryProxy[config.network].address,
    governance,
  );

  const dolomiteAccountRegistryProxy = RegistryProxy__factory.connect(
    Deployments.DolomiteAccountRegistryProxy[config.network].address,
    governance,
  );

  const eventEmitterRegistry = getContract(
    Deployments.EventEmitterRegistryProxy[config.network].address,
    IEventEmitterRegistry__factory.connect,
    governance,
  );

  const eventEmitterRegistryProxy = getContract(
    Deployments.EventEmitterRegistryProxy[config.network].address,
    RegistryProxy__factory.connect,
    governance,
  );

  const expiry = getExpiryContract<T>(config, governance);

  const freezableLiquidatorProxy = IsolationModeFreezableLiquidatorProxy__factory.connect(
    getMaxDeploymentVersionAddressByDeploymentKey('IsolationModeFreezableLiquidatorProxy', config.network),
    governance,
  );

  const genericTraderProxy = getContract(
    IGenericTraderProxyV1Json.networks[config.network].address,
    IGenericTraderProxyV1__factory.connect,
    governance,
  );

  const interestSetters = await createInterestSetters(config.network, hhUser1);

  const liquidatorAssetRegistry = ILiquidatorAssetRegistry__factory.connect(
    LiquidatorAssetRegistryJson.networks[config.network].address,
    governance,
  );

  const liquidatorProxyV1 = ILiquidatorProxyV1__factory.connect(
    LiquidatorProxyV1Json.networks[config.network].address,
    governance,
  );

  const liquidatorProxyV4 = getContract(
    LiquidatorProxyV4WithGenericTraderJson.networks[config.network].address,
    ILiquidatorProxyV4WithGenericTrader__factory.connect,
    governance,
  );

  const oracleAggregatorV2 = getContract(
    Deployments.OracleAggregatorV2[config.network].address,
    OracleAggregatorV2__factory.connect,
    governance,
  );

  const testEcosystem = await createTestEcosystem(dolomiteMargin, governance);

  const libraries: LibraryMaps = {
    tokenVaultActionsImpl: createTokenVaultActionsLibraries(config),
    unwrapperTraderImpl: createAsyncUnwrapperImplLibraries(config),
    wrapperTraderImpl: createAsyncWrapperImplLibraries(config),
  };

  const coreProtocolParams: CoreProtocolParams<T> = {
    borrowPositionProxyV2,
    chainlinkPriceOracleV1,
    chainlinkPriceOracleV3,
    delayedMultiSig,
    depositWithdrawalProxy,
    dolomiteMargin,
    dolomiteRegistry,
    dolomiteRegistryProxy,
    dolomiteAccountRegistry,
    dolomiteAccountRegistryProxy,
    eventEmitterRegistry,
    eventEmitterRegistryProxy,
    expiry,
    freezableLiquidatorProxy,
    genericTraderProxy,
    governance,
    interestSetters,
    libraries,
    liquidatorAssetRegistry,
    liquidatorProxyV1,
    liquidatorProxyV4,
    oracleAggregatorV2,
    testEcosystem,
    hhUser1,
    hhUser2,
    hhUser3,
    hhUser4,
    hhUser5,
    apiTokens: {
      usdc: {
        marketId: new ZapBigNumber(USDC_MAP[config.network].marketId),
        symbol: 'USDC',
        name: 'USD Coin',
        decimals: 6,
        tokenAddress: USDC_MAP[config.network].address,
      },
      weth: {
        marketId: new ZapBigNumber(WETH_MAP[config.network].marketId),
        symbol: 'WETH',
        name: 'Wrapped Ether',
        decimals: 18,
        tokenAddress: WETH_MAP[config.network].address,
      },
    },
    config: getCoreProtocolConfig(config.network, config.blockNumber),
    constants: {
      slippageToleranceForPauseSentinel: SLIPPAGE_TOLERANCE_FOR_PAUSE_SENTINEL,
      chainlinkAggregators: CHAINLINK_PRICE_AGGREGATORS_MAP[config.network],
    },
    marketIds: {
      usdc: USDC_MAP[config.network].marketId,
      weth: WETH_MAP[config.network].marketId,
      stablecoins: [USDC_MAP[config.network].marketId],
      stablecoinsWithUnifiedInterestRateModels: [USDC_MAP[config.network].marketId],
    },
    tokens: {
      usdc: IERC20__factory.connect(USDC_MAP[config.network].address, hhUser1),
      weth: getWethContract(config, hhUser1),
      stablecoins: [IERC20__factory.connect(USDC_MAP[config.network].address, hhUser1)],
    },
  };

  if (config.network === Network.ArbitrumOne) {
    const typedConfig = config as CoreProtocolSetupConfig<Network.ArbitrumOne>;
    return new CoreProtocolArbitrumOne(coreProtocolParams as CoreProtocolParams<Network.ArbitrumOne>, {
      chainlinkPriceOracleV1,
      chainlinkPriceOracleV3,
      abraEcosystem: await createAbraEcosystem(typedConfig.network, hhUser1),
      arbEcosystem: await createArbEcosystem(typedConfig.network, hhUser1),
      camelotEcosystem: await createCamelotEcosystem(typedConfig.network, hhUser1),
      chainlinkAutomationRegistry: IChainlinkAutomationRegistry__factory.connect(
        CHAINLINK_AUTOMATION_REGISTRY_MAP[typedConfig.network],
        governance,
      ),
      chroniclePriceOracleV3: ChroniclePriceOracleV3__factory.connect(
        Deployments.ChroniclePriceOracleV3[typedConfig.network].address,
        hhUser1,
      ),
      dolomiteAccountValuesReader: IDolomiteAccountValuesReader__factory.connect(
        CoreDeployments.AccountValuesReader[typedConfig.network].address,
        hhUser1,
      ),
      dolomiteMigrator: IDolomiteMigrator__factory.connect(
        Deployments.DolomiteMigratorV2[typedConfig.network].address,
        hhUser1,
      ),
      dTokens: {
        usdc: DolomiteERC20__factory.connect(Deployments.DolomiteUsdcToken[typedConfig.network].address, hhUser1),
        wbtc: DolomiteERC20__factory.connect(Deployments.DolomiteWbtcToken[typedConfig.network].address, hhUser1),
        weth: DolomiteERC20WithPayable__factory.connect(
          Deployments.DolomiteWethToken[typedConfig.network].address,
          hhUser1,
        ),
        usdcProxy: RegistryProxy__factory.connect(Deployments.DolomiteUsdcToken[typedConfig.network].address, hhUser1),
        wbtcProxy: RegistryProxy__factory.connect(Deployments.DolomiteWbtcToken[typedConfig.network].address, hhUser1),
        wethProxy: RegistryProxy__factory.connect(Deployments.DolomiteWethToken[typedConfig.network].address, hhUser1),
      },
      glvEcosystem: await createGlvEcosystem(typedConfig.network, hhUser1),
      gmxEcosystem: await createGmxEcosystem(typedConfig.network, hhUser1),
      gmxEcosystemV2: await createGmxEcosystemV2(typedConfig.network, hhUser1),
      jonesEcosystem: await createJonesEcosystem(typedConfig.network, hhUser1),
      liquidityMiningEcosystem: {
        goARB: await createGoARBLiquidityMiningEcosystem(typedConfig.network, hhUser1),
        minerals: await createMineralLiquidityMiningEcosystem(typedConfig.network, hhUser1),
        oARB: await createOARBLiquidityMiningEcosystem(typedConfig.network, hhUser1),
      },
      odosEcosystem: await createOdosEcosystem(typedConfig.network, hhUser1),
      paraswapEcosystem: await createParaswapEcosystem(typedConfig.network, hhUser1),
      pendleEcosystem: await createPendleEcosystemArbitrumOne(typedConfig.network, hhUser1),
      plutusEcosystem: await createPlutusEcosystem(typedConfig.network, hhUser1),
      premiaEcosystem: await createPremiaEcosystem(typedConfig.network, hhUser1),
      redstonePriceOracleV3: RedstonePriceOracleV3__factory.connect(
        Deployments.RedstonePriceOracleV3[typedConfig.network].address,
        hhUser1,
      ),
      umamiEcosystem: await createUmamiEcosystem(typedConfig.network, hhUser1),
      marketIds: {
        ...coreProtocolParams.marketIds,
        arb: ARB_MAP[typedConfig.network].marketId,
        dArb: D_ARB_MAP[typedConfig.network].marketId,
        dfsGlp: DFS_GLP_MAP[typedConfig.network].marketId,
        dGmx: D_GMX_MAP[typedConfig.network].marketId,
        dGmAaveUsd: D_GM_AAVE_USD_MAP[typedConfig.network].marketId,
        dGmArbUsd: D_GM_ARB_USD_MAP[typedConfig.network].marketId,
        dGmBtcUsd: D_GM_BTC_USD_MAP[typedConfig.network].marketId,
        dGmBtc: D_GM_BTC_MAP[typedConfig.network].marketId,
        dGmDogeUsd: D_GM_DOGE_USD_MAP[typedConfig.network].marketId,
        dGmEthUsd: D_GM_ETH_USD_MAP[typedConfig.network].marketId,
        dGmEth: D_GM_ETH_MAP[typedConfig.network].marketId,
        dGmGmxUsd: D_GM_GMX_USD_MAP[typedConfig.network].marketId,
        dGmLinkUsd: D_GM_LINK_USD_MAP[typedConfig.network].marketId,
        dGmSolUsd: D_GM_SOL_USD_MAP[typedConfig.network].marketId,
        dGmUniUsd: D_GM_UNI_USD_MAP[typedConfig.network].marketId,
        dGmWstEthUsd: D_GM_WST_ETH_USD_MAP[typedConfig.network].marketId,
        djUsdcV1: DJ_USDC_V1[typedConfig.network].marketId,
        djUsdcV2: DJ_USDC_V2[typedConfig.network].marketId,
        dplvGlp: DPLV_GLP_MAP[typedConfig.network].marketId,
        dPtEzEthJun2024: DPT_EZ_ETH_JUN_2024_MAP[typedConfig.network].marketId,
        dPtEzEthSep2024: DPT_EZ_ETH_SEP_2024_MAP[typedConfig.network].marketId,
        dPtGlpMar2024: DPT_GLP_MAR_2024_MAP[typedConfig.network].marketId,
        dPtREthJun2025: DPT_R_ETH_JUN_2025_MAP[typedConfig.network].marketId,
        dPtRsEthSep2024: DPT_RS_ETH_SEP_2024_MAP[typedConfig.network].marketId,
        dPtWeEthApr2024: DPT_WE_ETH_APR_2024_MAP[typedConfig.network].marketId,
        dPtWeEthJun2024: DPT_WE_ETH_JUN_2024_MAP[typedConfig.network].marketId,
        dPtWeEthSep2024: DPT_WE_ETH_SEP_2024_MAP[typedConfig.network].marketId,
        dPtWstEthJun2024: DPT_WST_ETH_JUN_2024_MAP[typedConfig.network].marketId,
        dPtWstEthJun2025: DPT_WST_ETH_JUN_2025_MAP[typedConfig.network].marketId,
        dai: DAI_MAP[typedConfig.network]!.marketId,
        dpx: DPX_MAP[typedConfig.network].marketId,
        dYtGlp: DYT_GLP_2024_MAP[typedConfig.network].marketId,
        ezEth: EZ_ETH_MAP[typedConfig.network].marketId,
        gmx: GMX_MAP[typedConfig.network].marketId,
        grai: GRAI_MAP[typedConfig.network].marketId,
        grail: GRAIL_MAP[typedConfig.network].marketId,
        jones: JONES_MAP[typedConfig.network].marketId,
        link: LINK_MAP[typedConfig.network]!.marketId,
        magic: MAGIC_MAP[typedConfig.network].marketId,
        magicGlp: MAGIC_GLP_MAP[typedConfig.network].marketId,
        mim: MIM_MAP[typedConfig.network].marketId,
        nativeUsdc: NATIVE_USDC_MAP[typedConfig.network].marketId,
        premia: PREMIA_MAP[typedConfig.network].marketId,
        rEth: R_ETH_MAP[typedConfig.network].marketId,
        rsEth: RS_ETH_MAP[typedConfig.network].marketId,
        radiant: RDNT_MAP[typedConfig.network].marketId,
        pendle: PENDLE_MAP[typedConfig.network].marketId,
        sGlp: S_GLP_MAP[typedConfig.network].marketId,
        uni: UNI_MAP[typedConfig.network].marketId,
        usdt: USDT_MAP[typedConfig.network].marketId,
        wbtc: WBTC_MAP[typedConfig.network].marketId,
        weEth: WE_ETH_MAP[typedConfig.network].marketId,
        woEth: WO_ETH_MAP[typedConfig.network].marketId,
        wstEth: WST_ETH_MAP[typedConfig.network].marketId,
        wusdm: W_USDM_MAP[typedConfig.network].marketId,
        xai: XAI_MAP[typedConfig.network].marketId,
        stablecoins: [
          ...coreProtocolParams.marketIds.stablecoins,
          DAI_MAP[typedConfig.network]!.marketId,
          GRAI_MAP[typedConfig.network].marketId,
          MIM_MAP[typedConfig.network].marketId,
          NATIVE_USDC_MAP[typedConfig.network].marketId,
          W_USDM_MAP[typedConfig.network].marketId,
          USDE_MAP[typedConfig.network].marketId,
          USDT_MAP[typedConfig.network].marketId,
        ],
        stablecoinsWithUnifiedInterestRateModels: [
          ...coreProtocolParams.marketIds.stablecoins,
          DAI_MAP[typedConfig.network]!.marketId,
          MIM_MAP[typedConfig.network].marketId,
          NATIVE_USDC_MAP[typedConfig.network].marketId,
          USDE_MAP[typedConfig.network].marketId,
          USDT_MAP[typedConfig.network].marketId,
        ],
      },
      tokens: {
        ...coreProtocolParams.tokens,
        arb: IERC20__factory.connect(ARB_MAP[typedConfig.network].address, hhUser1),
        dai: IERC20__factory.connect(DAI_MAP[typedConfig.network]!.address, hhUser1),
        dArb: IERC20__factory.connect(D_ARB_MAP[typedConfig.network].address, hhUser1),
        dfsGlp: IERC20__factory.connect(DFS_GLP_MAP[typedConfig.network].address, hhUser1),
        dGmx: IERC20__factory.connect(D_GMX_MAP[typedConfig.network].address, hhUser1),
        dGmArb: IERC20__factory.connect(D_GM_ARB_USD_MAP[typedConfig.network].address, hhUser1),
        dGmBtc: IERC20__factory.connect(D_GM_BTC_USD_MAP[typedConfig.network].address, hhUser1),
        dGmEth: IERC20__factory.connect(D_GM_ETH_USD_MAP[typedConfig.network].address, hhUser1),
        dGmLink: IERC20__factory.connect(D_GM_LINK_USD_MAP[typedConfig.network].address, hhUser1),
        djUsdcV1: IERC20__factory.connect(DJ_USDC_V1[typedConfig.network].address, hhUser1),
        djUsdcV2: IERC20__factory.connect(DJ_USDC_V2[typedConfig.network].address, hhUser1),
        dPtGlp: IERC20__factory.connect(DPT_GLP_MAR_2024_MAP[typedConfig.network].address, hhUser1),
        dPtREthJun2025: IERC20__factory.connect(DPT_R_ETH_JUN_2025_MAP[typedConfig.network].address, hhUser1),
        dPtWeEthApr2024: IERC20__factory.connect(DPT_WE_ETH_APR_2024_MAP[typedConfig.network].address, hhUser1),
        dPtWstEthJun2024: IERC20__factory.connect(DPT_WST_ETH_JUN_2024_MAP[typedConfig.network].address, hhUser1),
        dPtWstEthJun2025: IERC20__factory.connect(DPT_WST_ETH_JUN_2025_MAP[typedConfig.network].address, hhUser1),
        dpx: IERC20__factory.connect(DPX_MAP[typedConfig.network].address, hhUser1),
        dYtGlp: IERC20__factory.connect(DYT_GLP_2024_MAP[typedConfig.network].address, hhUser1),
        eEth: IERC20__factory.connect(E_ETH_MAP[typedConfig.network].address, hhUser1),
        ezEth: IERC20__factory.connect(EZ_ETH_MAP[typedConfig.network].address, hhUser1),
        ezEthReversed: IERC20__factory.connect(EZ_ETH_REVERSED_MAP[typedConfig.network].address, hhUser1),
        frax: IERC20__factory.connect(FRAX_MAP[typedConfig.network].address, hhUser1),
        gmx: IERC20__factory.connect(GMX_MAP[typedConfig.network].address, hhUser1),
        gmxBtc: IERC20__factory.connect(GMX_BTC_PLACEHOLDER_MAP[typedConfig.network].address, hhUser1),
        grai: IERC20__factory.connect(GRAI_MAP[typedConfig.network].address, hhUser1),
        grail: IERC20__factory.connect(GRAIL_MAP[typedConfig.network].address, hhUser1),
        jones: IERC20__factory.connect(JONES_MAP[typedConfig.network].address, hhUser1),
        link: IERC20__factory.connect(LINK_MAP[typedConfig.network]!.address, hhUser1),
        mGlp: IERC20__factory.connect(MAGIC_GLP_MAP[typedConfig.network].address, hhUser1),
        magic: IERC20__factory.connect(MAGIC_MAP[typedConfig.network].address, hhUser1),
        mim: IERC20__factory.connect(MIM_MAP[typedConfig.network].address, hhUser1),
        nativeUsdc: IERC20__factory.connect(NATIVE_USDC_MAP[typedConfig.network].address, hhUser1),
        premia: IERC20__factory.connect(PREMIA_MAP[typedConfig.network].address, hhUser1),
        pendle: IERC20__factory.connect(PENDLE_MAP[typedConfig.network].address, hhUser1),
        rEth: IERC20__factory.connect(R_ETH_MAP[typedConfig.network].address, hhUser1),
        rsEth: IERC20__factory.connect(RS_ETH_MAP[typedConfig.network].address, hhUser1),
        rsEthReversed: IERC20__factory.connect(RS_ETH_REVERSED_MAP[typedConfig.network].address, hhUser1),
        radiant: IERC20__factory.connect(RDNT_MAP[typedConfig.network].address, hhUser1),
        sGlp: IERC20__factory.connect(S_GLP_MAP[typedConfig.network].address, hhUser1),
        size: IERC20__factory.connect(SIZE_MAP[typedConfig.network].address, hhUser1),
        sol: IERC20__factory.connect(SOL_MAP[typedConfig.network].address, hhUser1),
        stEth: IERC20__factory.connect(ST_ETH_MAP[typedConfig.network].address, hhUser1),
        uni: IERC20__factory.connect(UNI_MAP[typedConfig.network].address, hhUser1),
        usde: IERC20__factory.connect(USDE_MAP[typedConfig.network].address, hhUser1),
        usdm: IERC20__factory.connect(USDM_MAP[typedConfig.network].address, hhUser1),
        usdt: IERC20__factory.connect(USDT_MAP[typedConfig.network].address, hhUser1),
        wbtc: IERC20__factory.connect(WBTC_MAP[typedConfig.network].address, hhUser1),
        weth: coreProtocolParams.tokens.weth as any,
        weEth: IERC20__factory.connect(WE_ETH_MAP[typedConfig.network].address, hhUser1),
        woEth: IERC20__factory.connect(WO_ETH_MAP[typedConfig.network].address, hhUser1),
        wstEth: IERC20__factory.connect(WST_ETH_MAP[typedConfig.network].address, hhUser1),
        wusdm: IERC20__factory.connect(W_USDM_MAP[typedConfig.network].address, hhUser1),
        xai: IERC20__factory.connect(XAI_MAP[typedConfig.network].address, hhUser1),
        stablecoins: [
          ...coreProtocolParams.tokens.stablecoins,
          IERC20__factory.connect(DAI_MAP[typedConfig.network]!.address, hhUser1),
          IERC20__factory.connect(GRAI_MAP[typedConfig.network].address, hhUser1),
          IERC20__factory.connect(MIM_MAP[typedConfig.network].address, hhUser1),
          IERC20__factory.connect(NATIVE_USDC_MAP[typedConfig.network].address, hhUser1),
          IERC20__factory.connect(USDE_MAP[typedConfig.network].address, hhUser1),
          IERC20__factory.connect(USDT_MAP[typedConfig.network].address, hhUser1),
          IERC20__factory.connect(W_USDM_MAP[typedConfig.network].address, hhUser1),
        ],
      },
    }) as any;
  }
  if (config.network === Network.Base) {
    const typedConfig = config as CoreProtocolSetupConfig<Network.Base>;
    return new CoreProtocolBase(coreProtocolParams as CoreProtocolParams<Network.Base>, {
      odosEcosystem: await createOdosEcosystem(typedConfig.network, hhUser1),
      paraswapEcosystem: await createParaswapEcosystem(typedConfig.network, hhUser1),
    }) as any;
  }
  if (config.network === Network.Berachain) {
    const typedConfig = config as CoreProtocolSetupConfig<Network.Berachain>;
    const chroniclePriceOracle = ChroniclePriceOracleV3__factory.connect(
      getMaxDeploymentVersionAddressByDeploymentKey('ChroniclePriceOracle', Network.Berachain, ADDRESS_ZERO),
      hhUser1,
    );
    const redstonePriceOracle = RedstonePriceOracleV3__factory.connect(
      getMaxDeploymentVersionAddressByDeploymentKey('RedstonePriceOracle', Network.Berachain, ADDRESS_ZERO),
      hhUser1,
    );
    return new CoreProtocolBerachain(coreProtocolParams as CoreProtocolParams<Network.Berachain>, {
      redstonePriceOracleV3: redstonePriceOracle,
      marketIds: {
        ...coreProtocolParams.marketIds,
        honey: HONEY_MAP[typedConfig.network].marketId,
        wbera: WBERA_MAP[typedConfig.network].marketId,
        stablecoins: [...coreProtocolParams.marketIds.stablecoins, HONEY_MAP[typedConfig.network].marketId],
        stablecoinsWithUnifiedInterestRateModels: [
          ...coreProtocolParams.marketIds.stablecoins,
          HONEY_MAP[typedConfig.network].marketId,
        ],
      },
      tokens: {
        ...coreProtocolParams.tokens,
        honey: IERC20__factory.connect(HONEY_MAP[typedConfig.network].address, hhUser1),
        wbera: IWETH__factory.connect(WBERA_MAP[typedConfig.network].address, hhUser1),
        stablecoins: [
          ...coreProtocolParams.tokens.stablecoins,
          IERC20__factory.connect(HONEY_MAP[typedConfig.network].address, hhUser1),
        ],
      },
      oogaBoogaEcosystem: await createOogaBoogaEcosystem(typedConfig.network, hhUser1),
    }) as any;
  }
  if (config.network === Network.Mantle) {
    const typedConfig = config as CoreProtocolSetupConfig<Network.Mantle>;
    const chroniclePriceOracle = ChroniclePriceOracleV3__factory.connect(
      getMaxDeploymentVersionAddressByDeploymentKey('ChroniclePriceOracle', Network.Mantle, ADDRESS_ZERO),
      hhUser1,
    );
    const redstonePriceOracle = RedstonePriceOracleV3__factory.connect(
      getMaxDeploymentVersionAddressByDeploymentKey('RedstonePriceOracle', Network.Mantle, ADDRESS_ZERO),
      hhUser1,
    );
    return new CoreProtocolMantle(coreProtocolParams as CoreProtocolParams<Network.Mantle>, {
      chroniclePriceOracleV3: chroniclePriceOracle,
      mantleRewardStation: IMantleRewardStation__factory.connect(
        MANTLE_REWARD_STATION_MAP[typedConfig.network],
        hhUser1,
      ),
      marketIds: {
        ...coreProtocolParams.marketIds,
        fbtc: FBTC_MAP[typedConfig.network].marketId,
        meth: METH_MAP[typedConfig.network].marketId,
        usdt: USDT_MAP[typedConfig.network].marketId,
        usdy: USDY_MAP[typedConfig.network].marketId,
        wbtc: WBTC_MAP[typedConfig.network].marketId,
        wmnt: WMNT_MAP[typedConfig.network].marketId,
        usde: USDE_MAP[typedConfig.network].marketId,
        stablecoins: [
          ...coreProtocolParams.marketIds.stablecoins,
          USDT_MAP[typedConfig.network].marketId,
          USDY_MAP[typedConfig.network].marketId,
        ],
        stablecoinsWithUnifiedInterestRateModels: [
          ...coreProtocolParams.marketIds.stablecoins,
          USDT_MAP[typedConfig.network].marketId,
        ],
      },
      odosEcosystem: await createOdosEcosystem(typedConfig.network, hhUser1),
      pendleEcosystem: await createPendleEcosystemMantle(typedConfig.network, hhUser1),
      redstonePriceOracleV3: redstonePriceOracle,
      tokens: {
        ...coreProtocolParams.tokens,
        fbtc: IERC20__factory.connect(FBTC_MAP[typedConfig.network].address, hhUser1),
        meth: IERC20__factory.connect(METH_MAP[typedConfig.network].address, hhUser1),
        usde: IERC20__factory.connect(USDE_MAP[typedConfig.network].address, hhUser1),
        usdt: IERC20__factory.connect(USDT_MAP[typedConfig.network].address, hhUser1),
        usdy: IERC20__factory.connect(USDY_MAP[typedConfig.network].address, hhUser1),
        wbtc: IERC20__factory.connect(WBTC_MAP[typedConfig.network].address, hhUser1),
        wmnt: IWETH__factory.connect(WMNT_MAP[typedConfig.network].address, hhUser1),
        stablecoins: [
          ...coreProtocolParams.tokens.stablecoins,
          IERC20__factory.connect(USDT_MAP[typedConfig.network].address, hhUser1),
          IERC20__factory.connect(USDY_MAP[typedConfig.network].address, hhUser1),
        ],
      },
    }) as any;
  }
  if (config.network === Network.PolygonZkEvm) {
    const typedConfig = config as CoreProtocolSetupConfig<Network.PolygonZkEvm>;
    return new CoreProtocolPolygonZkEvm(coreProtocolParams as CoreProtocolParams<Network.PolygonZkEvm>, {
      marketIds: {
        ...coreProtocolParams.marketIds,
        dai: DAI_MAP[typedConfig.network]!.marketId,
        link: LINK_MAP[typedConfig.network]!.marketId,
        matic: MATIC_MAP[typedConfig.network].marketId,
        usdt: USDT_MAP[typedConfig.network].marketId,
        wbtc: WBTC_MAP[typedConfig.network].marketId,
        stablecoins: [
          ...coreProtocolParams.marketIds.stablecoins,
          DAI_MAP[typedConfig.network]!.marketId,
          USDT_MAP[typedConfig.network].marketId,
        ],
        stablecoinsWithUnifiedInterestRateModels: [
          ...coreProtocolParams.marketIds.stablecoins,
          DAI_MAP[typedConfig.network]!.marketId,
          USDT_MAP[typedConfig.network].marketId,
        ],
      },
      paraswapEcosystem: await createParaswapEcosystem(typedConfig.network, hhUser1),
      tokens: {
        ...coreProtocolParams.tokens,
        dai: IERC20__factory.connect(DAI_MAP[typedConfig.network]!.address, hhUser1),
        link: IERC20__factory.connect(LINK_MAP[typedConfig.network]!.address, hhUser1),
        matic: IERC20__factory.connect(MATIC_MAP[typedConfig.network].address, hhUser1),
        usdt: IERC20__factory.connect(USDT_MAP[typedConfig.network].address, hhUser1),
        wbtc: IERC20__factory.connect(WBTC_MAP[typedConfig.network].address, hhUser1),
        weth: coreProtocolParams.tokens.weth as any,
        stablecoins: [
          ...coreProtocolParams.tokens.stablecoins,
          IERC20__factory.connect(DAI_MAP[typedConfig.network]!.address, hhUser1),
          IERC20__factory.connect(USDT_MAP[typedConfig.network].address, hhUser1),
        ],
      },
    }) as any;
  }
  if (config.network === Network.XLayer) {
    const typedConfig = config as CoreProtocolSetupConfig<Network.XLayer>;
    return new CoreProtocolXLayer(coreProtocolParams as CoreProtocolParams<Network.XLayer>, {
      marketIds: {
        ...coreProtocolParams.marketIds,
        usdt: USDT_MAP[typedConfig.network].marketId,
        wbtc: WBTC_MAP[typedConfig.network].marketId,
        wokb: WOKB_MAP[typedConfig.network].marketId,
        stablecoins: [...coreProtocolParams.marketIds.stablecoins, USDT_MAP[typedConfig.network].marketId],
        stablecoinsWithUnifiedInterestRateModels: [
          ...coreProtocolParams.marketIds.stablecoins,
          USDT_MAP[typedConfig.network].marketId,
        ],
      },
      liquidityMiningEcosystem: {
        minerals: await createMineralLiquidityMiningEcosystem(typedConfig.network, hhUser1),
      },
      okxEcosystem: await createOkxEcosystem(typedConfig.network, hhUser1),
      okxPriceOracleV3: OkxPriceOracleV3__factory.connect(
        Deployments.OkxPriceOracleV3[typedConfig.network].address,
        hhUser1,
      ),
      tokens: {
        ...coreProtocolParams.tokens,
        usdt: IERC20__factory.connect(USDT_MAP[typedConfig.network].address, hhUser1),
        wbtc: IERC20__factory.connect(WBTC_MAP[typedConfig.network].address, hhUser1),
        wokb: IWETH__factory.connect(WOKB_MAP[typedConfig.network].address, hhUser1),
        stablecoins: [
          ...coreProtocolParams.tokens.stablecoins,
          IERC20__factory.connect(USDT_MAP[typedConfig.network].address, hhUser1),
        ],
      },
    }) as any;
  }

  return Promise.reject(new Error(`Invalid network, found: ${config.network}`));
}

export async function setupTestMarket<T extends NetworkType>(
  core: CoreProtocolType<T>,
  token: { address: address },
  isClosing: boolean,
  priceOracle?: { address: address },
  marginPremium?: BigNumberish,
  spreadPremium?: BigNumberish,
  earningsRateOverride?: BigNumberish,
) {
  if (core.config.network === Network.ArbitrumOne) {
    await (core.dolomiteMargin as IDolomiteMargin)
      .connect(core.governance)
      .ownerAddMarket(
        token.address,
        (priceOracle ?? core.testEcosystem!.testPriceOracle).address,
        core.testEcosystem!.testInterestSetter.address,
        { value: marginPremium ?? 0 },
        { value: spreadPremium ?? 0 },
        0,
        isClosing,
        false,
      );
  } else {
    await (core.dolomiteMargin as IDolomiteMarginV2)
      .connect(core.governance)
      .ownerAddMarket(
        token.address,
        (priceOracle ?? core.testEcosystem!.testPriceOracle).address,
        core.testEcosystem!.testInterestSetter.address,
        { value: marginPremium ?? 0 },
        { value: spreadPremium ?? 0 },
        0,
        0,
        { value: earningsRateOverride ?? 0 },
        isClosing,
      );
  }
}

function createTokenVaultActionsLibraries<T extends NetworkType>(
  config: CoreProtocolSetupConfig<T>,
): Record<string, string> {
  return {
    IsolationModeTokenVaultV1ActionsImpl: getMaxDeploymentVersionAddressByDeploymentKey(
      'IsolationModeTokenVaultV1ActionsImpl',
      config.network,
    ),
  };
}

function createAsyncUnwrapperImplLibraries<T extends NetworkType>(
  config: CoreProtocolSetupConfig<T>,
): Record<string, string> {
  return {
    AsyncIsolationModeUnwrapperTraderImpl: getMaxDeploymentVersionAddressByDeploymentKey(
      'AsyncIsolationModeUnwrapperTraderImpl',
      config.network,
    ),
  };
}

function createAsyncWrapperImplLibraries<T extends NetworkType>(
  config: CoreProtocolSetupConfig<T>,
): Record<string, string> {
  return {
    AsyncIsolationModeWrapperTraderImpl: getMaxDeploymentVersionAddressByDeploymentKey(
      'AsyncIsolationModeWrapperTraderImpl',
      config.network,
    ),
  };
}

export function getMaxDeploymentVersionAddressByDeploymentKey(
  key: string,
  network: Network,
  defaultAddress?: string,
): address {
  const deploymentsMap = deployments as Record<string, any>;
  const maxVersion = Object.keys(deploymentsMap)
    .filter((k) => k.startsWith(key) && deploymentsMap[k][network])
    .sort((a, b) => {
      // Add an extra 1 for the "V" in the version name
      const subA = a.substring(key.length + 1);
      const subB = b.substring(key.length + 1);
      const valueA = parseInt(subA, 10);
      const valueB = parseInt(subB, 10);
      if (Number.isNaN(valueA)) {
        throw new Error(`Invalid version: ${subA}`);
      }
      if (Number.isNaN(valueB)) {
        throw new Error(`Invalid version: ${subB}`);
      }

      return valueB - valueA;
    })[0];
  if (!maxVersion && !defaultAddress) {
    throw new Error(`Could not find ${key} for network ${network}`);
  }

  if ((!deploymentsMap[maxVersion] || !deploymentsMap[maxVersion][network]) && defaultAddress) {
    return defaultAddress;
  }

  return deploymentsMap[maxVersion][network].address;
}

export function getContract<T>(
  address: string,
  connector: (address: string, signerOrProvider: any) => T,
  signerOrProvider: Signer | Provider,
): T {
  return connector(address, signerOrProvider);
}

export function getContractOpt<T>(
  address: string | undefined,
  connector: (address: string, signerOrProvider: any) => T,
  signerOrProvider: Signer | Provider,
): T | undefined {
  if (!address) {
    return undefined;
  }

  return connector(address, signerOrProvider);
}<|MERGE_RESOLUTION|>--- conflicted
+++ resolved
@@ -176,12 +176,8 @@
 import { createTestEcosystem } from './ecosystem-utils/testers';
 import { createUmamiEcosystem } from './ecosystem-utils/umami';
 import { impersonate, impersonateOrFallback, resetForkIfPossible } from './index';
-<<<<<<< HEAD
-import { createOogaBoogaEcosystem } from './ecosystem-utils/ooga-booga';
 import { createGlvEcosystem } from './ecosystem-utils/glv';
 import { IGlvToken } from 'packages/glv/src/types';
-=======
->>>>>>> 9ed62284
 
 /**
  * Config to for setting up tests in the `before` function
