--- conflicted
+++ resolved
@@ -620,593 +620,7 @@
   };
 }
 
-<<<<<<< HEAD
-async function createAbraEcosystem(network: Network, signer: SignerWithAddress): Promise<AbraEcosystem> {
-  if (network !== Network.ArbitrumOne) {
-    return Promise.reject(`Invalid network, found ${network}`);
-  }
-
-  return {
-    magicGlp: getContract(MAGIC_GLP_MAP[network]?.address as string, IERC4626__factory.connect, signer),
-  };
-}
-
-async function createArbEcosystem(network: Network, signer: SignerWithAddress): Promise<ArbEcosystem> {
-  if (network !== Network.ArbitrumOne) {
-    return Promise.reject(`Invalid network, found ${network}`);
-  }
-
-  return {
-    arb: getContract(ARB_MAP[network]?.address as string, IARB__factory.connect, signer),
-    live: {
-      dArb: getContract(
-        (Deployments.ARBIsolationModeVaultFactory as any)[network].address,
-        ARBIsolationModeVaultFactory__factory.connect,
-        signer,
-      ),
-      arbRegistry: getContract(
-        (Deployments.ARBRegistryProxy as any)[network].address,
-        ARBRegistry__factory.connect,
-        signer,
-      ),
-      arbRegistryProxy: getContract(
-        (Deployments.ARBRegistryProxy as any)[network].address,
-        RegistryProxy__factory.connect,
-        signer,
-      ),
-    },
-  };
-}
-
-async function createCamelotEcosystem(
-  network: Network,
-  signer: SignerWithAddress,
-): Promise<CamelotEcosystem> {
-  if (network !== Network.ArbitrumOne) {
-    return Promise.reject(`Invalid network, found ${network}`);
-  }
-
-  return {
-    dpxWethV3Pool: getContract(DPX_WETH_V3_POOL_MAP[network] as string, IAlgebraV3Pool__factory.connect, signer),
-    grailUsdcV3Pool: getContract(GRAIL_USDC_V3_POOL_MAP[network] as string, IAlgebraV3Pool__factory.connect, signer),
-    grailWethV3Pool: getContract(GRAIL_WETH_V3_POOL_MAP[network] as string, IAlgebraV3Pool__factory.connect, signer),
-    sizeWethV3Pool: getContract(SIZE_WETH_V3_POOL_MAP[network] as string, IAlgebraV3Pool__factory.connect, signer),
-  };
-}
-
-async function createGmxEcosystem(network: Network, signer: SignerWithAddress): Promise<GmxEcosystem> {
-  if (network !== Network.ArbitrumOne) {
-    return Promise.reject(`Invalid network, found ${network}`);
-  }
-
-  const esGmxDistributorAddressForGlp = ES_GMX_DISTRIBUTOR_FOR_STAKED_GLP_MAP[network]!;
-  const esGmxDistributorAddressForGmx = ES_GMX_DISTRIBUTOR_FOR_STAKED_GMX_MAP[network]!;
-
-  const esGmxDistributorForGlp : IEsGmxDistributor = getContract(
-    esGmxDistributorAddressForGlp,
-    IEsGmxDistributor__factory.connect, signer
-  );
-  const esGmxAdminForGlp = await impersonateOrFallback(
-    await esGmxDistributorForGlp.connect(signer).admin(),
-    true,
-    signer,
-  );
-  const esGmxDistributorForGmx : IEsGmxDistributor = getContract(
-    esGmxDistributorAddressForGmx,
-    IEsGmxDistributor__factory.connect, signer
-  );
-  const esGmxAdminForGmx = await impersonateOrFallback(
-    await esGmxDistributorForGmx.connect(signer).admin(),
-    true,
-    signer,
-  );
-  return {
-    bnGmx: getContract(BN_GMX_MAP[network] as string, IERC20__factory.connect, signer),
-    esGmx: getContract(ES_GMX_MAP[network] as string, IERC20Mintable__factory.connect, signer),
-    esGmxDistributorForStakedGlp: esGmxDistributorForGlp.connect(esGmxAdminForGlp),
-    esGmxDistributorForStakedGmx: esGmxDistributorForGmx.connect(esGmxAdminForGmx),
-    fsGlp: getContract(FS_GLP_MAP[network] as string, IERC20__factory.connect, signer),
-    glp: getContract(GLP_MAP[network] as string, IERC20__factory.connect, signer),
-    glpManager: getContract(
-      GLP_MANAGER_MAP[network] as string,
-      IGLPManager__factory.connect,
-      signer,
-    ),
-    glpRewardsRouter: getContract(
-      GLP_REWARD_ROUTER_MAP[network] as string,
-      IGLPRewardsRouterV2__factory.connect,
-      signer,
-    ),
-    gmx: getContract(GMX_MAP[network]!.address, IERC20__factory.connect, signer),
-    gmxRewardsRouterV2: getContract(
-      GMX_REWARD_ROUTER_V2_MAP[network] as string,
-      IGmxRewardRouterV2__factory.connect,
-      signer,
-    ),
-    gmxRewardsRouterV3: getContract(
-      GMX_REWARD_ROUTER_V3_MAP[network] as string,
-      IGmxRewardRouterV2__factory.connect,
-      signer,
-    ),
-    gmxVault: getContract(GMX_VAULT_MAP[network] as string, IGmxVault__factory.connect, signer),
-    sGlp: getContract(S_GLP_MAP[network] as string, IERC20__factory.connect, signer),
-    sGmx: getContract(S_GMX_MAP[network] as string, ISGMX__factory.connect, signer),
-    sbfGmx: getContract(SBF_GMX_MAP[network] as string, IERC20__factory.connect, signer),
-    vGlp: getContract(V_GLP_MAP[network] as string, IGmxVester__factory.connect, signer),
-    vGmx: getContract(V_GMX_MAP[network] as string, IGmxVester__factory.connect, signer),
-    live: {
-      dGlp: getContract(
-        (Deployments.GLPIsolationModeVaultFactory as any)[network]?.address,
-        IGLPIsolationModeVaultFactoryOld__factory.connect,
-        signer,
-      ),
-      dGmx: getContract(
-        (Deployments.GMXIsolationModeVaultFactory as any)[network]?.address,
-        IGMXIsolationModeVaultFactory__factory.connect,
-        signer,
-      ),
-      glpIsolationModeUnwrapperTraderV1: getContract(
-        (Deployments.GLPIsolationModeUnwrapperTraderV1 as any)[network]?.address,
-        GLPIsolationModeUnwrapperTraderV1__factory.connect,
-        signer,
-      ),
-      glpIsolationModeWrapperTraderV1: getContract(
-        (Deployments.GLPIsolationModeWrapperTraderV1 as any)[network]?.address,
-        GLPIsolationModeWrapperTraderV1__factory.connect,
-        signer,
-      ),
-      gmxRegistry: getContract(
-        (Deployments.GmxRegistryProxy as any)[network]?.address,
-        IGmxRegistryV1__factory.connect,
-        signer,
-      ),
-      gmxRegistryProxy: getContract(
-        (Deployments.GmxRegistryProxy as any)[network]?.address,
-        RegistryProxy__factory.connect,
-        signer,
-      ),
-    },
-  };
-}
-
-async function createInterestSetters(
-  network: Network,
-  signer: SignerWithAddress,
-): Promise<InterestSetters> {
-  return {
-    alwaysZeroInterestSetter: IDolomiteInterestSetter__factory.connect(
-      deployments.AlwaysZeroInterestSetter[network].address,
-      signer,
-    ),
-    linearStepFunction6L94UInterestSetter: IDolomiteInterestSetter__factory.connect(
-      deployments.Stablecoin6L94ULinearStepFunctionInterestSetter[network].address,
-      signer,
-    ),
-    linearStepFunction8L92UInterestSetter: IDolomiteInterestSetter__factory.connect(
-      deployments.Stablecoin8L92ULinearStepFunctionInterestSetter[network].address,
-      signer,
-    ),
-    linearStepFunction14L86UInterestSetter: IDolomiteInterestSetter__factory.connect(
-      deployments.Altcoin14L86ULinearStepFunctionInterestSetter[network].address,
-      signer,
-    ),
-  };
-}
-
-async function createJonesEcosystem(network: Network, signer: SignerWithAddress): Promise<JonesEcosystem> {
-  if (network !== Network.ArbitrumOne) {
-    return Promise.reject(`Invalid network, found ${network}`);
-  }
-
-  const whitelist = getContract(
-    JONES_WHITELIST_CONTROLLER_MAP[network] as string,
-    IJonesWhitelistController__factory.connect,
-    signer,
-  );
-  return {
-    admin: await impersonateOrFallback(JONES_ECOSYSTEM_GOVERNOR_MAP[network]!, true, signer),
-    glpAdapter: getContract(
-      JONES_GLP_ADAPTER_MAP[network] as string,
-      IJonesGLPAdapter__factory.connect,
-      signer,
-    ),
-    glpVaultRouter: getContract(
-      JONES_GLP_VAULT_ROUTER_MAP[network] as string,
-      IJonesGLPVaultRouter__factory.connect,
-      signer,
-    ),
-    jonesWethV3Pool: getContract(JONES_WETH_V3_POOL_MAP[network] as string, IAlgebraV3Pool__factory.connect, signer),
-    jUSDC: getContract(JONES_JUSDC_MAP[network] as string, IERC4626__factory.connect, signer),
-    jUSDCFarm: getContract(JONES_JUSDC_FARM_MAP[network] as string, IJonesUSDCFarm__factory.connect, signer),
-    usdcReceiptToken: getContract(
-      JONES_JUSDC_RECEIPT_TOKEN_MAP[network] as string,
-      IERC4626__factory.connect,
-      signer,
-    ),
-    whitelistController: whitelist,
-    live: {
-      jUSDCIsolationModeFactory: getContract(
-        (Deployments.JonesUSDCIsolationModeVaultFactory as any)[network]?.address,
-        JonesUSDCIsolationModeVaultFactory__factory.connect,
-        signer,
-      ),
-      jonesUSDCRegistry: getContract(
-        (Deployments.JonesUSDCRegistryProxy as any)[network]?.address,
-        IJonesUSDCRegistry__factory.connect,
-        signer,
-      ),
-      jonesUSDCRegistryProxy: getContract(
-        (Deployments.JonesUSDCRegistryProxy as any)[network]?.address,
-        RegistryProxy__factory.connect,
-        signer,
-      ),
-    },
-  };
-}
-
-async function createGmxEcosystemV2(network: Network, signer: SignerWithAddress): Promise<GmxEcosystemV2> {
-  if (network !== Network.ArbitrumOne) {
-    return Promise.reject(`Invalid network, found ${network}`);
-  }
-
-  return {
-    gmxDepositHandler: getContract(
-      GMX_DEPOSIT_HANDLER_MAP[network] as string,
-      IGmxDepositHandler__factory.connect,
-      signer,
-    ),
-    gmxDepositVault: await impersonateOrFallback(GMX_DEPOSIT_VAULT_MAP[network] as string, true, signer),
-    gmxEthUsdMarketToken: getContract(
-      GMX_ETH_USD_MARKET_TOKEN_MAP[network] as string,
-      IGmxMarketToken__factory.connect,
-      signer,
-    ),
-    gmxDataStore: getContract(
-      GMX_DATASTORE_MAP[network] as string,
-      IGmxDataStore__factory.connect,
-      signer,
-    ),
-    gmxExchangeRouter: getContract(
-      GMX_EXCHANGE_ROUTER_MAP[network] as string,
-      IGmxExchangeRouter__factory.connect,
-      signer,
-    ),
-    gmxExecutor: await impersonateOrFallback(GMX_EXECUTOR_MAP[network] as string, true, signer),
-    gmxReader: getContract(GMX_READER_MAP[network] as string, IGmxReader__factory.connect, signer),
-    gmxRouter: getContract(GMX_ROUTER_MAP[network] as string, IGmxRouter__factory.connect, signer),
-    gmxWithdrawalHandler: getContract(
-      GMX_WITHDRAWAL_HANDLER_MAP[network] as string,
-      IGmxWithdrawalHandler__factory.connect,
-      signer,
-    ),
-    gmxWithdrawalVault: await impersonateOrFallback(GMX_WITHDRAWAL_VAULT_MAP[network] as string, true, signer),
-  };
-}
-
-async function createLiquidityMiningEcosystem(
-  network: Network,
-  signer: SignerWithAddress,
-): Promise<LiquidityMiningEcosystem> {
-  if (network !== '42161') {
-    return Promise.reject(`Invalid network, found ${network}`);
-  }
-
-  return {
-    oArbVester: VesterImplementationV1__factory.connect(deployments.VesterProxy[network].address, signer),
-    oArbVesterProxy: VesterProxy__factory.connect(deployments.VesterProxy[network].address, signer),
-  };
-}
-
-async function createOdosEcosystem(
-  network: Network,
-  signer: SignerWithAddress,
-): Promise<OdosEcosystem> {
-  if (!ODOS_ROUTER_MAP[network]) {
-    return Promise.reject(`Invalid network, found ${network}`);
-  }
-
-  return {
-    odosRouter: IOdosRouter__factory.connect(ODOS_ROUTER_MAP[network]!, signer),
-  };
-}
-
-async function createParaswapEcosystem(
-  network: Network,
-  signer: SignerWithAddress,
-): Promise<ParaswapEcosystem> {
-  if (!PARASWAP_AUGUSTUS_ROUTER_MAP[network]) {
-    return Promise.reject(`Invalid network, found ${network}`);
-  }
-
-  const paraswapTrader = getContract(
-    (Deployments.ParaswapAggregatorTraderV2 as any)[network]!.address,
-    ParaswapAggregatorTraderV2__factory.connect,
-    signer,
-  );
-
-  return {
-    augustusRouter: IParaswapAugustusRouter__factory.connect(PARASWAP_AUGUSTUS_ROUTER_MAP[network]!, signer),
-    feeClaimer: IParaswapFeeClaimer__factory.connect(PARASWAP_FEE_CLAIMER_MAP[network]!, signer),
-    transferProxy: PARASWAP_TRANSFER_PROXY_MAP[network]!,
-    live: {
-      paraswapTrader,
-    },
-  };
-}
-
-async function createPendleEcosystem(
-  network: Network,
-  signer: SignerWithAddress,
-): Promise<PendleEcosystem> {
-  if (network !== Network.ArbitrumOne) {
-    return Promise.reject(`Invalid network, found ${network}`);
-  }
-
-  return {
-    pendleRouter: getContract(
-      PENDLE_ROUTER_MAP[network] as string,
-      IPendleRouter__factory.connect,
-      signer,
-    ),
-    glpMar2024: {
-      pendleRegistry: getContract(
-        (Deployments.PendleGLP2024RegistryProxy as any)[network]?.address,
-        IPendleGLPRegistry__factory.connect,
-        signer,
-      ),
-      pendleRegistryProxy: getContract(
-        (Deployments.PendleGLP2024RegistryProxy as any)[network]?.address,
-        RegistryProxy__factory.connect,
-        signer,
-      ),
-      ptGlpMarket: getContract(
-        PENDLE_PT_GLP_2024_MARKET_MAP[network] as string,
-        IPendlePtMarket__factory.connect,
-        signer,
-      ),
-      ptGlpToken: getContract(
-        PENDLE_PT_GLP_2024_TOKEN_MAP[network] as string,
-        IPendlePtToken__factory.connect,
-        signer,
-      ),
-      ptOracle: getContract(
-        PENDLE_PT_ORACLE_MAP[network] as string,
-        IPendlePtOracle__factory.connect,
-        signer,
-      ),
-      ytGlpToken: getContract(
-        PENDLE_YT_GLP_2024_TOKEN_MAP[network] as string,
-        IPendleYtToken__factory.connect,
-        signer,
-      ),
-      dPtGlp2024: getContract(
-        (Deployments.PendlePtGLP2024IsolationModeVaultFactory as any)[network]?.address,
-        PendlePtGLP2024IsolationModeVaultFactory__factory.connect,
-        signer,
-      ),
-      dYtGlp2024: getContract(
-        (Deployments.PendleYtGLP2024IsolationModeVaultFactory as any)[network]?.address,
-        PendleYtGLP2024IsolationModeVaultFactory__factory.connect,
-        signer,
-      ),
-    },
-    rEthJun2025: {
-      dPtREthJun2025: getContract(
-        deployments.PendlePtREthJun2025IsolationModeVaultFactory[network as '42161'].address,
-        PendlePtIsolationModeVaultFactory__factory.connect,
-        signer,
-      ),
-      pendleRegistry: getContract(
-        deployments.PendleREthJun2025RegistryProxy[network as '42161'].address,
-        IPendleRegistry__factory.connect,
-        signer,
-      ),
-      ptOracle: getContract(
-        PENDLE_PT_ORACLE_MAP[network] as string,
-        IPendlePtOracle__factory.connect,
-        signer,
-      ),
-      ptREthMarket: getContract(
-        PENDLE_PT_RETH_MARKET_MAP[network] as string,
-        IPendlePtMarket__factory.connect,
-        signer,
-      ),
-      ptREthToken: getContract(
-        PENDLE_PT_RETH_TOKEN_MAP[network] as string,
-        IPendlePtToken__factory.connect,
-        signer,
-      ),
-    },
-    wstEthJun2024: {
-      dPtWstEthJun2024: getContract(
-        deployments.PendlePtWstEthJun2024IsolationModeVaultFactory[network as '42161'].address,
-        PendlePtIsolationModeVaultFactory__factory.connect,
-        signer,
-      ),
-      pendleRegistry: getContract(
-        deployments.PendleWstEthJun2024RegistryProxy[network as '42161'].address,
-        IPendleRegistry__factory.connect,
-        signer,
-      ),
-      ptOracle: getContract(
-        PENDLE_PT_ORACLE_MAP[network] as string,
-        IPendlePtOracle__factory.connect,
-        signer,
-      ),
-      ptWstEthMarket: getContract(
-        PENDLE_PT_WST_ETH_2024_MARKET_MAP[network] as string,
-        IPendlePtMarket__factory.connect,
-        signer,
-      ),
-      ptWstEthToken: getContract(
-        PENDLE_PT_WST_ETH_2024_TOKEN_MAP[network] as string,
-        IPendlePtToken__factory.connect,
-        signer,
-      ),
-    },
-    wstEthJun2025: {
-      dPtWstEthJun2025: getContract(
-        deployments.PendlePtWstEthJun2025IsolationModeVaultFactory[network as '42161'].address,
-        PendlePtIsolationModeVaultFactory__factory.connect,
-        signer,
-      ),
-      pendleRegistry: getContract(
-        deployments.PendleWstEthJun2025RegistryProxy[network as '42161'].address,
-        IPendleRegistry__factory.connect,
-        signer,
-      ),
-      ptOracle: getContract(
-        PENDLE_PT_ORACLE_MAP[network] as string,
-        IPendlePtOracle__factory.connect,
-        signer,
-      ),
-      ptWstEthMarket: getContract(
-        PENDLE_PT_WST_ETH_2025_MARKET_MAP[network] as string,
-        IPendlePtMarket__factory.connect,
-        signer,
-      ),
-      ptWstEthToken: getContract(
-        PENDLE_PT_WST_ETH_2025_TOKEN_MAP[network] as string,
-        IPendlePtToken__factory.connect,
-        signer,
-      ),
-    },
-    syGlpToken: getContract(
-      PENDLE_SY_GLP_TOKEN_MAP[network] as string,
-      IPendleSyToken__factory.connect,
-      signer,
-    ),
-    syREthToken: getContract(
-      PENDLE_SY_RETH_TOKEN_MAP[network] as string,
-      IPendleSyToken__factory.connect,
-      signer,
-    ),
-    syWstEthToken: getContract(
-      PENDLE_SY_WST_ETH_TOKEN_MAP[network] as string,
-      IPendleSyToken__factory.connect,
-      signer,
-    ),
-  };
-}
-
-async function createPlutusEcosystem(
-  network: Network,
-  signer: SignerWithAddress,
-): Promise<PlutusEcosystem> {
-  if (network !== Network.ArbitrumOne) {
-    return Promise.reject(`Invalid network, found ${network}`);
-  }
-
-  const sGlpAddressForPlutus = '0x2F546AD4eDD93B956C8999Be404cdCAFde3E89AE';
-  return {
-    plvGlp: getContract(PLV_GLP_MAP[network] as string, IERC4626__factory.connect, signer),
-    plsToken: getContract(PLS_TOKEN_MAP[network] as string, IERC20__factory.connect, signer),
-    plvGlpFarm: getContract(
-      PLV_GLP_FARM_MAP[network] as string,
-      IPlutusVaultGLPFarm__factory.connect,
-      signer,
-    ),
-    plvGlpRouter: getContract(
-      PLV_GLP_ROUTER_MAP[network] as string,
-      IPlutusVaultGLPRouter__factory.connect,
-      signer,
-    ),
-    sGlp: getContract(sGlpAddressForPlutus, IERC20__factory.connect, signer),
-    live: {
-      dolomiteWhitelistForGlpDepositor: getContract(
-        (Deployments.DolomiteWhitelistForGlpDepositorV2 as any)[network]?.address,
-        DolomiteCompatibleWhitelistForPlutusDAO__factory.connect,
-        signer,
-      ),
-      dolomiteWhitelistForPlutusChef: getContract(
-        (Deployments.DolomiteWhitelistForPlutusChef as any)[network]?.address,
-        DolomiteCompatibleWhitelistForPlutusDAO__factory.connect,
-        signer,
-      ),
-      plutusVaultRegistry: getContract(
-        (Deployments.PlutusVaultRegistryProxy as any)[network]?.address,
-        IPlutusVaultRegistry__factory.connect,
-        signer,
-      ),
-      plvGlpIsolationModeFactory: getContract(
-        (Deployments.PlutusVaultGLPIsolationModeVaultFactory as any)[network]?.address,
-        IPlutusVaultGLPIsolationModeVaultFactory__factory.connect,
-        signer,
-      ),
-      plvGlpIsolationModeUnwrapperTraderV1: getContract(
-        (Deployments.PlutusVaultGLPIsolationModeUnwrapperTraderV1 as any)[network]?.address,
-        PlutusVaultGLPIsolationModeUnwrapperTraderV1__factory.connect,
-        signer,
-      ),
-      plvGlpIsolationModeWrapperTraderV1: getContract(
-        (Deployments.PlutusVaultGLPIsolationModeWrapperTraderV1 as any)[network]?.address,
-        PlutusVaultGLPIsolationModeWrapperTraderV1__factory.connect,
-        signer,
-      ),
-    },
-  };
-}
-
-async function createPremiaEcosystem(
-  network: Network,
-  signer: SignerWithAddress,
-): Promise<PremiaEcosystem> {
-  if (network !== Network.ArbitrumOne) {
-    return Promise.reject(`Invalid network, found ${network}`);
-  }
-
-  return {
-    premiaWethV3Pool: getContract(PREMIA_WETH_V3_POOL_MAP[network] as string, IAlgebraV3Pool__factory.connect, signer),
-  };
-}
-
-async function createUmamiEcosystem(
-  network: Network,
-  signer: SignerWithAddress,
-): Promise<UmamiEcosystem> {
-  if (network !== Network.ArbitrumOne) {
-    return Promise.reject(`Invalid network, found ${network}`);
-  }
-
-  return {
-    glpLink: getContract(
-      UMAMI_LINK_VAULT_MAP[network] as string,
-      IUmamiAssetVault__factory.connect,
-      signer,
-    ),
-    glpUni: getContract(
-      UMAMI_UNI_VAULT_MAP[network] as string,
-      IUmamiAssetVault__factory.connect,
-      signer,
-    ),
-    glpUsdc: getContract(
-      UMAMI_USDC_VAULT_MAP[network] as string,
-      IUmamiAssetVault__factory.connect,
-      signer,
-    ),
-    glpWbtc: getContract(
-      UMAMI_WBTC_VAULT_MAP[network] as string,
-      IUmamiAssetVault__factory.connect,
-      signer,
-    ),
-    glpWeth: getContract(
-      UMAMI_WETH_VAULT_MAP[network] as string,
-      IUmamiAssetVault__factory.connect,
-      signer,
-    ),
-    storageViewer: getContract(
-      UMAMI_STORAGE_VIEWER_MAP[network] as string,
-      IUmamiAssetVaultStorageViewer__factory.connect,
-      signer,
-    ),
-    configurator: await impersonateOrFallback(UMAMI_CONFIGURATOR_MAP[network] as string, true, signer),
-  };
-}
-
-function getContract<T>(
-=======
 export function getContract<T>(
->>>>>>> a398a1a2
   address: string,
   connector: (address: string, signerOrProvider: any) => T,
   signerOrProvider: Signer | Provider,
