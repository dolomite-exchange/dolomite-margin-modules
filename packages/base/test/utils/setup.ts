--- conflicted
+++ resolved
@@ -25,9 +25,11 @@
 import { IGmxMarketToken } from 'packages/gmx-v2/src/types';
 import { IChainlinkPriceOracleV1__factory } from 'packages/oracles/src/types';
 import {
-  DolomiteERC20__factory, DolomiteERC20WithPayable__factory,
+  DolomiteERC20__factory,
+  DolomiteERC20WithPayable__factory,
   IBorrowPositionProxyV2__factory,
-  IDepositWithdrawalProxy__factory, IDolomiteAccountRegistry__factory,
+  IDepositWithdrawalProxy__factory,
+  IDolomiteAccountRegistry__factory,
   IDolomiteAccountValuesReader__factory,
   IDolomiteMargin,
   IDolomiteMargin__factory,
@@ -93,16 +95,18 @@
   NATIVE_USDC_MAP,
   PENDLE_MAP,
   PREMIA_MAP,
+  R_ETH_MAP,
   RDNT_MAP,
-  R_ETH_MAP,
   RS_ETH_MAP,
   S_GLP_MAP,
   SIZE_MAP,
   SLIPPAGE_TOLERANCE_FOR_PAUSE_SENTINEL,
   ST_ETH_MAP,
   UNI_MAP,
-  USDC_MAP, USDM_MAP,
-  USDT_MAP, USDY_MAP,
+  USDC_MAP,
+  USDM_MAP,
+  USDT_MAP,
+  USDY_MAP,
   WBTC_MAP,
   WE_ETH_MAP,
   WETH_MAP,
@@ -190,11 +194,15 @@
 
 export type CoreProtocolConfig<T extends NetworkType> = T extends Network.ArbitrumOne
   ? CoreProtocolConfigArbitrumOne
-  : T extends Network.Base ? CoreProtocolConfigBase
-    : T extends Network.Mantle ? CoreProtocolConfigMantle
-      : T extends Network.PolygonZkEvm ? CoreProtocolConfigPolygonZkEvm
-        : T extends Network.XLayer ? CoreProtocolConfigXLayer
-          : never;
+  : T extends Network.Base
+  ? CoreProtocolConfigBase
+  : T extends Network.Mantle
+  ? CoreProtocolConfigMantle
+  : T extends Network.PolygonZkEvm
+  ? CoreProtocolConfigPolygonZkEvm
+  : T extends Network.XLayer
+  ? CoreProtocolConfigXLayer
+  : never;
 
 export async function disableInterestAccrual<T extends NetworkType>(
   core: CoreProtocolAbstract<T>,
@@ -378,11 +386,7 @@
   factoryInterface: { abi: ContractInterface },
   signer?: SignerWithAddressWithSafety,
 ): T {
-  return new BaseContract(
-    vault,
-    factoryInterface.abi,
-    signer,
-  ) as T;
+  return new BaseContract(vault, factoryInterface.abi, signer) as T;
 }
 
 export function getDefaultCoreProtocolConfig<T extends NetworkType>(network: T): CoreProtocolConfig<T> {
@@ -449,11 +453,15 @@
 
 export type CoreProtocolType<T extends NetworkType> = T extends Network.ArbitrumOne
   ? CoreProtocolArbitrumOne
-  : T extends Network.Base ? CoreProtocolBase
-    : T extends Network.Mantle ? CoreProtocolMantle
-      : T extends Network.PolygonZkEvm ? CoreProtocolPolygonZkEvm
-        : T extends Network.XLayer ? CoreProtocolXLayer
-          : never;
+  : T extends Network.Base
+  ? CoreProtocolBase
+  : T extends Network.Mantle
+  ? CoreProtocolMantle
+  : T extends Network.PolygonZkEvm
+  ? CoreProtocolPolygonZkEvm
+  : T extends Network.XLayer
+  ? CoreProtocolXLayer
+  : never;
 
 export function getDolomiteMarginContract<T extends NetworkType>(
   config: CoreProtocolSetupConfig<T>,
@@ -482,11 +490,7 @@
   signer: SignerWithAddressWithSafety,
 ): WETHType<T> {
   return (
-    (
-      config.network === Network.ArbitrumOne
-      || config.network === Network.Base
-      || config.network === Network.PolygonZkEvm
-    )
+    config.network === Network.ArbitrumOne || config.network === Network.Base || config.network === Network.PolygonZkEvm
       ? IWETH__factory.connect(WETH_MAP[config.network].address, signer)
       : IERC20__factory.connect(WETH_MAP[config.network].address, signer)
   ) as WETHType<T>;
@@ -500,8 +504,9 @@
   }
 
   const dolomiteMarginAddress = DolomiteMarginJson.networks[config.network].address;
-  const [hhUser1, hhUser2, hhUser3, hhUser4, hhUser5] = await Promise.all((await ethers.getSigners())
-    .map(s => SignerWithAddressWithSafety.create(s.address)));
+  const [hhUser1, hhUser2, hhUser3, hhUser4, hhUser5] = await Promise.all(
+    (await ethers.getSigners()).map((s) => SignerWithAddressWithSafety.create(s.address)),
+  );
   const governance: SignerWithAddressWithSafety = await impersonateOrFallback(
     await IDolomiteMargin__factory.connect(dolomiteMarginAddress, hhUser1).owner(),
     true,
@@ -677,195 +682,174 @@
 
   if (config.network === Network.ArbitrumOne) {
     const typedConfig = config as CoreProtocolSetupConfig<Network.ArbitrumOne>;
-    return new CoreProtocolArbitrumOne(
-      coreProtocolParams as CoreProtocolParams<Network.ArbitrumOne>,
-      {
-        chainlinkPriceOracleV1,
-        chainlinkPriceOracleV3,
-        abraEcosystem: await createAbraEcosystem(typedConfig.network, hhUser1),
-        arbEcosystem: await createArbEcosystem(typedConfig.network, hhUser1),
-        camelotEcosystem: await createCamelotEcosystem(typedConfig.network, hhUser1),
-        chainlinkAutomationRegistry: IChainlinkAutomationRegistry__factory.connect(
-          CHAINLINK_AUTOMATION_REGISTRY_MAP[typedConfig.network],
-          governance,
-        ),
-        chroniclePriceOracleV3: ChroniclePriceOracleV3__factory.connect(
-          Deployments.ChroniclePriceOracleV3[typedConfig.network].address,
+    return new CoreProtocolArbitrumOne(coreProtocolParams as CoreProtocolParams<Network.ArbitrumOne>, {
+      chainlinkPriceOracleV1,
+      chainlinkPriceOracleV3,
+      abraEcosystem: await createAbraEcosystem(typedConfig.network, hhUser1),
+      arbEcosystem: await createArbEcosystem(typedConfig.network, hhUser1),
+      camelotEcosystem: await createCamelotEcosystem(typedConfig.network, hhUser1),
+      chainlinkAutomationRegistry: IChainlinkAutomationRegistry__factory.connect(
+        CHAINLINK_AUTOMATION_REGISTRY_MAP[typedConfig.network],
+        governance,
+      ),
+      chroniclePriceOracleV3: ChroniclePriceOracleV3__factory.connect(
+        Deployments.ChroniclePriceOracleV3[typedConfig.network].address,
+        hhUser1,
+      ),
+      dolomiteAccountValuesReader: IDolomiteAccountValuesReader__factory.connect(
+        CoreDeployments.AccountValuesReader[typedConfig.network].address,
+        hhUser1,
+      ),
+      dolomiteMigrator: IDolomiteMigrator__factory.connect(
+        Deployments.DolomiteMigratorV2[typedConfig.network].address,
+        hhUser1,
+      ),
+      dTokens: {
+        usdc: DolomiteERC20__factory.connect(Deployments.DolomiteUsdcToken[typedConfig.network].address, hhUser1),
+        wbtc: DolomiteERC20__factory.connect(Deployments.DolomiteWbtcToken[typedConfig.network].address, hhUser1),
+        weth: DolomiteERC20WithPayable__factory.connect(
+          Deployments.DolomiteWethToken[typedConfig.network].address,
           hhUser1,
         ),
-        dolomiteAccountValuesReader: IDolomiteAccountValuesReader__factory.connect(
-          CoreDeployments.AccountValuesReader[typedConfig.network].address,
-          hhUser1,
-        ),
-        dolomiteMigrator: IDolomiteMigrator__factory.connect(
-          Deployments.DolomiteMigratorV2[typedConfig.network].address,
-          hhUser1,
-        ),
-        dTokens: {
-          usdc: DolomiteERC20__factory.connect(
-            Deployments.DolomiteUsdcToken[typedConfig.network].address,
-            hhUser1,
-          ),
-          wbtc: DolomiteERC20__factory.connect(
-            Deployments.DolomiteWbtcToken[typedConfig.network].address,
-            hhUser1,
-          ),
-          weth: DolomiteERC20WithPayable__factory.connect(
-            Deployments.DolomiteWethToken[typedConfig.network].address,
-            hhUser1,
-          ),
-          usdcProxy: RegistryProxy__factory.connect(
-            Deployments.DolomiteUsdcToken[typedConfig.network].address,
-            hhUser1,
-          ),
-          wbtcProxy: RegistryProxy__factory.connect(
-            Deployments.DolomiteWbtcToken[typedConfig.network].address,
-            hhUser1,
-          ),
-          wethProxy: RegistryProxy__factory.connect(
-            Deployments.DolomiteWethToken[typedConfig.network].address,
-            hhUser1,
-          ),
-        },
-        gmxEcosystem: await createGmxEcosystem(typedConfig.network, hhUser1),
-        gmxEcosystemV2: await createGmxEcosystemV2(typedConfig.network, hhUser1),
-        jonesEcosystem: await createJonesEcosystem(typedConfig.network, hhUser1),
-        mineralLiquidityMiningEcosystem: await createMineralLiquidityMiningEcosystem(typedConfig.network, hhUser1),
-        oArbLiquidityMiningEcosystem: await createOARBLiquidityMiningEcosystem(typedConfig.network, hhUser1),
-        odosEcosystem: await createOdosEcosystem(typedConfig.network, hhUser1),
-        paraswapEcosystem: await createParaswapEcosystem(typedConfig.network, hhUser1),
-        pendleEcosystem: await createPendleEcosystem(typedConfig.network, hhUser1),
-        plutusEcosystem: await createPlutusEcosystem(typedConfig.network, hhUser1),
-        premiaEcosystem: await createPremiaEcosystem(typedConfig.network, hhUser1),
-        redstonePriceOracleV3: RedstonePriceOracleV3__factory.connect(
-          Deployments.RedstonePriceOracleV3[typedConfig.network].address,
-          hhUser1,
-        ),
-        umamiEcosystem: await createUmamiEcosystem(typedConfig.network, hhUser1),
-        marketIds: {
-          ...coreProtocolParams.marketIds,
-          arb: ARB_MAP[typedConfig.network].marketId,
-          dArb: D_ARB_MAP[typedConfig.network].marketId,
-          dfsGlp: DFS_GLP_MAP[typedConfig.network].marketId,
-          dGmx: D_GMX_MAP[typedConfig.network].marketId,
-          dGmArb: D_GM_ARB_MAP[typedConfig.network].marketId,
-          dGmBtc: D_GM_BTC_MAP[typedConfig.network].marketId,
-          dGmBtcSingleSided: D_GM_BTC_SINGLE_SIDED_MAP[typedConfig.network].marketId,
-          dGmEth: D_GM_ETH_MAP[typedConfig.network].marketId,
-          dGmEthSingleSided: D_GM_ETH_SINGLE_SIDED_MAP[typedConfig.network].marketId,
-          dGmLink: D_GM_LINK_MAP[typedConfig.network].marketId,
-          djUsdcV1: DJ_USDC_V1[typedConfig.network].marketId,
-          djUsdcV2: DJ_USDC_V2[typedConfig.network].marketId,
-          dplvGlp: DPLV_GLP_MAP[typedConfig.network].marketId,
-          dPtEzEthJun2024: DPT_EZ_ETH_JUN_2024_MAP[typedConfig.network].marketId,
-          dPtGlpMar2024: DPT_GLP_MAR_2024_MAP[typedConfig.network].marketId,
-          dPtREthJun2025: DPT_R_ETH_JUN_2025_MAP[typedConfig.network].marketId,
-          dPtWeEthApr2024: DPT_WE_ETH_APR_2024_MAP[typedConfig.network].marketId,
-          dPtWeEthJun2024: DPT_WE_ETH_JUN_2024_MAP[typedConfig.network].marketId,
-          dPtWstEthJun2024: DPT_WST_ETH_JUN_2024_MAP[typedConfig.network].marketId,
-          dPtWstEthJun2025: DPT_WST_ETH_JUN_2025_MAP[typedConfig.network].marketId,
-          dai: DAI_MAP[typedConfig.network]!.marketId,
-          dpx: DPX_MAP[typedConfig.network].marketId,
-          dYtGlp: DYT_GLP_2024_MAP[typedConfig.network].marketId,
-          ezEth: EZ_ETH_MAP[typedConfig.network].marketId,
-          gmx: GMX_MAP[typedConfig.network].marketId,
-          grai: GRAI_MAP[typedConfig.network].marketId,
-          grail: GRAIL_MAP[typedConfig.network].marketId,
-          jones: JONES_MAP[typedConfig.network].marketId,
-          link: LINK_MAP[typedConfig.network]!.marketId,
-          magic: MAGIC_MAP[typedConfig.network].marketId,
-          magicGlp: MAGIC_GLP_MAP[typedConfig.network].marketId,
-          mim: MIM_MAP[typedConfig.network].marketId,
-          nativeUsdc: NATIVE_USDC_MAP[typedConfig.network].marketId,
-          premia: PREMIA_MAP[typedConfig.network].marketId,
-          rEth: R_ETH_MAP[typedConfig.network].marketId,
-          radiant: RDNT_MAP[typedConfig.network].marketId,
-          pendle: PENDLE_MAP[typedConfig.network].marketId,
-          sGlp: S_GLP_MAP[typedConfig.network].marketId,
-          uni: UNI_MAP[typedConfig.network].marketId,
-          usdt: USDT_MAP[typedConfig.network].marketId,
-          wbtc: WBTC_MAP[typedConfig.network].marketId,
-          weEth: WE_ETH_MAP[typedConfig.network].marketId,
-          wstEth: WST_ETH_MAP[typedConfig.network].marketId,
-          xai: XAI_MAP[typedConfig.network].marketId,
-          stablecoins: [
-            ...coreProtocolParams.marketIds.stablecoins,
-            DAI_MAP[typedConfig.network]!.marketId,
-            GRAI_MAP[typedConfig.network].marketId,
-            MIM_MAP[typedConfig.network].marketId,
-            NATIVE_USDC_MAP[typedConfig.network].marketId,
-            USDT_MAP[typedConfig.network].marketId,
-          ],
-        },
-        tokens: {
-          ...coreProtocolParams.tokens,
-          arb: IERC20__factory.connect(ARB_MAP[typedConfig.network].address, hhUser1),
-          dai: IERC20__factory.connect(DAI_MAP[typedConfig.network]!.address, hhUser1),
-          dArb: IERC20__factory.connect(D_ARB_MAP[typedConfig.network].address, hhUser1),
-          dfsGlp: IERC20__factory.connect(DFS_GLP_MAP[typedConfig.network].address, hhUser1),
-          dGmx: IERC20__factory.connect(D_GMX_MAP[typedConfig.network].address, hhUser1),
-          dGmArb: IERC20__factory.connect(D_GM_ARB_MAP[typedConfig.network].address, hhUser1),
-          dGmBtc: IERC20__factory.connect(D_GM_BTC_MAP[typedConfig.network].address, hhUser1),
-          dGmEth: IERC20__factory.connect(D_GM_ETH_MAP[typedConfig.network].address, hhUser1),
-          dGmLink: IERC20__factory.connect(D_GM_LINK_MAP[typedConfig.network].address, hhUser1),
-          djUsdcV1: IERC20__factory.connect(DJ_USDC_V1[typedConfig.network].address, hhUser1),
-          djUsdcV2: IERC20__factory.connect(DJ_USDC_V2[typedConfig.network].address, hhUser1),
-          dPtGlp: IERC20__factory.connect(DPT_GLP_MAR_2024_MAP[typedConfig.network].address, hhUser1),
-          dPtREthJun2025: IERC20__factory.connect(DPT_R_ETH_JUN_2025_MAP[typedConfig.network].address, hhUser1),
-          dPtWeEthApr2024: IERC20__factory.connect(DPT_WE_ETH_APR_2024_MAP[typedConfig.network].address, hhUser1),
-          dPtWstEthJun2024: IERC20__factory.connect(DPT_WST_ETH_JUN_2024_MAP[typedConfig.network].address, hhUser1),
-          dPtWstEthJun2025: IERC20__factory.connect(DPT_WST_ETH_JUN_2025_MAP[typedConfig.network].address, hhUser1),
-          dpx: IERC20__factory.connect(DPX_MAP[typedConfig.network].address, hhUser1),
-          dYtGlp: IERC20__factory.connect(DYT_GLP_2024_MAP[typedConfig.network].address, hhUser1),
-          eEth: IERC20__factory.connect(E_ETH_MAP[typedConfig.network].address, hhUser1),
-          ezEth: IERC20__factory.connect(EZ_ETH_MAP[typedConfig.network].address, hhUser1),
-          frax: IERC20__factory.connect(FRAX_MAP[typedConfig.network].address, hhUser1),
-          gmx: IERC20__factory.connect(GMX_MAP[typedConfig.network].address, hhUser1),
-          gmxBtc: IERC20__factory.connect(GMX_BTC_PLACEHOLDER_MAP[typedConfig.network].address, hhUser1),
-          grai: IERC20__factory.connect(GRAI_MAP[typedConfig.network].address, hhUser1),
-          grail: IERC20__factory.connect(GRAIL_MAP[typedConfig.network].address, hhUser1),
-          jones: IERC20__factory.connect(JONES_MAP[typedConfig.network].address, hhUser1),
-          link: IERC20__factory.connect(LINK_MAP[typedConfig.network]!.address, hhUser1),
-          magic: IERC20__factory.connect(MAGIC_MAP[typedConfig.network].address, hhUser1),
-          mim: IERC20__factory.connect(MIM_MAP[typedConfig.network].address, hhUser1),
-          nativeUsdc: IERC20__factory.connect(NATIVE_USDC_MAP[typedConfig.network].address, hhUser1),
-          premia: IERC20__factory.connect(PREMIA_MAP[typedConfig.network].address, hhUser1),
-          pendle: IERC20__factory.connect(PENDLE_MAP[typedConfig.network].address, hhUser1),
-          rEth: IERC20__factory.connect(R_ETH_MAP[typedConfig.network].address, hhUser1),
-          rsEth: IERC20__factory.connect(RS_ETH_MAP[typedConfig.network].address, hhUser1),
-          radiant: IERC20__factory.connect(RDNT_MAP[typedConfig.network].address, hhUser1),
-          sGlp: IERC20__factory.connect(S_GLP_MAP[typedConfig.network].address, hhUser1),
-          size: IERC20__factory.connect(SIZE_MAP[typedConfig.network].address, hhUser1),
-          stEth: IERC20__factory.connect(ST_ETH_MAP[typedConfig.network].address, hhUser1),
-          uni: IERC20__factory.connect(UNI_MAP[typedConfig.network].address, hhUser1),
-          usdm: IERC20__factory.connect(USDM_MAP[typedConfig.network].address, hhUser1),
-          usdt: IERC20__factory.connect(USDT_MAP[typedConfig.network].address, hhUser1),
-          wbtc: IERC20__factory.connect(WBTC_MAP[typedConfig.network].address, hhUser1),
-          weth: coreProtocolParams.tokens.weth as any,
-          weEth: IERC20__factory.connect(WE_ETH_MAP[typedConfig.network].address, hhUser1),
-          wstEth: IERC20__factory.connect(WST_ETH_MAP[typedConfig.network].address, hhUser1),
-          xai: IERC20__factory.connect(XAI_MAP[typedConfig.network].address, hhUser1),
-          stablecoins: [
-            ...coreProtocolParams.tokens.stablecoins,
-            IERC20__factory.connect(DAI_MAP[typedConfig.network]!.address, hhUser1),
-            IERC20__factory.connect(GRAI_MAP[typedConfig.network].address, hhUser1),
-            IERC20__factory.connect(MIM_MAP[typedConfig.network].address, hhUser1),
-            IERC20__factory.connect(NATIVE_USDC_MAP[typedConfig.network].address, hhUser1),
-            IERC20__factory.connect(USDT_MAP[typedConfig.network].address, hhUser1),
-          ],
-        },
+        usdcProxy: RegistryProxy__factory.connect(Deployments.DolomiteUsdcToken[typedConfig.network].address, hhUser1),
+        wbtcProxy: RegistryProxy__factory.connect(Deployments.DolomiteWbtcToken[typedConfig.network].address, hhUser1),
+        wethProxy: RegistryProxy__factory.connect(Deployments.DolomiteWethToken[typedConfig.network].address, hhUser1),
       },
-    ) as any;
+      gmxEcosystem: await createGmxEcosystem(typedConfig.network, hhUser1),
+      gmxEcosystemV2: await createGmxEcosystemV2(typedConfig.network, hhUser1),
+      jonesEcosystem: await createJonesEcosystem(typedConfig.network, hhUser1),
+      mineralLiquidityMiningEcosystem: await createMineralLiquidityMiningEcosystem(typedConfig.network, hhUser1),
+      oArbLiquidityMiningEcosystem: await createOARBLiquidityMiningEcosystem(typedConfig.network, hhUser1),
+      odosEcosystem: await createOdosEcosystem(typedConfig.network, hhUser1),
+      paraswapEcosystem: await createParaswapEcosystem(typedConfig.network, hhUser1),
+      pendleEcosystem: await createPendleEcosystem(typedConfig.network, hhUser1),
+      plutusEcosystem: await createPlutusEcosystem(typedConfig.network, hhUser1),
+      premiaEcosystem: await createPremiaEcosystem(typedConfig.network, hhUser1),
+      redstonePriceOracleV3: RedstonePriceOracleV3__factory.connect(
+        Deployments.RedstonePriceOracleV3[typedConfig.network].address,
+        hhUser1,
+      ),
+      umamiEcosystem: await createUmamiEcosystem(typedConfig.network, hhUser1),
+      marketIds: {
+        ...coreProtocolParams.marketIds,
+        arb: ARB_MAP[typedConfig.network].marketId,
+        dArb: D_ARB_MAP[typedConfig.network].marketId,
+        dfsGlp: DFS_GLP_MAP[typedConfig.network].marketId,
+        dGmx: D_GMX_MAP[typedConfig.network].marketId,
+        dGmArb: D_GM_ARB_MAP[typedConfig.network].marketId,
+        dGmBtc: D_GM_BTC_MAP[typedConfig.network].marketId,
+        dGmBtcSingleSided: D_GM_BTC_SINGLE_SIDED_MAP[typedConfig.network].marketId,
+        dGmEth: D_GM_ETH_MAP[typedConfig.network].marketId,
+        dGmEthSingleSided: D_GM_ETH_SINGLE_SIDED_MAP[typedConfig.network].marketId,
+        dGmLink: D_GM_LINK_MAP[typedConfig.network].marketId,
+        djUsdcV1: DJ_USDC_V1[typedConfig.network].marketId,
+        djUsdcV2: DJ_USDC_V2[typedConfig.network].marketId,
+        dplvGlp: DPLV_GLP_MAP[typedConfig.network].marketId,
+        dPtEzEthJun2024: DPT_EZ_ETH_JUN_2024_MAP[typedConfig.network].marketId,
+        dPtGlpMar2024: DPT_GLP_MAR_2024_MAP[typedConfig.network].marketId,
+        dPtREthJun2025: DPT_R_ETH_JUN_2025_MAP[typedConfig.network].marketId,
+        dPtWeEthApr2024: DPT_WE_ETH_APR_2024_MAP[typedConfig.network].marketId,
+        dPtWeEthJun2024: DPT_WE_ETH_JUN_2024_MAP[typedConfig.network].marketId,
+        dPtWstEthJun2024: DPT_WST_ETH_JUN_2024_MAP[typedConfig.network].marketId,
+        dPtWstEthJun2025: DPT_WST_ETH_JUN_2025_MAP[typedConfig.network].marketId,
+        dai: DAI_MAP[typedConfig.network]!.marketId,
+        dpx: DPX_MAP[typedConfig.network].marketId,
+        dYtGlp: DYT_GLP_2024_MAP[typedConfig.network].marketId,
+        ezEth: EZ_ETH_MAP[typedConfig.network].marketId,
+        gmx: GMX_MAP[typedConfig.network].marketId,
+        grai: GRAI_MAP[typedConfig.network].marketId,
+        grail: GRAIL_MAP[typedConfig.network].marketId,
+        jones: JONES_MAP[typedConfig.network].marketId,
+        link: LINK_MAP[typedConfig.network]!.marketId,
+        magic: MAGIC_MAP[typedConfig.network].marketId,
+        magicGlp: MAGIC_GLP_MAP[typedConfig.network].marketId,
+        mim: MIM_MAP[typedConfig.network].marketId,
+        nativeUsdc: NATIVE_USDC_MAP[typedConfig.network].marketId,
+        premia: PREMIA_MAP[typedConfig.network].marketId,
+        rEth: R_ETH_MAP[typedConfig.network].marketId,
+        radiant: RDNT_MAP[typedConfig.network].marketId,
+        pendle: PENDLE_MAP[typedConfig.network].marketId,
+        sGlp: S_GLP_MAP[typedConfig.network].marketId,
+        uni: UNI_MAP[typedConfig.network].marketId,
+        usdt: USDT_MAP[typedConfig.network].marketId,
+        wbtc: WBTC_MAP[typedConfig.network].marketId,
+        weEth: WE_ETH_MAP[typedConfig.network].marketId,
+        wstEth: WST_ETH_MAP[typedConfig.network].marketId,
+        xai: XAI_MAP[typedConfig.network].marketId,
+        stablecoins: [
+          ...coreProtocolParams.marketIds.stablecoins,
+          DAI_MAP[typedConfig.network]!.marketId,
+          GRAI_MAP[typedConfig.network].marketId,
+          MIM_MAP[typedConfig.network].marketId,
+          NATIVE_USDC_MAP[typedConfig.network].marketId,
+          USDT_MAP[typedConfig.network].marketId,
+        ],
+      },
+      tokens: {
+        ...coreProtocolParams.tokens,
+        arb: IERC20__factory.connect(ARB_MAP[typedConfig.network].address, hhUser1),
+        dai: IERC20__factory.connect(DAI_MAP[typedConfig.network]!.address, hhUser1),
+        dArb: IERC20__factory.connect(D_ARB_MAP[typedConfig.network].address, hhUser1),
+        dfsGlp: IERC20__factory.connect(DFS_GLP_MAP[typedConfig.network].address, hhUser1),
+        dGmx: IERC20__factory.connect(D_GMX_MAP[typedConfig.network].address, hhUser1),
+        dGmArb: IERC20__factory.connect(D_GM_ARB_MAP[typedConfig.network].address, hhUser1),
+        dGmBtc: IERC20__factory.connect(D_GM_BTC_MAP[typedConfig.network].address, hhUser1),
+        dGmEth: IERC20__factory.connect(D_GM_ETH_MAP[typedConfig.network].address, hhUser1),
+        dGmLink: IERC20__factory.connect(D_GM_LINK_MAP[typedConfig.network].address, hhUser1),
+        djUsdcV1: IERC20__factory.connect(DJ_USDC_V1[typedConfig.network].address, hhUser1),
+        djUsdcV2: IERC20__factory.connect(DJ_USDC_V2[typedConfig.network].address, hhUser1),
+        dPtGlp: IERC20__factory.connect(DPT_GLP_MAR_2024_MAP[typedConfig.network].address, hhUser1),
+        dPtREthJun2025: IERC20__factory.connect(DPT_R_ETH_JUN_2025_MAP[typedConfig.network].address, hhUser1),
+        dPtWeEthApr2024: IERC20__factory.connect(DPT_WE_ETH_APR_2024_MAP[typedConfig.network].address, hhUser1),
+        dPtWstEthJun2024: IERC20__factory.connect(DPT_WST_ETH_JUN_2024_MAP[typedConfig.network].address, hhUser1),
+        dPtWstEthJun2025: IERC20__factory.connect(DPT_WST_ETH_JUN_2025_MAP[typedConfig.network].address, hhUser1),
+        dpx: IERC20__factory.connect(DPX_MAP[typedConfig.network].address, hhUser1),
+        dYtGlp: IERC20__factory.connect(DYT_GLP_2024_MAP[typedConfig.network].address, hhUser1),
+        eEth: IERC20__factory.connect(E_ETH_MAP[typedConfig.network].address, hhUser1),
+        ezEth: IERC20__factory.connect(EZ_ETH_MAP[typedConfig.network].address, hhUser1),
+        frax: IERC20__factory.connect(FRAX_MAP[typedConfig.network].address, hhUser1),
+        gmx: IERC20__factory.connect(GMX_MAP[typedConfig.network].address, hhUser1),
+        gmxBtc: IERC20__factory.connect(GMX_BTC_PLACEHOLDER_MAP[typedConfig.network].address, hhUser1),
+        grai: IERC20__factory.connect(GRAI_MAP[typedConfig.network].address, hhUser1),
+        grail: IERC20__factory.connect(GRAIL_MAP[typedConfig.network].address, hhUser1),
+        jones: IERC20__factory.connect(JONES_MAP[typedConfig.network].address, hhUser1),
+        link: IERC20__factory.connect(LINK_MAP[typedConfig.network]!.address, hhUser1),
+        magic: IERC20__factory.connect(MAGIC_MAP[typedConfig.network].address, hhUser1),
+        mim: IERC20__factory.connect(MIM_MAP[typedConfig.network].address, hhUser1),
+        nativeUsdc: IERC20__factory.connect(NATIVE_USDC_MAP[typedConfig.network].address, hhUser1),
+        premia: IERC20__factory.connect(PREMIA_MAP[typedConfig.network].address, hhUser1),
+        pendle: IERC20__factory.connect(PENDLE_MAP[typedConfig.network].address, hhUser1),
+        rEth: IERC20__factory.connect(R_ETH_MAP[typedConfig.network].address, hhUser1),
+        rsEth: IERC20__factory.connect(RS_ETH_MAP[typedConfig.network].address, hhUser1),
+        radiant: IERC20__factory.connect(RDNT_MAP[typedConfig.network].address, hhUser1),
+        sGlp: IERC20__factory.connect(S_GLP_MAP[typedConfig.network].address, hhUser1),
+        size: IERC20__factory.connect(SIZE_MAP[typedConfig.network].address, hhUser1),
+        stEth: IERC20__factory.connect(ST_ETH_MAP[typedConfig.network].address, hhUser1),
+        uni: IERC20__factory.connect(UNI_MAP[typedConfig.network].address, hhUser1),
+        usdm: IERC20__factory.connect(USDM_MAP[typedConfig.network].address, hhUser1),
+        usdt: IERC20__factory.connect(USDT_MAP[typedConfig.network].address, hhUser1),
+        wbtc: IERC20__factory.connect(WBTC_MAP[typedConfig.network].address, hhUser1),
+        weth: coreProtocolParams.tokens.weth as any,
+        weEth: IERC20__factory.connect(WE_ETH_MAP[typedConfig.network].address, hhUser1),
+        wstEth: IERC20__factory.connect(WST_ETH_MAP[typedConfig.network].address, hhUser1),
+        xai: IERC20__factory.connect(XAI_MAP[typedConfig.network].address, hhUser1),
+        stablecoins: [
+          ...coreProtocolParams.tokens.stablecoins,
+          IERC20__factory.connect(DAI_MAP[typedConfig.network]!.address, hhUser1),
+          IERC20__factory.connect(GRAI_MAP[typedConfig.network].address, hhUser1),
+          IERC20__factory.connect(MIM_MAP[typedConfig.network].address, hhUser1),
+          IERC20__factory.connect(NATIVE_USDC_MAP[typedConfig.network].address, hhUser1),
+          IERC20__factory.connect(USDT_MAP[typedConfig.network].address, hhUser1),
+        ],
+      },
+    }) as any;
   }
   if (config.network === Network.Base) {
     const typedConfig = config as CoreProtocolSetupConfig<Network.Base>;
-    return new CoreProtocolBase(
-      coreProtocolParams as CoreProtocolParams<Network.Base>,
-      {
-        odosEcosystem: await createOdosEcosystem(typedConfig.network, hhUser1),
-        paraswapEcosystem: await createParaswapEcosystem(typedConfig.network, hhUser1),
-      },
-    ) as any;
+    return new CoreProtocolBase(coreProtocolParams as CoreProtocolParams<Network.Base>, {
+      odosEcosystem: await createOdosEcosystem(typedConfig.network, hhUser1),
+      paraswapEcosystem: await createParaswapEcosystem(typedConfig.network, hhUser1),
+    }) as any;
   }
   if (config.network === Network.Mantle) {
     const typedConfig = config as CoreProtocolSetupConfig<Network.Mantle>;
@@ -877,110 +861,98 @@
       getMaxDeploymentVersionAddressByDeploymentKey('RedstonePriceOracle', Network.Mantle, ADDRESS_ZERO),
       hhUser1,
     );
-    return new CoreProtocolMantle(
-      coreProtocolParams as CoreProtocolParams<Network.Mantle>,
-      {
-        chroniclePriceOracleV3: chroniclePriceOracle,
-        redstonePriceOracleV3: redstonePriceOracle,
-        marketIds: {
-          ...coreProtocolParams.marketIds,
-          meth: METH_MAP[typedConfig.network].marketId,
-          usdt: USDT_MAP[typedConfig.network].marketId,
-          usdy: USDY_MAP[typedConfig.network].marketId,
-          wbtc: WBTC_MAP[typedConfig.network].marketId,
-          wmnt: WMNT_MAP[typedConfig.network].marketId,
-          stablecoins: [
-            ...coreProtocolParams.marketIds.stablecoins,
-            USDT_MAP[typedConfig.network].marketId,
-            USDY_MAP[typedConfig.network].marketId,
-          ],
-        },
-        odosEcosystem: await createOdosEcosystem(typedConfig.network, hhUser1),
-        tokens: {
-          ...coreProtocolParams.tokens,
-          meth: IERC20__factory.connect(METH_MAP[typedConfig.network].address, hhUser1),
-          usdt: IERC20__factory.connect(USDT_MAP[typedConfig.network].address, hhUser1),
-          usdy: IERC20__factory.connect(USDY_MAP[typedConfig.network].address, hhUser1),
-          wbtc: IERC20__factory.connect(WBTC_MAP[typedConfig.network].address, hhUser1),
-          wmnt: IWETH__factory.connect(WMNT_MAP[typedConfig.network].address, hhUser1),
-          stablecoins: [
-            ...coreProtocolParams.tokens.stablecoins,
-            IERC20__factory.connect(USDT_MAP[typedConfig.network].address, hhUser1),
-            IERC20__factory.connect(USDY_MAP[typedConfig.network].address, hhUser1),
-          ],
-        },
+    return new CoreProtocolMantle(coreProtocolParams as CoreProtocolParams<Network.Mantle>, {
+      chroniclePriceOracleV3: chroniclePriceOracle,
+      redstonePriceOracleV3: redstonePriceOracle,
+      marketIds: {
+        ...coreProtocolParams.marketIds,
+        meth: METH_MAP[typedConfig.network].marketId,
+        usdt: USDT_MAP[typedConfig.network].marketId,
+        usdy: USDY_MAP[typedConfig.network].marketId,
+        wbtc: WBTC_MAP[typedConfig.network].marketId,
+        wmnt: WMNT_MAP[typedConfig.network].marketId,
+        stablecoins: [
+          ...coreProtocolParams.marketIds.stablecoins,
+          USDT_MAP[typedConfig.network].marketId,
+          USDY_MAP[typedConfig.network].marketId,
+        ],
       },
-    ) as any;
+      odosEcosystem: await createOdosEcosystem(typedConfig.network, hhUser1),
+      tokens: {
+        ...coreProtocolParams.tokens,
+        meth: IERC20__factory.connect(METH_MAP[typedConfig.network].address, hhUser1),
+        usdt: IERC20__factory.connect(USDT_MAP[typedConfig.network].address, hhUser1),
+        usdy: IERC20__factory.connect(USDY_MAP[typedConfig.network].address, hhUser1),
+        wbtc: IERC20__factory.connect(WBTC_MAP[typedConfig.network].address, hhUser1),
+        wmnt: IWETH__factory.connect(WMNT_MAP[typedConfig.network].address, hhUser1),
+        stablecoins: [
+          ...coreProtocolParams.tokens.stablecoins,
+          IERC20__factory.connect(USDT_MAP[typedConfig.network].address, hhUser1),
+          IERC20__factory.connect(USDY_MAP[typedConfig.network].address, hhUser1),
+        ],
+      },
+    }) as any;
   }
   if (config.network === Network.PolygonZkEvm) {
     const typedConfig = config as CoreProtocolSetupConfig<Network.PolygonZkEvm>;
-    return new CoreProtocolPolygonZkEvm(
-      coreProtocolParams as CoreProtocolParams<Network.PolygonZkEvm>,
-      {
-        marketIds: {
-          ...coreProtocolParams.marketIds,
-          dai: DAI_MAP[typedConfig.network]!.marketId,
-          link: LINK_MAP[typedConfig.network]!.marketId,
-          matic: MATIC_MAP[typedConfig.network].marketId,
-          usdt: USDT_MAP[typedConfig.network].marketId,
-          wbtc: WBTC_MAP[typedConfig.network].marketId,
-          stablecoins: [
-            ...coreProtocolParams.marketIds.stablecoins,
-            DAI_MAP[typedConfig.network]!.marketId,
-            USDT_MAP[typedConfig.network].marketId,
-          ],
-        },
-        paraswapEcosystem: await createParaswapEcosystem(typedConfig.network, hhUser1),
-        tokens: {
-          ...coreProtocolParams.tokens,
-          dai: IERC20__factory.connect(DAI_MAP[typedConfig.network]!.address, hhUser1),
-          link: IERC20__factory.connect(LINK_MAP[typedConfig.network]!.address, hhUser1),
-          matic: IERC20__factory.connect(MATIC_MAP[typedConfig.network].address, hhUser1),
-          usdt: IERC20__factory.connect(USDT_MAP[typedConfig.network].address, hhUser1),
-          wbtc: IERC20__factory.connect(WBTC_MAP[typedConfig.network].address, hhUser1),
-          weth: coreProtocolParams.tokens.weth as any,
-          stablecoins: [
-            ...coreProtocolParams.tokens.stablecoins,
-            IERC20__factory.connect(DAI_MAP[typedConfig.network]!.address, hhUser1),
-            IERC20__factory.connect(USDT_MAP[typedConfig.network].address, hhUser1),
-          ],
-        },
+    return new CoreProtocolPolygonZkEvm(coreProtocolParams as CoreProtocolParams<Network.PolygonZkEvm>, {
+      marketIds: {
+        ...coreProtocolParams.marketIds,
+        dai: DAI_MAP[typedConfig.network]!.marketId,
+        link: LINK_MAP[typedConfig.network]!.marketId,
+        matic: MATIC_MAP[typedConfig.network].marketId,
+        usdt: USDT_MAP[typedConfig.network].marketId,
+        wbtc: WBTC_MAP[typedConfig.network].marketId,
+        stablecoins: [
+          ...coreProtocolParams.marketIds.stablecoins,
+          DAI_MAP[typedConfig.network]!.marketId,
+          USDT_MAP[typedConfig.network].marketId,
+        ],
       },
-    ) as any;
+      paraswapEcosystem: await createParaswapEcosystem(typedConfig.network, hhUser1),
+      tokens: {
+        ...coreProtocolParams.tokens,
+        dai: IERC20__factory.connect(DAI_MAP[typedConfig.network]!.address, hhUser1),
+        link: IERC20__factory.connect(LINK_MAP[typedConfig.network]!.address, hhUser1),
+        matic: IERC20__factory.connect(MATIC_MAP[typedConfig.network].address, hhUser1),
+        usdt: IERC20__factory.connect(USDT_MAP[typedConfig.network].address, hhUser1),
+        wbtc: IERC20__factory.connect(WBTC_MAP[typedConfig.network].address, hhUser1),
+        weth: coreProtocolParams.tokens.weth as any,
+        stablecoins: [
+          ...coreProtocolParams.tokens.stablecoins,
+          IERC20__factory.connect(DAI_MAP[typedConfig.network]!.address, hhUser1),
+          IERC20__factory.connect(USDT_MAP[typedConfig.network].address, hhUser1),
+        ],
+      },
+    }) as any;
   }
   if (config.network === Network.XLayer) {
     const typedConfig = config as CoreProtocolSetupConfig<Network.XLayer>;
-    return new CoreProtocolXLayer(
-      coreProtocolParams as CoreProtocolParams<Network.XLayer>,
-      {
-        marketIds: {
-          ...coreProtocolParams.marketIds,
-          usdt: USDT_MAP[typedConfig.network].marketId,
-          wbtc: WBTC_MAP[typedConfig.network].marketId,
-          wokb: WOKB_MAP[typedConfig.network].marketId,
-          stablecoins: [
-            ...coreProtocolParams.marketIds.stablecoins,
-            USDT_MAP[typedConfig.network].marketId,
-          ],
-        },
-        mineralLiquidityMiningEcosystem: await createMineralLiquidityMiningEcosystem(typedConfig.network, hhUser1),
-        okxEcosystem: await createOkxEcosystem(typedConfig.network, hhUser1),
-        okxPriceOracleV3: OkxPriceOracleV3__factory.connect(
-          Deployments.OkxPriceOracleV3[typedConfig.network].address,
-          hhUser1,
-        ),
-        tokens: {
-          ...coreProtocolParams.tokens,
-          usdt: IERC20__factory.connect(USDT_MAP[typedConfig.network].address, hhUser1),
-          wbtc: IERC20__factory.connect(WBTC_MAP[typedConfig.network].address, hhUser1),
-          wokb: IWETH__factory.connect(WOKB_MAP[typedConfig.network].address, hhUser1),
-          stablecoins: [
-            ...coreProtocolParams.tokens.stablecoins,
-            IERC20__factory.connect(USDT_MAP[typedConfig.network].address, hhUser1),
-          ],
-        },
+    return new CoreProtocolXLayer(coreProtocolParams as CoreProtocolParams<Network.XLayer>, {
+      marketIds: {
+        ...coreProtocolParams.marketIds,
+        usdt: USDT_MAP[typedConfig.network].marketId,
+        wbtc: WBTC_MAP[typedConfig.network].marketId,
+        wokb: WOKB_MAP[typedConfig.network].marketId,
+        stablecoins: [...coreProtocolParams.marketIds.stablecoins, USDT_MAP[typedConfig.network].marketId],
       },
-    ) as any;
+      mineralLiquidityMiningEcosystem: await createMineralLiquidityMiningEcosystem(typedConfig.network, hhUser1),
+      okxEcosystem: await createOkxEcosystem(typedConfig.network, hhUser1),
+      okxPriceOracleV3: OkxPriceOracleV3__factory.connect(
+        Deployments.OkxPriceOracleV3[typedConfig.network].address,
+        hhUser1,
+      ),
+      tokens: {
+        ...coreProtocolParams.tokens,
+        usdt: IERC20__factory.connect(USDT_MAP[typedConfig.network].address, hhUser1),
+        wbtc: IERC20__factory.connect(WBTC_MAP[typedConfig.network].address, hhUser1),
+        wokb: IWETH__factory.connect(WOKB_MAP[typedConfig.network].address, hhUser1),
+        stablecoins: [
+          ...coreProtocolParams.tokens.stablecoins,
+          IERC20__factory.connect(USDT_MAP[typedConfig.network].address, hhUser1),
+        ],
+      },
+    }) as any;
   }
 
   return Promise.reject(new Error(`Invalid network, found: ${config.network}`));
@@ -996,28 +968,32 @@
   earningsRateOverride?: BigNumberish,
 ) {
   if (core.config.network === Network.ArbitrumOne) {
-    await (core.dolomiteMargin as IDolomiteMargin).connect(core.governance).ownerAddMarket(
-      token.address,
-      (priceOracle ?? core.testEcosystem!.testPriceOracle).address,
-      core.testEcosystem!.testInterestSetter.address,
-      { value: marginPremium ?? 0 },
-      { value: spreadPremium ?? 0 },
-      0,
-      isClosing,
-      false,
-    );
+    await (core.dolomiteMargin as IDolomiteMargin)
+      .connect(core.governance)
+      .ownerAddMarket(
+        token.address,
+        (priceOracle ?? core.testEcosystem!.testPriceOracle).address,
+        core.testEcosystem!.testInterestSetter.address,
+        { value: marginPremium ?? 0 },
+        { value: spreadPremium ?? 0 },
+        0,
+        isClosing,
+        false,
+      );
   } else {
-    await (core.dolomiteMargin as IDolomiteMarginV2).connect(core.governance).ownerAddMarket(
-      token.address,
-      (priceOracle ?? core.testEcosystem!.testPriceOracle).address,
-      core.testEcosystem!.testInterestSetter.address,
-      { value: marginPremium ?? 0 },
-      { value: spreadPremium ?? 0 },
-      0,
-      0,
-      { value: earningsRateOverride ?? 0 },
-      isClosing,
-    );
+    await (core.dolomiteMargin as IDolomiteMarginV2)
+      .connect(core.governance)
+      .ownerAddMarket(
+        token.address,
+        (priceOracle ?? core.testEcosystem!.testPriceOracle).address,
+        core.testEcosystem!.testInterestSetter.address,
+        { value: marginPremium ?? 0 },
+        { value: spreadPremium ?? 0 },
+        0,
+        0,
+        { value: earningsRateOverride ?? 0 },
+        isClosing,
+      );
   }
 }
 
@@ -1059,14 +1035,9 @@
   network: Network,
   defaultAddress?: string,
 ): address {
-<<<<<<< HEAD
   const deploymentsMap = deployments as Record<string, any>;
   const maxVersion = Object.keys(deploymentsMap)
-    .filter(k => k.startsWith(key) && deploymentsMap[k][network])
-    .sort((a, b) => a < b ? 1 : -1)[0];
-=======
-  const maxVersion = Object.keys(deployments)
-    .filter(k => k.startsWith(key) && (deployments as any)[k][network])
+    .filter((k) => k.startsWith(key) && deploymentsMap[k][network])
     .sort((a, b) => {
       // Add an extra 1 for the "V" in the version name
       const subA = a.substring(key.length + 1);
@@ -1082,7 +1053,6 @@
 
       return valueB - valueA;
     })[0];
->>>>>>> b429a692
   if (!maxVersion && !defaultAddress) {
     throw new Error(`Could not find ${key} for network ${network}`);
   }
