--- conflicted
+++ resolved
@@ -292,9 +292,8 @@
   );
 }
 
-<<<<<<< HEAD
 export async function setupWBERABalance(
-  core: CoreProtocolBerachain | CoreProtocolBerachainBartio,
+  core: CoreProtocolBerachain,
   signer: SignerWithAddressWithSafety,
   amount: BigNumberish,
   spender: { address: string },
@@ -303,8 +302,6 @@
   await core.tokens.wbera.connect(signer).approve(spender.address, ethers.constants.MaxUint256);
 }
 
-=======
->>>>>>> dc76bcb5
 export async function setupWETHBalance<T extends NetworkType>(
   core: CoreProtocolAbstract<T>,
   signer: SignerWithAddressWithSafety,
