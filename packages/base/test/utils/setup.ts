import CoreDeployments from '@dolomite-exchange/dolomite-margin/dist/migrations/deployed.json';
import Deployments, * as deployments from '@dolomite-exchange/modules-deployments/src/deploy/deployments.json';
import {
  ChainsightPriceOracleV3__factory,
  ChroniclePriceOracleV3__factory,
  IChainlinkAutomationRegistry__factory,
  IChainlinkPriceOracleV3__factory,
  IChaosLabsPriceOracleV3__factory,
  OkxPriceOracleV3__factory,
  OracleAggregatorV2__factory,
  RedstonePriceOracleV3__factory,
} from '@dolomite-exchange/modules-oracles/src/types';
import * as BorrowPositionProxyV2Json from '@dolomite-margin/deployed-contracts/BorrowPositionProxyV2.json';
import * as DepositWithdrawalProxyJson from '@dolomite-margin/deployed-contracts/DepositWithdrawalProxy.json';
import * as DolomiteMarginJson from '@dolomite-margin/deployed-contracts/DolomiteMargin.json';
import * as ExpiryJson from '@dolomite-margin/deployed-contracts/Expiry.json';
import * as LiquidatorAssetRegistryJson from '@dolomite-margin/deployed-contracts/LiquidatorAssetRegistry.json';
import * as LiquidatorProxyV1Json from '@dolomite-margin/deployed-contracts/LiquidatorProxyV1.json';
import * as LiquidatorProxyV4WithGenericTraderJson
  from '@dolomite-margin/deployed-contracts/LiquidatorProxyV4WithGenericTrader.json';
import { address } from '@dolomite-margin/dist/src';
import { Provider } from '@ethersproject/providers';
import ZapBigNumber from 'bignumber.js';
import { BaseContract, BigNumber, BigNumberish, ContractInterface, Signer } from 'ethers';
import { parseEther } from 'ethers/lib/utils';
import { ethers, network as hardhatNetwork } from 'hardhat';
import { DolomiteOwnerV1__factory, DolomiteOwnerV2__factory } from 'packages/admin/src/types';
import { IGlvToken } from 'packages/glv/src/types';
import { IGmxMarketToken } from 'packages/gmx-v2/src/types';
import { IMantleRewardStation__factory } from 'packages/mantle/src/types';
import { IChainlinkPriceOracleV1__factory } from 'packages/oracles/src/types';
import {
  DolomiteERC20__factory,
  DolomiteERC20WithPayable__factory,
  DolomiteERC4626,
  DolomiteERC4626__factory,
  DolomiteERC4626WithPayable,
  DolomiteERC4626WithPayable__factory,
  IBorrowPositionProxyV2__factory,
  IBorrowPositionRouter__factory,
  IDepositWithdrawalProxy__factory,
  IDepositWithdrawalRouter__factory,
  IDolomiteAccountRegistry__factory,
  IDolomiteAccountRiskOverrideSetter__factory,
  IDolomiteAccountValuesReader__factory,
  IDolomiteMargin,
  IDolomiteMargin__factory,
  IDolomiteMarginV2,
  IDolomiteMarginV2__factory,
  IDolomiteMigrator__factory,
  IDolomiteRegistry__factory,
  IERC20,
  IERC20__factory,
  IEventEmitterRegistry__factory,
  IExpiry__factory,
  IExpiryV2__factory,
  IGenericTraderProxyV2__factory,
  IGenericTraderRouter__factory,
  ILiquidatorAssetRegistry__factory,
  ILiquidatorProxyV1__factory,
  ILiquidatorProxyV4WithGenericTrader__factory,
  IPartiallyDelayedMultiSig__factory,
  IsolationModeFreezableLiquidatorProxy__factory,
  IWETH__factory,
  LiquidatorProxyV5__factory,
  RegistryProxy__factory,
} from '../../src/types';
import {
  AAVE_MAP,
  ARB_MAP,
  BERA_ETH_MAP,
  BTC_PLACEHOLDER_MAP,
  CHAINLINK_AUTOMATION_REGISTRY_MAP,
  CHAINLINK_PRICE_AGGREGATORS_MAP,
  CHAINLINK_PRICE_ORACLE_V1_MAP,
  CM_ETH_MAP,
  D_ARB_MAP,
  D_GLV_BTC_MAP,
  D_GLV_ETH_MAP,
  D_GM_AAVE_USD_MAP,
  D_GM_ARB_USD_MAP,
  D_GM_BTC_MAP,
  D_GM_BTC_USD_MAP,
  D_GM_DOGE_USD_MAP,
  D_GM_ETH_MAP,
  D_GM_ETH_USD_MAP,
  D_GM_GMX_USD_MAP,
  D_GM_LINK_USD_MAP,
  D_GM_SOL_USD_MAP,
  D_GM_UNI_USD_MAP,
  D_GM_WST_ETH_USD_MAP,
  D_GMX_MAP,
  DAI_MAP,
  DFS_GLP_MAP,
  DJ_USDC_V1,
  DJ_USDC_V2,
  DPLV_GLP_MAP,
  DPT_EZ_ETH_JUN_2024_MAP,
  DPT_EZ_ETH_SEP_2024_MAP,
  DPT_GLP_MAR_2024_MAP,
  DPT_R_ETH_JUN_2025_MAP,
  DPT_RS_ETH_SEP_2024_MAP,
  DPT_WE_ETH_APR_2024_MAP,
  DPT_WE_ETH_JUN_2024_MAP,
  DPT_WE_ETH_SEP_2024_MAP,
  DPT_WST_ETH_JUN_2024_MAP,
  DPT_WST_ETH_JUN_2025_MAP,
  DPX_MAP,
  DYT_GLP_2024_MAP,
  E_BTC_MAP,
  E_ETH_MAP,
  E_USD_MAP,
  ETH_PLUS_MAP,
  EZ_ETH_MAP,
  EZ_ETH_REVERSED_MAP,
  FBTC_MAP,
  FRAX_MAP,
  GMX_MAP,
  GNOSIS_SAFE_MAP,
  GRAI_MAP,
  GRAIL_MAP,
  HONEY_MAP,
  JONES_MAP,
  LBTC_MAP,
  LINK_MAP,
  MAGIC_GLP_MAP,
  MAGIC_MAP,
  MANTLE_REWARD_STATION_MAP,
  MATIC_MAP,
  METH_MAP,
  MIM_MAP,
  NATIVE_USDC_MAP,
  NECT_MAP,
  OHM_MAP,
  PAYABLE_TOKEN_MAP,
  PENDLE_MAP,
  POL_MAP,
  PREMIA_MAP,
  PUMP_BTC_MAP,
  R_ETH_MAP,
  R_USD_MAP,
  RDNT_MAP,
  RS_ETH_MAP,
  RS_ETH_REVERSED_MAP,
  RSW_ETH_MAP,
  S_GLP_MAP,
  S_USDA_MAP,
  S_USDE_MAP,
  S_USDS_MAP,
  SIZE_MAP,
  SLIPPAGE_TOLERANCE_FOR_PAUSE_SENTINEL,
  SOL_MAP,
  SOLV_BTC_BBN_MAP,
  SOLV_BTC_MAP,
  SR_USD_MAP,
  ST_BTC_MAP,
  ST_ETH_MAP,
  STONE_BTC_MAP,
  STONE_MAP,
  TBTC_MAP,
  UNI_BTC_MAP,
  UNI_MAP,
  USD0_MAP,
  USD0PP_MAP,
  USDA_MAP,
  USDC_MAP,
  USDE_MAP,
  USDL_MAP,
  USDM_MAP,
  USDS_MAP,
  USDT_MAP,
  USDY_MAP,
  W_USDL_MAP,
  W_USDM_MAP,
  WBERA_MAP,
  WBTC_MAP,
  WE_ETH_MAP,
  WETH_MAP,
  WMNT_MAP,
  WO_ETH_MAP,
  WOKB_MAP,
  WST_ETH_MAP,
  XAI_MAP,
  YL_FBTC_MAP,
  YL_PUMP_BTC_MAP,
  YL_ST_ETH_MAP,
} from '../../src/utils/constants';
import {
  ADDRESS_ZERO,
  BYTES_EMPTY,
  Network,
  NETWORK_TO_DEFAULT_BLOCK_NUMBER_MAP,
  NetworkType,
} from '../../src/utils/no-deps-constants';
import { SignerWithAddressWithSafety } from '../../src/utils/SignerWithAddressWithSafety';
import {
  CoreProtocolAbstract,
  CoreProtocolParams,
  DolomiteWETHType,
  ImplementationContracts,
  LibraryMaps,
  WETHType,
} from './core-protocols/core-protocol-abstract';
import { CoreProtocolArbitrumOne } from './core-protocols/core-protocol-arbitrum-one';
import { CoreProtocolBase } from './core-protocols/core-protocol-base';
import { CoreProtocolBerachain } from './core-protocols/core-protocol-berachain';
import { CoreProtocolMantle, CoreProtocolParamsMantle } from './core-protocols/core-protocol-mantle';
import { CoreProtocolPolygonZkEvm } from './core-protocols/core-protocol-polygon-zkevm';
import { CoreProtocolXLayer } from './core-protocols/core-protocol-x-layer';
import { DolomiteMargin, Expiry } from './dolomite';
import { createAbraEcosystem } from './ecosystem-utils/abra';
import { createArbEcosystem } from './ecosystem-utils/arb';
import { createCamelotEcosystem } from './ecosystem-utils/camelot';
import { DeployedVault, getDeployedVaults } from './ecosystem-utils/deployed-vaults';
import { createGlvEcosystem } from './ecosystem-utils/glv';
import { createGmxEcosystem, createGmxEcosystemV2 } from './ecosystem-utils/gmx';
import { createInterestSetters } from './ecosystem-utils/interest-setters';
import { createJonesEcosystem } from './ecosystem-utils/jones';
import {
  createGoARBLiquidityMiningEcosystem,
  createMineralLiquidityMiningEcosystem,
  createOARBLiquidityMiningEcosystem,
} from './ecosystem-utils/liquidity-mining';
import { createOdosEcosystem } from './ecosystem-utils/odos';
import { createOkxEcosystem } from './ecosystem-utils/okx';
import { createOogaBoogaEcosystem } from './ecosystem-utils/ooga-booga';
import { createParaswapEcosystem } from './ecosystem-utils/paraswap';
import { createPendleEcosystemArbitrumOne, createPendleEcosystemMantle } from './ecosystem-utils/pendle';
import { createPlutusEcosystem } from './ecosystem-utils/plutus';
import { createPremiaEcosystem } from './ecosystem-utils/premia';
import { createTestEcosystem } from './ecosystem-utils/testers';
import { createTokenomicsEcosystem } from './ecosystem-utils/tokenomics';
import { createTokenomicsAirdropEcosystem } from './ecosystem-utils/tokenomics-airdrop';
import { createUmamiEcosystem } from './ecosystem-utils/umami';
import { getRealLatestBlockNumber, impersonate, impersonateOrFallback, resetForkIfPossible } from './index';

/**
 * Config to for setting up tests in the `before` function
 */
export interface CoreProtocolSetupConfig<T extends NetworkType> {
  /**
   * The block number at which the tests will be run on Arbitrum
   */
  readonly blockNumber: number;
  readonly network: T;
  readonly skipForking?: boolean;
  readonly isLatest?: boolean;
}

export interface CoreProtocolConfigParent<T extends NetworkType> {
  readonly blockNumber: number;
  readonly network: T;
  readonly networkNumber: number;
}

interface CoreProtocolConfigArbitrumOne extends CoreProtocolConfigParent<Network.ArbitrumOne> {
  readonly arbitrumOne: boolean;
}

interface CoreProtocolConfigBase extends CoreProtocolConfigParent<Network.Base> {
  readonly base: boolean;
}

interface CoreProtocolConfigBerachain extends CoreProtocolConfigParent<Network.Berachain> {
  readonly berachain: boolean;
}

interface CoreProtocolConfigMantle extends CoreProtocolConfigParent<Network.Mantle> {
  readonly mantle: boolean;
}

interface CoreProtocolConfigPolygonZkEvm extends CoreProtocolConfigParent<Network.PolygonZkEvm> {
  readonly polygonZkEvm: boolean;
}

interface CoreProtocolConfigXLayer extends CoreProtocolConfigParent<Network.XLayer> {
  readonly xLayer: boolean;
}

export type CoreProtocolConfig<T extends NetworkType> = T extends Network.ArbitrumOne
  ? CoreProtocolConfigArbitrumOne
  : T extends Network.Base
    ? CoreProtocolConfigBase
    : T extends Network.Berachain
      ? CoreProtocolConfigBerachain
      : T extends Network.Mantle
        ? CoreProtocolConfigMantle
        : T extends Network.PolygonZkEvm
          ? CoreProtocolConfigPolygonZkEvm
          : T extends Network.XLayer
            ? CoreProtocolConfigXLayer
            : never;

export async function disableInterestAccrual<T extends NetworkType>(
  core: CoreProtocolAbstract<T>,
  marketId: BigNumberish,
) {
  return core.dolomiteMargin.ownerSetInterestSetter(marketId, core.interestSetters.alwaysZeroInterestSetter.address);
}

export async function enableInterestAccrual<T extends NetworkType>(
  core: CoreProtocolAbstract<T>,
  marketId: BigNumberish,
) {
  return core.dolomiteMargin.ownerSetInterestSetter(
    marketId,
    core.interestSetters.linearStepFunction8L92U90OInterestSetter.address,
  );
}

export async function setupWBERABalance(
  core: CoreProtocolBerachain,
  signer: SignerWithAddressWithSafety,
  amount: BigNumberish,
  spender: { address: string },
) {
  await core.tokens.wbera.connect(signer).deposit({ value: amount });
  await core.tokens.wbera.connect(signer).approve(spender.address, ethers.constants.MaxUint256);
}

export async function setupWETHBalance<T extends NetworkType>(
  core: CoreProtocolAbstract<T>,
  signer: SignerWithAddressWithSafety,
  amount: BigNumberish,
  spender: { address: string },
) {
  if ('deposit' in core.tokens.weth) {
    await core.tokens.weth.connect(signer).deposit({ value: amount });
    await core.tokens.weth.connect(signer).approve(spender.address, ethers.constants.MaxUint256);
  } else if (core.network === Network.XLayer) {
    const whaleAddress = '0x2d22604d6bbf51839c404aef5c65443e424e0945';
    const whaleSigner = await impersonate(whaleAddress, true);
    await core.tokens.weth.connect(whaleSigner).transfer(signer.address, amount);
    await core.tokens.weth.connect(signer).approve(spender.address, ethers.constants.MaxUint256);
  } else if (core.network === Network.Berachain) {
    const whaleAddress = '0x8382FBcEbef31dA752c72885A61d4416F342c6C8';
    const whaleSigner = await impersonate(whaleAddress, true);
    await core.tokens.weth.connect(whaleSigner).transfer(signer.address, amount);
    await core.tokens.weth.connect(signer).approve(spender.address, ethers.constants.MaxUint256);
  } else {
    return Promise.reject(new Error(`Cannot setup WETH balance on ${core.network}`));
  }
}

export async function setupWMNTBalance(
  core: CoreProtocolParamsMantle,
  signer: SignerWithAddressWithSafety,
  amount: BigNumberish,
  spender: { address: string },
) {
  await impersonate(signer, true, BigNumber.from(amount).add(parseEther('1')));
  await core.tokens.wmnt.connect(signer).deposit({ value: amount });
  await core.tokens.wmnt.connect(signer).approve(spender.address, ethers.constants.MaxUint256);
}

export async function setupWBTCBalance<T extends NetworkType>(
  core: CoreProtocolArbitrumOne | CoreProtocolBerachain,
  signer: SignerWithAddressWithSafety,
  amount: BigNumberish,
  spender: { address: string },
) {
  let whaleAddress;
  if (core.network === Network.ArbitrumOne) {
    whaleAddress = '0x078f358208685046a11c85e8ad32895ded33a249'; // Aave Token
  } else if (core.network === Network.Berachain) {
    whaleAddress = '0x46fcd35431f5B371224ACC2e2E91732867B1A77e';
  } else {
    throw new Error('Invalid network for WBTC');
  }
  const whaleSigner = await impersonate(whaleAddress, true);
  await core.tokens.wbtc.connect(whaleSigner).transfer(signer.address, amount);
  await core.tokens.wbtc.connect(signer).approve(spender.address, ethers.constants.MaxUint256);
}

export async function setupARBBalance(
  core: CoreProtocolArbitrumOne,
  signer: SignerWithAddressWithSafety,
  amount: BigNumberish,
  spender: { address: string },
) {
  const whaleAddress = '0xf3fc178157fb3c87548baa86f9d24ba38e649b58'; // ARB Treasury
  const whaleSigner = await impersonate(whaleAddress, true);
  await core.tokens.arb!.connect(whaleSigner).transfer(signer.address, amount);
  await core.tokens.arb!.connect(signer).approve(spender.address, ethers.constants.MaxUint256);
}

export async function setupDAIBalance(
  core: { tokens: { dai: IERC20 } },
  signer: SignerWithAddressWithSafety,
  amount: BigNumberish,
  spender: { address: string },
) {
  const whaleAddress = '0x489ee077994b6658eafa855c308275ead8097c4a'; // GMX Vault
  const whaleSigner = await impersonate(whaleAddress, true);
  await core.tokens.dai.connect(whaleSigner).transfer(signer.address, amount);
  await core.tokens.dai.connect(signer).approve(spender.address, ethers.constants.MaxUint256);
}

<<<<<<< HEAD
export async function setupLINKBalance(
  core: CoreProtocolArbitrumOne,
=======
export async function setupHONEYBalance(
  core: CoreProtocolBerachain,
>>>>>>> 22b15e52
  signer: SignerWithAddressWithSafety,
  amount: BigNumberish,
  spender: { address: string },
) {
<<<<<<< HEAD
  const whaleAddress = '0x191c10Aa4AF7C30e871E70C95dB0E4eb77237530'; // Aave aLink
  const whaleSigner = await impersonate(whaleAddress, true);
  await core.tokens.link.connect(whaleSigner).transfer(signer.address, amount);
  await core.tokens.link.connect(signer).approve(spender.address, ethers.constants.MaxUint256);
=======
  const whaleAddress = '0x9EB897D400f245E151daFD4c81176397D7798C9c';
  const whaleSigner = await impersonate(whaleAddress, true);
  await core.tokens.honey.connect(whaleSigner).transfer(signer.address, amount);
  await core.tokens.honey.connect(signer).approve(spender.address, ethers.constants.MaxUint256);
>>>>>>> 22b15e52
}

export async function setupNativeUSDCBalance(
  core: CoreProtocolArbitrumOne,
  signer: SignerWithAddressWithSafety,
  amount: BigNumberish,
  spender: { address: string },
) {
  const whaleAddress = '0x3dd1d15b3c78d6acfd75a254e857cbe5b9ff0af2'; // Radiant USDC pool
  const whaleSigner = await impersonate(whaleAddress, true);
  await core.tokens.nativeUsdc!.connect(whaleSigner).transfer(signer.address, amount);
  await core.tokens.nativeUsdc!.connect(signer).approve(spender.address, ethers.constants.MaxUint256);
}

export async function setupUSDCBalance<T extends NetworkType>(
  core: CoreProtocolAbstract<T>,
  signer: SignerWithAddressWithSafety,
  amount: BigNumberish,
  spender: { address: string },
) {
  if (core.network === Network.XLayer) {
    const whaleAddress = '0x2d22604d6bbf51839c404aef5c65443e424e0945';
    const whaleSigner = await impersonate(whaleAddress, true);
    await core.tokens.usdc.connect(whaleSigner).transfer(signer.address, amount);
    await core.tokens.usdc.connect(signer).approve(spender.address, ethers.constants.MaxUint256);
  } else {
    const whaleAddress = '0x805ba50001779CeD4f59CfF63aea527D12B94829'; // Radiant USDC pool
    const whaleSigner = await impersonate(whaleAddress, true);
    await core.tokens.usdc.connect(whaleSigner).transfer(signer.address, amount);
    await core.tokens.usdc.connect(signer).approve(spender.address, ethers.constants.MaxUint256);
  }
}

export async function setupUSDMBalance(
  core: CoreProtocolArbitrumOne,
  signer: SignerWithAddressWithSafety,
  amount: BigNumberish,
  spender: { address: string },
) {
  const whaleAddress = '0x4bD135524897333bec344e50ddD85126554E58B4';
  const whaleSigner = await impersonate(whaleAddress, true);
  await core.tokens.usdm.connect(whaleSigner).transfer(signer.address, amount);
  await core.tokens.usdm.connect(signer).approve(spender.address, ethers.constants.MaxUint256);
}

export async function setupUSDTBalance(
  core: CoreProtocolArbitrumOne,
  signer: SignerWithAddressWithSafety,
  amount: BigNumberish,
  spender: { address: string },
) {
  const whaleAddress = '0x6ab707Aca953eDAeFBc4fD23bA73294241490620'; // Aave token
  const whaleSigner = await impersonate(whaleAddress, true);
  await core.tokens.usdt.connect(whaleSigner).transfer(signer.address, amount);
  await core.tokens.usdt.connect(signer).approve(spender.address, ethers.constants.MaxUint256);
}

export async function setupGMBalance(
  core: CoreProtocolArbitrumOne,
  gmToken: IGmxMarketToken,
  signer: { address: string },
  amount: BigNumberish,
  spender?: { address: string },
) {
  const controller = await impersonate(core.gmxV2Ecosystem!.gmxExchangeRouter.address, true);
  await gmToken.connect(controller).mint(signer.address, amount);
  if (signer instanceof SignerWithAddressWithSafety && spender) {
    await gmToken.connect(signer).approve(spender.address, amount);
  }
}

export async function setupGMXBalance(
  core: { tokens: { gmx: IERC20 } },
  signer: SignerWithAddressWithSafety,
  amount: BigNumberish,
  spender: { address: string },
) {
  const whaleAddress = '0x80a9ae39310abf666a87c743d6ebbd0e8c42158e'; // Uniswap V3 GMX/ETH pool
  const whaleSigner = await impersonate(whaleAddress, true);
  await core.tokens.gmx!.connect(whaleSigner).transfer(signer.address, amount);
  await core.tokens.gmx!.connect(signer).approve(spender.address, ethers.constants.MaxUint256);
}

export async function setupGLVBalance(
  core: CoreProtocolArbitrumOne,
  glvToken: IGlvToken,
  signer: { address: string },
  amount: BigNumberish,
  spender?: { address: string },
) {
  const controller = await impersonate(core.gmxV2Ecosystem!.gmxExchangeRouter.address, true);
  await glvToken.connect(controller).mint(signer.address, amount);
  if (signer instanceof SignerWithAddressWithSafety && spender) {
    await glvToken.connect(signer).approve(spender.address, amount);
  }
}

export async function setupRsEthBalance(
  core: CoreProtocolBerachain | CoreProtocolArbitrumOne,
  signer: SignerWithAddressWithSafety,
  amount: BigNumberish,
  spender: { address: string },
) {
  let whaleAddress;
  if (core.network === Network.ArbitrumOne) {
    whaleAddress = '0xf176fb51f4eb826136a54fdc71c50fcd2202e272'; // Balancer Vault
  } else if (core.network === Network.Berachain) {
    whaleAddress = '0x003Ca23Fd5F0ca87D01F6eC6CD14A8AE60c2b97D';
  } else {
    throw new Error('Invalid network for weETH');
  }
  const whaleSigner = await impersonate(whaleAddress, true);
  await core.tokens.rsEth!.connect(whaleSigner).transfer(signer.address, amount);
  await core.tokens.rsEth!.connect(signer).approve(spender.address, ethers.constants.MaxUint256);
}

export async function setupRETHBalance(
  core: { tokens: { rEth: IERC20 } },
  signer: SignerWithAddressWithSafety,
  amount: BigNumberish,
  spender: { address: string },
) {
  const whaleAddress = '0xba12222222228d8ba445958a75a0704d566bf2c8'; // Balancer Vault
  const whaleSigner = await impersonate(whaleAddress, true);
  await core.tokens.rEth!.connect(whaleSigner).transfer(signer.address, amount);
  await core.tokens.rEth!.connect(signer).approve(spender.address, ethers.constants.MaxUint256);
}

export async function setupSolvBtcBalance(
  core: CoreProtocolBerachain,
  signer: SignerWithAddressWithSafety,
  amount: BigNumberish,
  spender: { address: string },
) {
  const whaleAddress = '0x26666a82cfE70E1aD048939708cA3ACc4982cF9F';
  const whaleSigner = await impersonate(whaleAddress, true);
  await core.tokens.solvBtc!.connect(whaleSigner).transfer(signer.address, amount);
  await core.tokens.solvBtc!.connect(signer).approve(spender.address, ethers.constants.MaxUint256);
}

export async function setupUSDEBalance<T extends NetworkType>(
  core: CoreProtocolBerachain | CoreProtocolArbitrumOne,
  signer: SignerWithAddressWithSafety,
  amount: BigNumberish,
  spender: { address: string },
) {
  let whaleAddress;
  if (core.network === Network.ArbitrumOne) {
    whaleAddress = '0x5B9e411c9E50164133DE07FE1cAC05A094000105'; // Pendle SY Token
  } else if (core.network === Network.Berachain) {
    whaleAddress = '0x9E4C460645B39628C631003eB9911651d5441DD8'; // Uniswap pool
  } else {
    throw new Error('Invalid network for USDe');
  }
  const whaleSigner = await impersonate(whaleAddress, true);
  await core.tokens.usde!.connect(whaleSigner).transfer(signer.address, amount);
  await core.tokens.usde!.connect(signer).approve(spender.address, ethers.constants.MaxUint256);
}

export async function setupWeEthBalance(
  core: CoreProtocolArbitrumOne | CoreProtocolBerachain,
  signer: SignerWithAddressWithSafety,
  amount: BigNumberish,
  spender: { address: string },
) {
  let whaleAddress;
  if (core.network === Network.ArbitrumOne) {
    whaleAddress = '0xa6c895eb332e91c5b3d00b7baeeaae478cc502da'; // Balancer Vault
  } else if (core.network === Network.Berachain) {
    whaleAddress = '0x003Ca23Fd5F0ca87D01F6eC6CD14A8AE60c2b97D';
  } else {
    throw new Error('Invalid network for weEth');
  }
  const whaleSigner = await impersonate(whaleAddress, true);
  await core.tokens.weEth!.connect(whaleSigner).transfer(signer.address, amount);
  await core.tokens.weEth!.connect(signer).approve(spender.address, ethers.constants.MaxUint256);
}

export async function setupWstETHBalance(
  core: { tokens: { wstEth: IERC20 } },
  signer: SignerWithAddressWithSafety,
  amount: BigNumberish,
  spender: { address: string },
) {
  const whaleAddress = '0xba12222222228d8ba445958a75a0704d566bf2c8'; // Balancer Vault
  const whaleSigner = await impersonate(whaleAddress, true);
  await core.tokens.wstEth!.connect(whaleSigner).transfer(signer.address, amount);
  await core.tokens.wstEth!.connect(signer).approve(spender.address, ethers.constants.MaxUint256);
}

export function setupUserVaultProxy<T extends BaseContract>(
  vault: address,
  factoryInterface: { abi: ContractInterface },
  signer?: SignerWithAddressWithSafety,
): T {
  return new BaseContract(vault, factoryInterface.abi, signer) as T;
}

export function getDefaultCoreProtocolConfig<T extends NetworkType>(network: T): CoreProtocolConfig<T> {
  return getCoreProtocolConfig(network, NETWORK_TO_DEFAULT_BLOCK_NUMBER_MAP[network]);
}

function getCoreProtocolConfig<T extends NetworkType>(network: T, blockNumber: number): CoreProtocolConfig<T> {
  if (network === Network.ArbitrumOne) {
    return {
      network,
      blockNumber,
      networkNumber: parseInt(network, 10),
      arbitrumOne: true,
    } as CoreProtocolConfigArbitrumOne as any;
  }

  if (network === Network.Base) {
    return {
      network,
      blockNumber,
      networkNumber: parseInt(network, 10),
      base: true,
    } as CoreProtocolConfigBase as any;
  }

  if (network === Network.Berachain) {
    return {
      network,
      blockNumber,
      networkNumber: parseInt(network, 10),
      berachain: true,
    } as CoreProtocolConfigBerachain as any;
  }

  if (network === Network.Mantle) {
    return {
      network,
      blockNumber,
      networkNumber: parseInt(network, 10),
      mantle: true,
    } as CoreProtocolConfigMantle as any;
  }

  if (network === Network.PolygonZkEvm) {
    return {
      network,
      blockNumber,
      networkNumber: parseInt(network, 10),
      polygonZkEvm: true,
    } as CoreProtocolConfigPolygonZkEvm as any;
  }

  if (network === Network.XLayer) {
    return {
      network,
      blockNumber,
      networkNumber: parseInt(network, 10),
      xLayer: true,
    } as CoreProtocolConfigXLayer as any;
  }

  throw new Error(`Invalid network, found: ${network}`);
}

export function getDefaultProtocolConfigForGlv(): CoreProtocolConfig<Network.ArbitrumOne> {
  return {
    network: Network.ArbitrumOne,
    networkNumber: parseInt(Network.ArbitrumOne, 10),
    blockNumber: 279_600_000,
    arbitrumOne: true,
  };
}

export function getDefaultCoreProtocolConfigForGmxV2(): CoreProtocolConfig<Network.ArbitrumOne> {
  return {
    network: Network.ArbitrumOne,
    networkNumber: parseInt(Network.ArbitrumOne, 10),
    blockNumber: 247_305_500,
    arbitrumOne: true,
  };
}

export type CoreProtocolType<T extends NetworkType> = T extends Network.ArbitrumOne
  ? CoreProtocolArbitrumOne
  : T extends Network.Base
    ? CoreProtocolBase
    : T extends Network.Berachain
      ? CoreProtocolBerachain
      : T extends Network.Mantle
        ? CoreProtocolMantle
        : T extends Network.PolygonZkEvm
          ? CoreProtocolPolygonZkEvm
          : T extends Network.XLayer
            ? CoreProtocolXLayer
            : never;

export function getDolomiteMarginContract<T extends NetworkType>(
  config: CoreProtocolSetupConfig<T>,
  signer: SignerWithAddressWithSafety,
): DolomiteMargin<T> {
  return (
    config.network === Network.ArbitrumOne
      ? IDolomiteMargin__factory.connect(DolomiteMarginJson.networks[config.network].address, signer)
      : IDolomiteMarginV2__factory.connect(DolomiteMarginJson.networks[config.network].address, signer)
  ) as DolomiteMargin<T>;
}

export function getExpiryContract<T extends NetworkType>(
  config: CoreProtocolSetupConfig<T>,
  signer: SignerWithAddressWithSafety,
): Expiry<T> {
  return (
    config.network === Network.ArbitrumOne
      ? IExpiry__factory.connect(ExpiryJson.networks[config.network].address, signer)
      : IExpiryV2__factory.connect(ExpiryJson.networks[config.network].address, signer)
  ) as Expiry<T>;
}

export function getWethContract<T extends NetworkType>(
  config: CoreProtocolSetupConfig<T>,
  signer: SignerWithAddressWithSafety,
): WETHType<T> {
  switch (config.network) {
    case Network.ArbitrumOne:
    case Network.Base:
    case Network.Ink:
    case Network.PolygonZkEvm:
    case Network.SuperSeed:
      return IWETH__factory.connect(WETH_MAP[config.network].address, signer) as WETHType<T>;
    case Network.Berachain:
    case Network.Mantle:
    case Network.XLayer:
      return IERC20__factory.connect(WETH_MAP[config.network].address, signer) as WETHType<T>;
    default:
      // This would be an error as we have a network type that isn't accounted for
      throw new Error(`Unsupported network type: ${config.network}`);
  }
}

export function getDolomite4626TokenContract<T extends NetworkType>(
  config: CoreProtocolSetupConfig<T>,
  signer: SignerWithAddressWithSafety,
  deploymentKey: keyof (typeof Deployments),
): DolomiteERC4626 {
  return DolomiteERC4626__factory.connect(
    (Deployments[deploymentKey] as any)[config.network]!.address,
    signer,
  );
}

export function getDolomite4626WithPayableTokenContract<T extends NetworkType>(
  config: CoreProtocolSetupConfig<T>,
  signer: SignerWithAddressWithSafety,
  deploymentKey: keyof (typeof Deployments),
): DolomiteERC4626WithPayable {
  return DolomiteERC4626WithPayable__factory.connect(
    (Deployments[deploymentKey] as any)[config.network]!.address,
    signer,
  );
}

export async function gatherAllDolomite4626TokenContracts<T extends NetworkType>(
  config: CoreProtocolSetupConfig<T>,
  signer: SignerWithAddressWithSafety,
): Promise<(DolomiteERC4626 | DolomiteERC4626WithPayable)[]> {
  let payableFound = false;
  const dTokens: (DolomiteERC4626 | DolomiteERC4626WithPayable)[] = [];

  const keys = Object.keys(Deployments);
  for (const key of keys) {
    const deployments = (Deployments as any);
    if (deployments[key][config.network] && key.startsWith('Dolomite') && key.endsWith('4626Token')) {
      const deploymentValue = deployments[key][config.network];
      const address = deploymentValue.address;
      if (hardhatNetwork.name === 'hardhat' && !config.isLatest) {
        const code = await ethers.provider.getCode(address);
        if (code === BYTES_EMPTY) {
          console.warn(`\tCode not found for dToken (${key}) with address ${address}. Skipping dToken gathering...`);
          return [];
        }
      }

      if ('isPayable' in deploymentValue && deploymentValue.isPayable) {
        payableFound = true;
        dTokens.push(DolomiteERC4626WithPayable__factory.connect(address, signer));
      } else {
        dTokens.push(DolomiteERC4626__factory.connect(address, signer));
      }
    }
  }

  if (!payableFound && dTokens.length > 0) {
    return Promise.reject(new Error('No payable dToken found.'));
  }

  return dTokens;
}

export function getDolomiteWeth4626TokenContract<T extends NetworkType>(
  config: CoreProtocolSetupConfig<T>,
  signer: SignerWithAddressWithSafety,
): DolomiteWETHType<T> | undefined {
  const address = (Deployments.DolomiteWeth4626Token as any)[config.network as any]?.address;
  switch (config.network) {
    case Network.ArbitrumOne:
    case Network.Base:
    case Network.Ink:
    case Network.PolygonZkEvm:
    case Network.SuperSeed:
      return getContractOpt(address, DolomiteERC4626WithPayable__factory.connect, signer) as DolomiteWETHType<T>;
    case Network.Berachain:
    case Network.Mantle:
    case Network.XLayer:
      return getContractOpt(address, DolomiteERC4626__factory.connect, signer) as DolomiteWETHType<T>;
    default:
      // This would be an error as we have a network type that isn't accounted for
      throw new Error(`Unsupported network type: ${config.network}`);
  }
}

export async function setupCoreProtocol<T extends NetworkType>(
  config: Readonly<CoreProtocolSetupConfig<T>>,
): Promise<CoreProtocolType<T>> {
  if (!config.skipForking) {
    await resetForkIfPossible(config.blockNumber, config.network);
  }

  const realLatest = await getRealLatestBlockNumber(true, config.network);
  (config as any).isLatest = realLatest - config.blockNumber < 1_000;

  const dolomiteMarginAddress = DolomiteMarginJson.networks[config.network].address;
  const [hhUser1, hhUser2, hhUser3, hhUser4, hhUser5] = await Promise.all(
    (await ethers.getSigners()).map((s) => SignerWithAddressWithSafety.create(s.address)),
  );
  if (!hhUser1) {
    return Promise.reject(
      new Error('No signer found for Hardhat User #1. Check your environment variables for DEPLOYER_PRIVATE_KEY!'),
    );
  }

  const gnosisSafeAddress = GNOSIS_SAFE_MAP[config.network];
  const gnosisSafe: SignerWithAddressWithSafety = await impersonateOrFallback(gnosisSafeAddress, true, hhUser1);

  const governanceAddress = await IDolomiteMargin__factory.connect(dolomiteMarginAddress, hhUser1).owner();
  const governance: SignerWithAddressWithSafety = await impersonateOrFallback(governanceAddress, true, hhUser1);

  const dolomiteMargin = getDolomiteMarginContract<T>(config, governance);

  const borrowPositionProxyV2 = IBorrowPositionProxyV2__factory.connect(
    BorrowPositionProxyV2Json.networks[config.network].address,
    governance,
  );

  const borrowPositionRouter = IBorrowPositionRouter__factory.connect(
    Deployments.BorrowPositionRouterProxy[config.network].address,
    governance,
  );

  const chainlinkPriceOracleV1 = getContract(
    CHAINLINK_PRICE_ORACLE_V1_MAP[config.network],
    IChainlinkPriceOracleV1__factory.connect,
    governance,
  );

  const chainlinkPriceOracleV3 = getContract(
    Deployments.ChainlinkPriceOracleV3[config.network]?.address,
    IChainlinkPriceOracleV3__factory.connect,
    governance,
  );

  const delayedMultiSig = IPartiallyDelayedMultiSig__factory.connect(
    CoreDeployments.PartiallyDelayedMultiSig[config.network].address,
    gnosisSafe,
  );

  const depositWithdrawalProxy = IDepositWithdrawalProxy__factory.connect(
    DepositWithdrawalProxyJson.networks[config.network].address,
    governance,
  );

  const depositWithdrawalRouter = IDepositWithdrawalRouter__factory.connect(
    Deployments.DepositWithdrawalRouterProxy[config.network].address,
    governance,
  );

  const dolomiteRegistry = IDolomiteRegistry__factory.connect(
    Deployments.DolomiteRegistryProxy[config.network].address,
    governance,
  );

  const dolomiteRegistryProxy = RegistryProxy__factory.connect(
    Deployments.DolomiteRegistryProxy[config.network].address,
    governance,
  );

  const dolomiteAccountRegistry = IDolomiteAccountRegistry__factory.connect(
    Deployments.DolomiteAccountRegistryProxy[config.network].address,
    governance,
  );

  const dolomiteAccountRegistryProxy = RegistryProxy__factory.connect(
    Deployments.DolomiteAccountRegistryProxy[config.network].address,
    governance,
  );

  const dolomiteAccountRiskOverrideSetter = IDolomiteAccountRiskOverrideSetter__factory.connect(
    Deployments.DolomiteAccountRiskOverrideSetterProxy[config.network].address,
    governance,
  );

  const dolomiteAccountRiskOverrideSetterProxy = RegistryProxy__factory.connect(
    Deployments.DolomiteAccountRiskOverrideSetterProxy[config.network].address,
    governance,
  );

  const eventEmitterRegistry = getContract(
    Deployments.EventEmitterRegistryProxy[config.network].address,
    IEventEmitterRegistry__factory.connect,
    governance,
  );

  const eventEmitterRegistryProxy = getContract(
    Deployments.EventEmitterRegistryProxy[config.network].address,
    RegistryProxy__factory.connect,
    governance,
  );

  const expiry = getExpiryContract<T>(config, governance);

  const freezableLiquidatorProxy = IsolationModeFreezableLiquidatorProxy__factory.connect(
    getMaxDeploymentVersionAddressByDeploymentKey('IsolationModeFreezableLiquidatorProxy', config.network),
    governance,
  );

  const genericTraderProxy = getContract(
    Deployments.GenericTraderProxyV2[config.network].address,
    IGenericTraderProxyV2__factory.connect,
    governance,
  );

  const genericTraderRouter = getContract(
    Deployments.GenericTraderRouterProxy[config.network].address,
    IGenericTraderRouter__factory.connect,
    governance,
  );

  const implementationContracts = createImplementationContracts(config.network, hhUser1);

  const interestSetters = await createInterestSetters(config.network, hhUser1);

  const liquidatorAssetRegistry = ILiquidatorAssetRegistry__factory.connect(
    LiquidatorAssetRegistryJson.networks[config.network].address,
    governance,
  );

  const liquidatorProxyV1 = ILiquidatorProxyV1__factory.connect(
    LiquidatorProxyV1Json.networks[config.network].address,
    governance,
  );

  const liquidatorProxyV4 = getContract(
    LiquidatorProxyV4WithGenericTraderJson.networks[config.network].address,
    ILiquidatorProxyV4WithGenericTrader__factory.connect,
    governance,
  );

  const liquidatorProxyV5 = getContract(
    Deployments.LiquidatorProxyV5[config.network].address,
    LiquidatorProxyV5__factory.connect,
    governance,
  );

  const oracleAggregatorV2 = getContract(
    Deployments.OracleAggregatorV2[config.network].address,
    OracleAggregatorV2__factory.connect,
    governance,
  );

  const ownerAdapterV1 = getContract(
    Deployments.DolomiteOwnerV1[config.network].address,
    DolomiteOwnerV1__factory.connect,
    gnosisSafe,
  );
  const ownerAdapterV2 = getContract(
    Deployments.DolomiteOwnerV2[config.network].address,
    DolomiteOwnerV2__factory.connect,
    gnosisSafe,
  );

  const testEcosystem = await createTestEcosystem(dolomiteMargin, governance);

  const deployedVaults = await getDeployedVaults(config, dolomiteMargin, governance);
  const marketIdToDeployedVaultMap = deployedVaults.reduce((acc, vault) => {
    acc[vault.marketId] = vault;
    return acc;
  }, {} as Record<number, DeployedVault>);

  const libraries: LibraryMaps = {
    safeDelegateCallImpl: createSafeDelegateCallLibraries(config),
    tokenVaultActionsImpl: createTokenVaultActionsLibraries(config),
    unwrapperTraderImpl: createAsyncUnwrapperImplLibraries(config),
    wrapperTraderImpl: createAsyncWrapperImplLibraries(config),
  };

  const coreProtocolParams: CoreProtocolParams<T> = {
    borrowPositionProxyV2,
    borrowPositionRouter,
    chainlinkPriceOracleV1,
    chainlinkPriceOracleV3,
    delayedMultiSig,
    deployedVaults,
    depositWithdrawalProxy,
    depositWithdrawalRouter,
    dolomiteMargin,
    dolomiteRegistry,
    dolomiteRegistryProxy,
    dolomiteAccountRegistry,
    dolomiteAccountRegistryProxy,
    dolomiteAccountRiskOverrideSetter,
    dolomiteAccountRiskOverrideSetterProxy,
    eventEmitterRegistry,
    eventEmitterRegistryProxy,
    expiry,
    freezableLiquidatorProxy,
    genericTraderProxy,
    genericTraderRouter,
    gnosisSafe,
    gnosisSafeAddress,
    governance,
    governanceAddress,
    implementationContracts,
    interestSetters,
    libraries,
    liquidatorAssetRegistry,
    liquidatorProxyV1,
    liquidatorProxyV4,
    liquidatorProxyV5,
    marketIdToDeployedVaultMap,
    oracleAggregatorV2,
    ownerAdapterV1,
    ownerAdapterV2,
    testEcosystem,
    hhUser1,
    hhUser2,
    hhUser3,
    hhUser4,
    hhUser5,
    apiTokens: {
      usdc: {
        marketId: new ZapBigNumber(USDC_MAP[config.network].marketId),
        symbol: 'USDC',
        name: 'USD Coin',
        decimals: 6,
        tokenAddress: USDC_MAP[config.network].address,
      },
      weth: {
        marketId: new ZapBigNumber(WETH_MAP[config.network].marketId),
        symbol: 'WETH',
        name: 'Wrapped Ether',
        decimals: 18,
        tokenAddress: WETH_MAP[config.network].address,
      },
    },
    config: getCoreProtocolConfig(config.network, config.blockNumber),
    constants: {
      slippageToleranceForPauseSentinel: SLIPPAGE_TOLERANCE_FOR_PAUSE_SENTINEL,
      chainlinkAggregators: CHAINLINK_PRICE_AGGREGATORS_MAP[config.network],
    },
    dTokens: {
      all: await gatherAllDolomite4626TokenContracts(config, hhUser1),
    },
    marketIds: {
      usdc: USDC_MAP[config.network].marketId,
      weth: WETH_MAP[config.network].marketId,
      stablecoins: [USDC_MAP[config.network].marketId],
      stablecoinsWithUnifiedInterestRateModels: [USDC_MAP[config.network].marketId],
    },
    tokens: {
      payableToken: IWETH__factory.connect(PAYABLE_TOKEN_MAP[config.network].address, hhUser1),
      usdc: IERC20__factory.connect(USDC_MAP[config.network].address, hhUser1),
      weth: getWethContract(config, hhUser1),
      stablecoins: [IERC20__factory.connect(USDC_MAP[config.network].address, hhUser1)],
    },
  };

  if (config.network === Network.ArbitrumOne) {
    const typedConfig = config as CoreProtocolSetupConfig<Network.ArbitrumOne>;
    return new CoreProtocolArbitrumOne(coreProtocolParams as CoreProtocolParams<Network.ArbitrumOne>, {
      chainlinkPriceOracleV1,
      chainlinkPriceOracleV3,
      abraEcosystem: await createAbraEcosystem(typedConfig.network, hhUser1),
      arbEcosystem: await createArbEcosystem(typedConfig.network, hhUser1),
      camelotEcosystem: await createCamelotEcosystem(typedConfig.network, hhUser1),
      chainlinkAutomationRegistry: IChainlinkAutomationRegistry__factory.connect(
        CHAINLINK_AUTOMATION_REGISTRY_MAP[typedConfig.network],
        governance,
      ),
      chaosLabsPriceOracleV3: IChaosLabsPriceOracleV3__factory.connect(
        Deployments.ChaosLabsPriceOracleV3[typedConfig.network].address,
        hhUser1,
      ),
      chroniclePriceOracleV3: ChroniclePriceOracleV3__factory.connect(
        Deployments.ChroniclePriceOracleV3[typedConfig.network].address,
        hhUser1,
      ),
      dolomiteAccountValuesReader: IDolomiteAccountValuesReader__factory.connect(
        CoreDeployments.AccountValuesReader[typedConfig.network].address,
        hhUser1,
      ),
      dolomiteMigrator: IDolomiteMigrator__factory.connect(
        Deployments.DolomiteMigratorV2[typedConfig.network].address,
        hhUser1,
      ),
      dTokens: {
        ...coreProtocolParams.dTokens,
        bridgedUsdc: DolomiteERC4626__factory.connect(
          Deployments.DolomiteBridgedUsdc4626Token[typedConfig.network].address,
          hhUser1,
        ),
        dai: getDolomite4626TokenContract(config, hhUser1, 'DolomiteDai4626Token'),
        usdc: getDolomite4626TokenContract(config, hhUser1, 'DolomiteUsdc4626Token'),
        usdt: getDolomite4626TokenContract(config, hhUser1, 'DolomiteUsdt4626Token'),
        wbtc: getDolomite4626TokenContract(config, hhUser1, 'DolomiteWbtc4626Token'),
        weth: getDolomiteWeth4626TokenContract(typedConfig, hhUser1)!,
      },
      dTokensOld: {
        usdc: DolomiteERC20__factory.connect(Deployments.DolomiteUsdcToken[typedConfig.network].address, hhUser1),
        wbtc: DolomiteERC20__factory.connect(Deployments.DolomiteWbtcToken[typedConfig.network].address, hhUser1),
        weth: DolomiteERC20WithPayable__factory.connect(
          Deployments.DolomiteWethToken[typedConfig.network].address,
          hhUser1,
        ),
        usdcProxy: RegistryProxy__factory.connect(Deployments.DolomiteUsdcToken[typedConfig.network].address, hhUser1),
        wbtcProxy: RegistryProxy__factory.connect(Deployments.DolomiteWbtcToken[typedConfig.network].address, hhUser1),
        wethProxy: RegistryProxy__factory.connect(Deployments.DolomiteWethToken[typedConfig.network].address, hhUser1),
      },
      glvEcosystem: await createGlvEcosystem(typedConfig.network, hhUser1),
      gmxEcosystem: await createGmxEcosystem(typedConfig.network, hhUser1),
      gmxEcosystemV2: await createGmxEcosystemV2(typedConfig.network, hhUser1),
      jonesEcosystem: await createJonesEcosystem(typedConfig.network, hhUser1),
      liquidityMiningEcosystem: {
        goARB: await createGoARBLiquidityMiningEcosystem(typedConfig.network, hhUser1),
        minerals: await createMineralLiquidityMiningEcosystem(typedConfig.network, hhUser1),
        oARB: await createOARBLiquidityMiningEcosystem(typedConfig.network, hhUser1),
      },
      odosEcosystem: await createOdosEcosystem(typedConfig.network, hhUser1),
      paraswapEcosystem: await createParaswapEcosystem(typedConfig.network, hhUser1),
      pendleEcosystem: await createPendleEcosystemArbitrumOne(typedConfig.network, hhUser1),
      plutusEcosystem: await createPlutusEcosystem(typedConfig.network, hhUser1),
      premiaEcosystem: await createPremiaEcosystem(typedConfig.network, hhUser1),
      redstonePriceOracleV3: RedstonePriceOracleV3__factory.connect(
        Deployments.RedstonePriceOracleV3[typedConfig.network].address,
        hhUser1,
      ),
      umamiEcosystem: await createUmamiEcosystem(typedConfig.network, hhUser1),
      marketIds: {
        ...coreProtocolParams.marketIds,
        aave: AAVE_MAP[typedConfig.network].marketId,
        arb: ARB_MAP[typedConfig.network].marketId,
        dArb: D_ARB_MAP[typedConfig.network].marketId,
        dfsGlp: DFS_GLP_MAP[typedConfig.network].marketId,
        dGlvBtc: D_GLV_BTC_MAP[typedConfig.network].marketId,
        dGlvEth: D_GLV_ETH_MAP[typedConfig.network].marketId,
        dGmx: D_GMX_MAP[typedConfig.network].marketId,
        dGmAaveUsd: D_GM_AAVE_USD_MAP[typedConfig.network].marketId,
        dGmArbUsd: D_GM_ARB_USD_MAP[typedConfig.network].marketId,
        dGmBtcUsd: D_GM_BTC_USD_MAP[typedConfig.network].marketId,
        dGmBtc: D_GM_BTC_MAP[typedConfig.network].marketId,
        dGmDogeUsd: D_GM_DOGE_USD_MAP[typedConfig.network].marketId,
        dGmEthUsd: D_GM_ETH_USD_MAP[typedConfig.network].marketId,
        dGmEth: D_GM_ETH_MAP[typedConfig.network].marketId,
        dGmGmxUsd: D_GM_GMX_USD_MAP[typedConfig.network].marketId,
        dGmLinkUsd: D_GM_LINK_USD_MAP[typedConfig.network].marketId,
        dGmSolUsd: D_GM_SOL_USD_MAP[typedConfig.network].marketId,
        dGmUniUsd: D_GM_UNI_USD_MAP[typedConfig.network].marketId,
        dGmWstEthUsd: D_GM_WST_ETH_USD_MAP[typedConfig.network].marketId,
        djUsdcV1: DJ_USDC_V1[typedConfig.network].marketId,
        djUsdcV2: DJ_USDC_V2[typedConfig.network].marketId,
        dplvGlp: DPLV_GLP_MAP[typedConfig.network].marketId,
        dPtEzEthJun2024: DPT_EZ_ETH_JUN_2024_MAP[typedConfig.network].marketId,
        dPtEzEthSep2024: DPT_EZ_ETH_SEP_2024_MAP[typedConfig.network].marketId,
        dPtGlpMar2024: DPT_GLP_MAR_2024_MAP[typedConfig.network].marketId,
        dPtREthJun2025: DPT_R_ETH_JUN_2025_MAP[typedConfig.network].marketId,
        dPtRsEthSep2024: DPT_RS_ETH_SEP_2024_MAP[typedConfig.network].marketId,
        dPtWeEthApr2024: DPT_WE_ETH_APR_2024_MAP[typedConfig.network].marketId,
        dPtWeEthJun2024: DPT_WE_ETH_JUN_2024_MAP[typedConfig.network].marketId,
        dPtWeEthSep2024: DPT_WE_ETH_SEP_2024_MAP[typedConfig.network].marketId,
        dPtWstEthJun2024: DPT_WST_ETH_JUN_2024_MAP[typedConfig.network].marketId,
        dPtWstEthJun2025: DPT_WST_ETH_JUN_2025_MAP[typedConfig.network].marketId,
        dai: DAI_MAP[typedConfig.network]!.marketId,
        dpx: DPX_MAP[typedConfig.network].marketId,
        dYtGlp: DYT_GLP_2024_MAP[typedConfig.network].marketId,
        eUsd: E_USD_MAP[typedConfig.network].marketId,
        ethPlus: ETH_PLUS_MAP[typedConfig.network].marketId,
        ezEth: EZ_ETH_MAP[typedConfig.network].marketId,
        gmx: GMX_MAP[typedConfig.network].marketId,
        grai: GRAI_MAP[typedConfig.network].marketId,
        grail: GRAIL_MAP[typedConfig.network].marketId,
        jones: JONES_MAP[typedConfig.network].marketId,
        link: LINK_MAP[typedConfig.network]!.marketId,
        magic: MAGIC_MAP[typedConfig.network].marketId,
        magicGlp: MAGIC_GLP_MAP[typedConfig.network].marketId,
        mim: MIM_MAP[typedConfig.network].marketId,
        nativeUsdc: NATIVE_USDC_MAP[typedConfig.network].marketId,
        pendle: PENDLE_MAP[typedConfig.network].marketId,
        premia: PREMIA_MAP[typedConfig.network].marketId,
        pumpBtc: PUMP_BTC_MAP[typedConfig.network].marketId,
        rEth: R_ETH_MAP[typedConfig.network].marketId,
        rsEth: RS_ETH_MAP[typedConfig.network].marketId,
        radiant: RDNT_MAP[typedConfig.network].marketId,
        sGlp: S_GLP_MAP[typedConfig.network].marketId,
        sUsds: S_USDS_MAP[typedConfig.network].marketId,
        tbtc: TBTC_MAP[typedConfig.network].marketId,
        uni: UNI_MAP[typedConfig.network].marketId,
        uniBtc: UNI_BTC_MAP[typedConfig.network].marketId,
        usds: USDS_MAP[typedConfig.network].marketId,
        usdt: USDT_MAP[typedConfig.network].marketId,
        wbtc: WBTC_MAP[typedConfig.network].marketId,
        weEth: WE_ETH_MAP[typedConfig.network].marketId,
        woEth: WO_ETH_MAP[typedConfig.network].marketId,
        wstEth: WST_ETH_MAP[typedConfig.network].marketId,
        wusdl: W_USDL_MAP[typedConfig.network].marketId,
        wusdm: W_USDM_MAP[typedConfig.network].marketId,
        xai: XAI_MAP[typedConfig.network].marketId,
        stablecoins: [
          ...coreProtocolParams.marketIds.stablecoins,
          DAI_MAP[typedConfig.network]!.marketId,
          GRAI_MAP[typedConfig.network].marketId,
          MIM_MAP[typedConfig.network].marketId,
          NATIVE_USDC_MAP[typedConfig.network].marketId,
          S_USDS_MAP[typedConfig.network].marketId,
          USDE_MAP[typedConfig.network].marketId,
          USDS_MAP[typedConfig.network].marketId,
          USDT_MAP[typedConfig.network].marketId,
          W_USDM_MAP[typedConfig.network].marketId,
        ],
        stablecoinsWithUnifiedInterestRateModels: [
          ...coreProtocolParams.marketIds.stablecoins,
          DAI_MAP[typedConfig.network]!.marketId,
          MIM_MAP[typedConfig.network].marketId,
          NATIVE_USDC_MAP[typedConfig.network].marketId,
          USDE_MAP[typedConfig.network].marketId,
          USDS_MAP[typedConfig.network].marketId,
          USDT_MAP[typedConfig.network].marketId,
        ],
      },
      tokens: {
        ...coreProtocolParams.tokens,
        aave: IERC20__factory.connect(AAVE_MAP[typedConfig.network].address, hhUser1),
        arb: IERC20__factory.connect(ARB_MAP[typedConfig.network].address, hhUser1),
        dai: IERC20__factory.connect(DAI_MAP[typedConfig.network]!.address, hhUser1),
        dArb: IERC20__factory.connect(D_ARB_MAP[typedConfig.network].address, hhUser1),
        dfsGlp: IERC20__factory.connect(DFS_GLP_MAP[typedConfig.network].address, hhUser1),
        dGlvBtc: IERC20__factory.connect(D_GLV_BTC_MAP[typedConfig.network].address, hhUser1),
        dGlvEth: IERC20__factory.connect(D_GLV_ETH_MAP[typedConfig.network].address, hhUser1),
        dGmx: IERC20__factory.connect(D_GMX_MAP[typedConfig.network].address, hhUser1),
        dGmArb: IERC20__factory.connect(D_GM_ARB_USD_MAP[typedConfig.network].address, hhUser1),
        dGmBtc: IERC20__factory.connect(D_GM_BTC_USD_MAP[typedConfig.network].address, hhUser1),
        dGmEth: IERC20__factory.connect(D_GM_ETH_USD_MAP[typedConfig.network].address, hhUser1),
        dGmLink: IERC20__factory.connect(D_GM_LINK_USD_MAP[typedConfig.network].address, hhUser1),
        djUsdcV1: IERC20__factory.connect(DJ_USDC_V1[typedConfig.network].address, hhUser1),
        djUsdcV2: IERC20__factory.connect(DJ_USDC_V2[typedConfig.network].address, hhUser1),
        dPtGlp: IERC20__factory.connect(DPT_GLP_MAR_2024_MAP[typedConfig.network].address, hhUser1),
        dPtREthJun2025: IERC20__factory.connect(DPT_R_ETH_JUN_2025_MAP[typedConfig.network].address, hhUser1),
        dPtWeEthApr2024: IERC20__factory.connect(DPT_WE_ETH_APR_2024_MAP[typedConfig.network].address, hhUser1),
        dPtWstEthJun2024: IERC20__factory.connect(DPT_WST_ETH_JUN_2024_MAP[typedConfig.network].address, hhUser1),
        dPtWstEthJun2025: IERC20__factory.connect(DPT_WST_ETH_JUN_2025_MAP[typedConfig.network].address, hhUser1),
        dpx: IERC20__factory.connect(DPX_MAP[typedConfig.network].address, hhUser1),
        dYtGlp: IERC20__factory.connect(DYT_GLP_2024_MAP[typedConfig.network].address, hhUser1),
        ethPlus: IERC20__factory.connect(ETH_PLUS_MAP[typedConfig.network].address, hhUser1),
        eEth: IERC20__factory.connect(E_ETH_MAP[typedConfig.network].address, hhUser1),
        ezEth: IERC20__factory.connect(EZ_ETH_MAP[typedConfig.network].address, hhUser1),
        ezEthReversed: IERC20__factory.connect(EZ_ETH_REVERSED_MAP[typedConfig.network].address, hhUser1),
        eUsd: IERC20__factory.connect(E_USD_MAP[typedConfig.network].address, hhUser1),
        frax: IERC20__factory.connect(FRAX_MAP[typedConfig.network].address, hhUser1),
        gmx: IERC20__factory.connect(GMX_MAP[typedConfig.network].address, hhUser1),
        gmxBtc: IERC20__factory.connect(BTC_PLACEHOLDER_MAP[typedConfig.network].address, hhUser1),
        grai: IERC20__factory.connect(GRAI_MAP[typedConfig.network].address, hhUser1),
        grail: IERC20__factory.connect(GRAIL_MAP[typedConfig.network].address, hhUser1),
        jones: IERC20__factory.connect(JONES_MAP[typedConfig.network].address, hhUser1),
        link: IERC20__factory.connect(LINK_MAP[typedConfig.network]!.address, hhUser1),
        mGlp: IERC20__factory.connect(MAGIC_GLP_MAP[typedConfig.network].address, hhUser1),
        magic: IERC20__factory.connect(MAGIC_MAP[typedConfig.network].address, hhUser1),
        mim: IERC20__factory.connect(MIM_MAP[typedConfig.network].address, hhUser1),
        nativeUsdc: IERC20__factory.connect(NATIVE_USDC_MAP[typedConfig.network].address, hhUser1),
        pendle: IERC20__factory.connect(PENDLE_MAP[typedConfig.network].address, hhUser1),
        premia: IERC20__factory.connect(PREMIA_MAP[typedConfig.network].address, hhUser1),
        pumpBtc: IERC20__factory.connect(PUMP_BTC_MAP[typedConfig.network].address, hhUser1),
        rEth: IERC20__factory.connect(R_ETH_MAP[typedConfig.network].address, hhUser1),
        rsEth: IERC20__factory.connect(RS_ETH_MAP[typedConfig.network].address, hhUser1),
        rsEthReversed: IERC20__factory.connect(RS_ETH_REVERSED_MAP[typedConfig.network].address, hhUser1),
        radiant: IERC20__factory.connect(RDNT_MAP[typedConfig.network].address, hhUser1),
        sGlp: IERC20__factory.connect(S_GLP_MAP[typedConfig.network].address, hhUser1),
        sUsds: IERC20__factory.connect(S_USDS_MAP[typedConfig.network].address, hhUser1),
        size: IERC20__factory.connect(SIZE_MAP[typedConfig.network].address, hhUser1),
        sol: IERC20__factory.connect(SOL_MAP[typedConfig.network].address, hhUser1),
        stEth: IERC20__factory.connect(ST_ETH_MAP[typedConfig.network].address, hhUser1),
        tbtc: IERC20__factory.connect(TBTC_MAP[typedConfig.network].address, hhUser1),
        uni: IERC20__factory.connect(UNI_MAP[typedConfig.network].address, hhUser1),
        uniBtc: IERC20__factory.connect(UNI_BTC_MAP[typedConfig.network].address, hhUser1),
        usde: IERC20__factory.connect(USDE_MAP[typedConfig.network].address, hhUser1),
        usdl: IERC20__factory.connect(USDL_MAP[typedConfig.network].address, hhUser1),
        usdm: IERC20__factory.connect(USDM_MAP[typedConfig.network].address, hhUser1),
        usds: IERC20__factory.connect(USDS_MAP[typedConfig.network].address, hhUser1),
        usdt: IERC20__factory.connect(USDT_MAP[typedConfig.network].address, hhUser1),
        wbtc: IERC20__factory.connect(WBTC_MAP[typedConfig.network].address, hhUser1),
        weth: coreProtocolParams.tokens.weth as any,
        weEth: IERC20__factory.connect(WE_ETH_MAP[typedConfig.network].address, hhUser1),
        woEth: IERC20__factory.connect(WO_ETH_MAP[typedConfig.network].address, hhUser1),
        wstEth: IERC20__factory.connect(WST_ETH_MAP[typedConfig.network].address, hhUser1),
        wusdl: IERC20__factory.connect(W_USDL_MAP[typedConfig.network].address, hhUser1),
        wusdm: IERC20__factory.connect(W_USDM_MAP[typedConfig.network].address, hhUser1),
        xai: IERC20__factory.connect(XAI_MAP[typedConfig.network].address, hhUser1),
        stablecoins: [
          ...coreProtocolParams.tokens.stablecoins,
          IERC20__factory.connect(DAI_MAP[typedConfig.network]!.address, hhUser1),
          IERC20__factory.connect(GRAI_MAP[typedConfig.network].address, hhUser1),
          IERC20__factory.connect(MIM_MAP[typedConfig.network].address, hhUser1),
          IERC20__factory.connect(NATIVE_USDC_MAP[typedConfig.network].address, hhUser1),
          IERC20__factory.connect(USDE_MAP[typedConfig.network].address, hhUser1),
          IERC20__factory.connect(USDT_MAP[typedConfig.network].address, hhUser1),
          IERC20__factory.connect(W_USDM_MAP[typedConfig.network].address, hhUser1),
        ],
      },
    }) as any;
  }
  if (config.network === Network.Base) {
    const typedConfig = config as CoreProtocolSetupConfig<Network.Base>;
    return new CoreProtocolBase(coreProtocolParams as CoreProtocolParams<Network.Base>, {
      odosEcosystem: await createOdosEcosystem(typedConfig.network, hhUser1),
      paraswapEcosystem: await createParaswapEcosystem(typedConfig.network, hhUser1),
    }) as any;
  }
  if (config.network === Network.Berachain) {
    const typedConfig = config as CoreProtocolSetupConfig<Network.Berachain>;
    const chroniclePriceOracle = ChroniclePriceOracleV3__factory.connect(
      getMaxDeploymentVersionAddressByDeploymentKey('ChroniclePriceOracle', Network.Berachain, ADDRESS_ZERO),
      hhUser1,
    );
    const chainsightPriceOracle = ChainsightPriceOracleV3__factory.connect(
      getMaxDeploymentVersionAddressByDeploymentKey('ChainsightPriceOracle', Network.Berachain, ADDRESS_ZERO),
      hhUser1,
    );
    const oogaBoogaEcosystem = await createOogaBoogaEcosystem(config.network, hhUser1);
    const redstonePriceOracle = RedstonePriceOracleV3__factory.connect(
      getMaxDeploymentVersionAddressByDeploymentKey('RedstonePriceOracle', Network.Berachain, ADDRESS_ZERO),
      hhUser1,
    );
    const tokenomics = await createTokenomicsEcosystem(typedConfig.network, hhUser1);
    const tokenomicsAirdrop = await createTokenomicsAirdropEcosystem(typedConfig.network, hhUser1);
    return new CoreProtocolBerachain(coreProtocolParams as CoreProtocolParams<Network.Berachain>, {
      oogaBoogaEcosystem,
      tokenomics,
      tokenomicsAirdrop,
      chroniclePriceOracleV3: chroniclePriceOracle,
      chainsightPriceOracleV3: chainsightPriceOracle,
      redstonePriceOracleV3: redstonePriceOracle,
      dTokens: {
        ...coreProtocolParams.dTokens,
        beraEth: getDolomite4626TokenContract(config, hhUser1, 'DolomiteBeraEth4626Token'),
        eBtc: getDolomite4626TokenContract(config, hhUser1, 'DolomiteEBtc4626Token'),
        honey: getDolomite4626TokenContract(config, hhUser1, 'DolomiteHoney4626Token'),
        lbtc: getDolomite4626TokenContract(config, hhUser1, 'DolomiteLbtc4626Token'),
        nect: getDolomite4626TokenContract(config, hhUser1, 'DolomiteNect4626Token'),
        pumpBtc: getDolomite4626TokenContract(config, hhUser1, 'DolomitePumpBtc4626Token'),
        rsEth: getDolomite4626TokenContract(config, hhUser1, 'DolomiteRsEth4626Token'),
        rswEth: getDolomite4626TokenContract(config, hhUser1, 'DolomiteRswEth4626Token'),
        rUsd: getDolomite4626TokenContract(config, hhUser1, 'DolomiteRUsd4626Token'),
        sbtc: getDolomite4626TokenContract(config, hhUser1, 'DolomiteSbtc4626Token'),
        sUsda: getDolomite4626TokenContract(config, hhUser1, 'DolomiteSUsda4626Token'),
        sUsde: getDolomite4626TokenContract(config, hhUser1, 'DolomiteSUsde4626Token'),
        stBtc: getDolomite4626TokenContract(config, hhUser1, 'DolomiteStBtc4626Token'),
        solvBtc: getDolomite4626TokenContract(config, hhUser1, 'DolomiteSolvBtc4626Token'),
        solvBtcBbn: getDolomite4626TokenContract(config, hhUser1, 'DolomiteSolvBtcBbn4626Token'),
        stone: getDolomite4626TokenContract(config, hhUser1, 'DolomiteStone4626Token'),
        uniBtc: getDolomite4626TokenContract(config, hhUser1, 'DolomiteUniBtc4626Token'),
        usd0: getDolomite4626TokenContract(config, hhUser1, 'DolomiteUsd04626Token'),
        usd0pp: getDolomite4626TokenContract(config, hhUser1, 'DolomiteUsd0pp4626Token'),
        usda: getDolomite4626TokenContract(config, hhUser1, 'DolomiteUsda4626Token'),
        usdc: getDolomite4626TokenContract(config, hhUser1, 'DolomiteUsdc4626Token'),
        usde: getDolomite4626TokenContract(config, hhUser1, 'DolomiteUsde4626Token'),
        usdt: getDolomite4626TokenContract(config, hhUser1, 'DolomiteUsdt4626Token'),
        wbera: getDolomite4626WithPayableTokenContract(config, hhUser1, 'DolomiteWBera4626Token'),
        wbtc: getDolomite4626TokenContract(config, hhUser1, 'DolomiteWbtc4626Token'),
        weth: getDolomite4626TokenContract(config, hhUser1, 'DolomiteWeth4626Token'),
        weEth: getDolomite4626TokenContract(config, hhUser1, 'DolomiteWeEth4626Token'),
        ylBtcLst: getDolomite4626TokenContract(config, hhUser1, 'DolomiteYlBtcLst4626Token'),
        ylPumpBtc: getDolomite4626TokenContract(config, hhUser1, 'DolomiteYlPumpBtc4626Token'),
        ylStEth: getDolomite4626TokenContract(config, hhUser1, 'DolomiteYlStEth4626Token'),
      },
      marketIds: {
        ...coreProtocolParams.marketIds,
        beraEth: BERA_ETH_MAP[typedConfig.network].marketId,
        eBtc: E_BTC_MAP[typedConfig.network].marketId,
        honey: HONEY_MAP[typedConfig.network].marketId,
        lbtc: LBTC_MAP[typedConfig.network].marketId,
        nect: NECT_MAP[typedConfig.network].marketId,
        ohm: OHM_MAP[typedConfig.network].marketId,
        pumpBtc: PUMP_BTC_MAP[typedConfig.network].marketId,
        rsEth: RS_ETH_MAP[typedConfig.network].marketId,
        rswEth: RSW_ETH_MAP[typedConfig.network].marketId,
        rUsd: R_USD_MAP[typedConfig.network].marketId,
        sbtc: STONE_BTC_MAP[typedConfig.network].marketId,
        sUsda: S_USDA_MAP[typedConfig.network].marketId,
        sUsde: S_USDE_MAP[typedConfig.network].marketId,
        stBtc: ST_BTC_MAP[typedConfig.network].marketId,
        srUsd: SR_USD_MAP[typedConfig.network].marketId,
        solvBtc: SOLV_BTC_MAP[typedConfig.network].marketId,
        solvBtcBbn: SOLV_BTC_BBN_MAP[typedConfig.network].marketId,
        stone: STONE_MAP[typedConfig.network].marketId,
        uniBtc: UNI_BTC_MAP[typedConfig.network].marketId,
        usd0: USD0_MAP[typedConfig.network].marketId,
        usd0pp: USD0PP_MAP[typedConfig.network].marketId,
        usda: USDA_MAP[typedConfig.network].marketId,
        usde: USDE_MAP[typedConfig.network].marketId,
        usdt: USDT_MAP[typedConfig.network].marketId,
        wbera: WBERA_MAP[typedConfig.network].marketId,
        wbtc: WBTC_MAP[typedConfig.network].marketId,
        weEth: WE_ETH_MAP[typedConfig.network].marketId,
        ylFbtc: YL_FBTC_MAP[typedConfig.network].marketId,
        ylPumpBtc: YL_PUMP_BTC_MAP[typedConfig.network].marketId,
        ylStEth: YL_ST_ETH_MAP[typedConfig.network].marketId,
        stablecoins: [...coreProtocolParams.marketIds.stablecoins, HONEY_MAP[typedConfig.network].marketId],
        stablecoinsWithUnifiedInterestRateModels: [
          ...coreProtocolParams.marketIds.stablecoins,
          HONEY_MAP[typedConfig.network].marketId,
          R_USD_MAP[typedConfig.network].marketId,
          USDE_MAP[typedConfig.network].marketId,
          USDT_MAP[typedConfig.network].marketId,
        ],
      },
      tokens: {
        ...coreProtocolParams.tokens,
        btcPlaceholder: IERC20__factory.connect(BTC_PLACEHOLDER_MAP[typedConfig.network].address, hhUser1),
        beraEth: IERC20__factory.connect(BERA_ETH_MAP[typedConfig.network].address, hhUser1),
        eBtc: IERC20__factory.connect(E_BTC_MAP[typedConfig.network].address, hhUser1),
        fbtc: IERC20__factory.connect(FBTC_MAP[typedConfig.network].address, hhUser1),
        honey: IERC20__factory.connect(HONEY_MAP[typedConfig.network].address, hhUser1),
        lbtc: IERC20__factory.connect(LBTC_MAP[typedConfig.network].address, hhUser1),
        nect: IERC20__factory.connect(NECT_MAP[typedConfig.network].address, hhUser1),
        ohm: IERC20__factory.connect(OHM_MAP[typedConfig.network].address, hhUser1),
        pumpBtc: IERC20__factory.connect(PUMP_BTC_MAP[typedConfig.network].address, hhUser1),
        rsEth: IERC20__factory.connect(RS_ETH_MAP[typedConfig.network].address, hhUser1),
        rswEth: IERC20__factory.connect(RSW_ETH_MAP[typedConfig.network].address, hhUser1),
        rUsd: IERC20__factory.connect(R_USD_MAP[typedConfig.network].address, hhUser1),
        stonebtc: IERC20__factory.connect(STONE_BTC_MAP[typedConfig.network].address, hhUser1),
        sUsda: IERC20__factory.connect(S_USDA_MAP[typedConfig.network].address, hhUser1),
        sUsde: IERC20__factory.connect(S_USDE_MAP[typedConfig.network].address, hhUser1),
        srUsd: IERC20__factory.connect(SR_USD_MAP[typedConfig.network].address, hhUser1),
        stBtc: IERC20__factory.connect(ST_BTC_MAP[typedConfig.network].address, hhUser1),
        solvBtc: IERC20__factory.connect(SOLV_BTC_MAP[typedConfig.network].address, hhUser1),
        solvBtcBbn: IERC20__factory.connect(SOLV_BTC_BBN_MAP[typedConfig.network].address, hhUser1),
        stone: IERC20__factory.connect(STONE_MAP[typedConfig.network].address, hhUser1),
        uniBtc: IERC20__factory.connect(UNI_BTC_MAP[typedConfig.network].address, hhUser1),
        usd0: IERC20__factory.connect(USD0_MAP[typedConfig.network].address, hhUser1),
        usd0pp: IERC20__factory.connect(USD0PP_MAP[typedConfig.network].address, hhUser1),
        usda: IERC20__factory.connect(USDA_MAP[typedConfig.network].address, hhUser1),
        usde: IERC20__factory.connect(USDE_MAP[typedConfig.network].address, hhUser1),
        usdt: IERC20__factory.connect(USDT_MAP[typedConfig.network].address, hhUser1),
        wbera: IWETH__factory.connect(WBERA_MAP[typedConfig.network].address, hhUser1),
        wbtc: IERC20__factory.connect(WBTC_MAP[typedConfig.network].address, hhUser1),
        weEth: IERC20__factory.connect(WE_ETH_MAP[typedConfig.network].address, hhUser1),
        ylBtcLst: IERC20__factory.connect(YL_FBTC_MAP[typedConfig.network].address, hhUser1),
        ylPumpBtc: IERC20__factory.connect(YL_PUMP_BTC_MAP[typedConfig.network].address, hhUser1),
        ylStEth: IERC20__factory.connect(YL_ST_ETH_MAP[typedConfig.network].address, hhUser1),
        stablecoins: [
          ...coreProtocolParams.tokens.stablecoins,
          IERC20__factory.connect(HONEY_MAP[typedConfig.network].address, hhUser1),
        ],
      },
    }) as any;
  }
  if (config.network === Network.Mantle) {
    const typedConfig = config as CoreProtocolSetupConfig<Network.Mantle>;
    const chroniclePriceOracle = ChroniclePriceOracleV3__factory.connect(
      getMaxDeploymentVersionAddressByDeploymentKey('ChroniclePriceOracle', Network.Mantle, ADDRESS_ZERO),
      hhUser1,
    );
    const redstonePriceOracle = RedstonePriceOracleV3__factory.connect(
      getMaxDeploymentVersionAddressByDeploymentKey('RedstonePriceOracle', Network.Mantle, ADDRESS_ZERO),
      hhUser1,
    );
    return new CoreProtocolMantle(coreProtocolParams as CoreProtocolParams<Network.Mantle>, {
      chroniclePriceOracleV3: chroniclePriceOracle,
      mantleRewardStation: IMantleRewardStation__factory.connect(
        MANTLE_REWARD_STATION_MAP[typedConfig.network],
        hhUser1,
      ),
      marketIds: {
        ...coreProtocolParams.marketIds,
        cmEth: CM_ETH_MAP[typedConfig.network].marketId,
        fbtc: FBTC_MAP[typedConfig.network].marketId,
        meth: METH_MAP[typedConfig.network].marketId,
        usdt: USDT_MAP[typedConfig.network].marketId,
        usdy: USDY_MAP[typedConfig.network].marketId,
        wbtc: WBTC_MAP[typedConfig.network].marketId,
        wmnt: WMNT_MAP[typedConfig.network].marketId,
        usde: USDE_MAP[typedConfig.network].marketId,
        stablecoins: [
          ...coreProtocolParams.marketIds.stablecoins,
          USDT_MAP[typedConfig.network].marketId,
          USDY_MAP[typedConfig.network].marketId,
        ],
        stablecoinsWithUnifiedInterestRateModels: [
          ...coreProtocolParams.marketIds.stablecoins,
          USDT_MAP[typedConfig.network].marketId,
        ],
      },
      odosEcosystem: await createOdosEcosystem(typedConfig.network, hhUser1),
      pendleEcosystem: await createPendleEcosystemMantle(typedConfig.network, hhUser1),
      redstonePriceOracleV3: redstonePriceOracle,
      tokens: {
        ...coreProtocolParams.tokens,
        cmEth: IERC20__factory.connect(CM_ETH_MAP[typedConfig.network].address, hhUser1),
        fbtc: IERC20__factory.connect(FBTC_MAP[typedConfig.network].address, hhUser1),
        meth: IERC20__factory.connect(METH_MAP[typedConfig.network].address, hhUser1),
        usde: IERC20__factory.connect(USDE_MAP[typedConfig.network].address, hhUser1),
        usdt: IERC20__factory.connect(USDT_MAP[typedConfig.network].address, hhUser1),
        usdy: IERC20__factory.connect(USDY_MAP[typedConfig.network].address, hhUser1),
        wbtc: IERC20__factory.connect(WBTC_MAP[typedConfig.network].address, hhUser1),
        wmnt: IWETH__factory.connect(WMNT_MAP[typedConfig.network].address, hhUser1),
        stablecoins: [
          ...coreProtocolParams.tokens.stablecoins,
          IERC20__factory.connect(USDT_MAP[typedConfig.network].address, hhUser1),
          IERC20__factory.connect(USDY_MAP[typedConfig.network].address, hhUser1),
        ],
      },
    }) as any;
  }
  if (config.network === Network.PolygonZkEvm) {
    const typedConfig = config as CoreProtocolSetupConfig<Network.PolygonZkEvm>;
    return new CoreProtocolPolygonZkEvm(coreProtocolParams as CoreProtocolParams<Network.PolygonZkEvm>, {
      marketIds: {
        ...coreProtocolParams.marketIds,
        dai: DAI_MAP[typedConfig.network]!.marketId,
        link: LINK_MAP[typedConfig.network]!.marketId,
        matic: MATIC_MAP[typedConfig.network].marketId,
        pol: POL_MAP[typedConfig.network].marketId,
        usdt: USDT_MAP[typedConfig.network].marketId,
        wbtc: WBTC_MAP[typedConfig.network].marketId,
        stablecoins: [
          ...coreProtocolParams.marketIds.stablecoins,
          DAI_MAP[typedConfig.network]!.marketId,
          USDT_MAP[typedConfig.network].marketId,
        ],
        stablecoinsWithUnifiedInterestRateModels: [
          ...coreProtocolParams.marketIds.stablecoins,
          DAI_MAP[typedConfig.network]!.marketId,
          USDT_MAP[typedConfig.network].marketId,
        ],
      },
      paraswapEcosystem: await createParaswapEcosystem(typedConfig.network, hhUser1),
      tokens: {
        ...coreProtocolParams.tokens,
        dai: IERC20__factory.connect(DAI_MAP[typedConfig.network]!.address, hhUser1),
        link: IERC20__factory.connect(LINK_MAP[typedConfig.network]!.address, hhUser1),
        matic: IERC20__factory.connect(MATIC_MAP[typedConfig.network].address, hhUser1),
        pol: IERC20__factory.connect(POL_MAP[typedConfig.network].address, hhUser1),
        usdt: IERC20__factory.connect(USDT_MAP[typedConfig.network].address, hhUser1),
        wbtc: IERC20__factory.connect(WBTC_MAP[typedConfig.network].address, hhUser1),
        weth: coreProtocolParams.tokens.weth as any,
        stablecoins: [
          ...coreProtocolParams.tokens.stablecoins,
          IERC20__factory.connect(DAI_MAP[typedConfig.network]!.address, hhUser1),
          IERC20__factory.connect(USDT_MAP[typedConfig.network].address, hhUser1),
        ],
      },
    }) as any;
  }
  if (config.network === Network.XLayer) {
    const typedConfig = config as CoreProtocolSetupConfig<Network.XLayer>;
    return new CoreProtocolXLayer(coreProtocolParams as CoreProtocolParams<Network.XLayer>, {
      marketIds: {
        ...coreProtocolParams.marketIds,
        usdt: USDT_MAP[typedConfig.network].marketId,
        wbtc: WBTC_MAP[typedConfig.network].marketId,
        wokb: WOKB_MAP[typedConfig.network].marketId,
        stablecoins: [...coreProtocolParams.marketIds.stablecoins, USDT_MAP[typedConfig.network].marketId],
        stablecoinsWithUnifiedInterestRateModels: [
          ...coreProtocolParams.marketIds.stablecoins,
          USDT_MAP[typedConfig.network].marketId,
        ],
      },
      liquidityMiningEcosystem: {
        minerals: await createMineralLiquidityMiningEcosystem(typedConfig.network, hhUser1),
      },
      okxEcosystem: await createOkxEcosystem(typedConfig.network, hhUser1),
      okxPriceOracleV3: OkxPriceOracleV3__factory.connect(
        Deployments.OkxPriceOracleV3[typedConfig.network].address,
        hhUser1,
      ),
      tokens: {
        ...coreProtocolParams.tokens,
        usdt: IERC20__factory.connect(USDT_MAP[typedConfig.network].address, hhUser1),
        wbtc: IERC20__factory.connect(WBTC_MAP[typedConfig.network].address, hhUser1),
        wokb: IWETH__factory.connect(WOKB_MAP[typedConfig.network].address, hhUser1),
        stablecoins: [
          ...coreProtocolParams.tokens.stablecoins,
          IERC20__factory.connect(USDT_MAP[typedConfig.network].address, hhUser1),
        ],
      },
    }) as any;
  }

  return Promise.reject(new Error(`Invalid network, found: ${config.network}`));
}

export async function setupTestMarket<T extends NetworkType>(
  core: CoreProtocolType<T>,
  token: { address: address },
  isClosing: boolean,
  priceOracle?: { address: address },
  marginPremium?: BigNumberish,
  spreadPremium?: BigNumberish,
  earningsRateOverride?: BigNumberish,
) {
  if (core.config.network === Network.ArbitrumOne) {
    await (core.dolomiteMargin as IDolomiteMargin)
      .connect(core.governance)
      .ownerAddMarket(
        token.address,
        (priceOracle ?? core.testEcosystem!.testPriceOracle).address,
        core.testEcosystem!.testInterestSetter.address,
        { value: marginPremium ?? 0 },
        { value: spreadPremium ?? 0 },
        0,
        isClosing,
        false,
      );
  } else {
    await (core.dolomiteMargin as IDolomiteMarginV2)
      .connect(core.governance)
      .ownerAddMarket(
        token.address,
        (priceOracle ?? core.testEcosystem!.testPriceOracle).address,
        core.testEcosystem!.testInterestSetter.address,
        { value: marginPremium ?? 0 },
        { value: spreadPremium ?? 0 },
        0,
        0,
        { value: earningsRateOverride ?? 0 },
        isClosing,
      );
  }
}

function createImplementationContracts(network: Network, signer: SignerWithAddressWithSafety): ImplementationContracts {
  return {
    dolomiteERC4626Implementation: DolomiteERC4626__factory.connect(
      getMaxDeploymentVersionAddressByDeploymentKey('DolomiteERC4626Implementation', network),
      signer,
    ),
    dolomiteERC4626WithPayableImplementation: DolomiteERC4626WithPayable__factory.connect(
      getMaxDeploymentVersionAddressByDeploymentKey('DolomiteERC4626WithPayableImplementation', network),
      signer,
    ),
  };
}

function createSafeDelegateCallLibraries<T extends NetworkType>(
  config: CoreProtocolSetupConfig<T>,
): Record<string, string> {
  return {
    SafeDelegateCallLib: getMaxDeploymentVersionAddressByDeploymentKey('SafeDelegateCallLib', config.network),
  };
}

function createTokenVaultActionsLibraries<T extends NetworkType>(
  config: CoreProtocolSetupConfig<T>,
): Record<string, string> {
  return {
    IsolationModeTokenVaultV1ActionsImpl: getMaxDeploymentVersionAddressByDeploymentKey(
      'IsolationModeTokenVaultV1ActionsImpl',
      config.network,
    ),
  };
}

function createAsyncUnwrapperImplLibraries<T extends NetworkType>(
  config: CoreProtocolSetupConfig<T>,
): Record<string, string> {
  return {
    AsyncIsolationModeUnwrapperTraderImpl: getMaxDeploymentVersionAddressByDeploymentKey(
      'AsyncIsolationModeUnwrapperTraderImpl',
      config.network,
    ),
  };
}

function createAsyncWrapperImplLibraries<T extends NetworkType>(
  config: CoreProtocolSetupConfig<T>,
): Record<string, string> {
  return {
    AsyncIsolationModeWrapperTraderImpl: getMaxDeploymentVersionAddressByDeploymentKey(
      'AsyncIsolationModeWrapperTraderImpl',
      config.network,
    ),
  };
}

export function getMaxDeploymentVersionAddressByDeploymentKey(
  key: string,
  network: Network,
  defaultAddress?: string,
): address {
  const deploymentsMap = deployments as Record<string, any>;
  const maxVersion = Object.keys(deploymentsMap)
    .filter((k) => k.startsWith(key) && deploymentsMap[k][network])
    .sort((a, b) => {
      // Add an extra 1 for the "V" in the version name
      const subA = a.substring(key.length + 1);
      const subB = b.substring(key.length + 1);
      const valueA = parseInt(subA, 10);
      const valueB = parseInt(subB, 10);
      if (Number.isNaN(valueA)) {
        throw new Error(`Invalid version: ${subA}`);
      }
      if (Number.isNaN(valueB)) {
        throw new Error(`Invalid version: ${subB}`);
      }

      return valueB - valueA;
    })[0];
  if (!maxVersion && !defaultAddress) {
    throw new Error(`Could not find ${key} for network ${network}`);
  }

  if ((!deploymentsMap[maxVersion] || !deploymentsMap[maxVersion][network]) && defaultAddress) {
    return defaultAddress;
  }

  return deploymentsMap[maxVersion][network].address;
}

export function getContract<T>(
  address: string,
  connector: (address: string, signerOrProvider: any) => T,
  signerOrProvider: Signer | Provider,
): T {
  return connector(address, signerOrProvider);
}

export function getContractOpt<T>(
  address: string | undefined,
  connector: (address: string, signerOrProvider: any) => T,
  signerOrProvider: Signer | Provider,
): T | undefined {
  if (!address) {
    return undefined;
  }

  return connector(address, signerOrProvider);
}<|MERGE_RESOLUTION|>--- conflicted
+++ resolved
@@ -396,28 +396,28 @@
   await core.tokens.dai.connect(signer).approve(spender.address, ethers.constants.MaxUint256);
 }
 
-<<<<<<< HEAD
 export async function setupLINKBalance(
   core: CoreProtocolArbitrumOne,
-=======
-export async function setupHONEYBalance(
-  core: CoreProtocolBerachain,
->>>>>>> 22b15e52
-  signer: SignerWithAddressWithSafety,
-  amount: BigNumberish,
-  spender: { address: string },
-) {
-<<<<<<< HEAD
+  signer: SignerWithAddressWithSafety,
+  amount: BigNumberish,
+  spender: { address: string },
+) {
   const whaleAddress = '0x191c10Aa4AF7C30e871E70C95dB0E4eb77237530'; // Aave aLink
   const whaleSigner = await impersonate(whaleAddress, true);
   await core.tokens.link.connect(whaleSigner).transfer(signer.address, amount);
   await core.tokens.link.connect(signer).approve(spender.address, ethers.constants.MaxUint256);
-=======
+}
+
+export async function setupHONEYBalance(
+  core: CoreProtocolBerachain,
+  signer: SignerWithAddressWithSafety,
+  amount: BigNumberish,
+  spender: { address: string },
+) {
   const whaleAddress = '0x9EB897D400f245E151daFD4c81176397D7798C9c';
   const whaleSigner = await impersonate(whaleAddress, true);
   await core.tokens.honey.connect(whaleSigner).transfer(signer.address, amount);
   await core.tokens.honey.connect(signer).approve(spender.address, ethers.constants.MaxUint256);
->>>>>>> 22b15e52
 }
 
 export async function setupNativeUSDCBalance(
