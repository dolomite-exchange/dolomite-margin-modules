import CoreDeployments from '@dolomite-exchange/dolomite-margin/dist/migrations/deployed.json';
import Deployments, * as deployments from '@dolomite-exchange/modules-deployments/src/deploy/deployments.json';
import {
  ChroniclePriceOracleV3__factory,
  IChainlinkAutomationRegistry__factory,
  IChainlinkPriceOracleV3__factory,
  IChaosLabsPriceOracleV3__factory,
  OkxPriceOracleV3__factory,
  OracleAggregatorV2__factory,
  RedstonePriceOracleV3__factory,
} from '@dolomite-exchange/modules-oracles/src/types';
import * as BorrowPositionProxyV2Json from '@dolomite-margin/deployed-contracts/BorrowPositionProxyV2.json';
import * as DepositWithdrawalProxyJson from '@dolomite-margin/deployed-contracts/DepositWithdrawalProxy.json';
import * as DolomiteMarginJson from '@dolomite-margin/deployed-contracts/DolomiteMargin.json';
import * as ExpiryJson from '@dolomite-margin/deployed-contracts/Expiry.json';
import * as LiquidatorAssetRegistryJson from '@dolomite-margin/deployed-contracts/LiquidatorAssetRegistry.json';
import * as LiquidatorProxyV1Json from '@dolomite-margin/deployed-contracts/LiquidatorProxyV1.json';
import * as LiquidatorProxyV4WithGenericTraderJson
  from '@dolomite-margin/deployed-contracts/LiquidatorProxyV4WithGenericTrader.json';
import { address } from '@dolomite-margin/dist/src';
import { Provider } from '@ethersproject/providers';
import ZapBigNumber from 'bignumber.js';
import { BaseContract, BigNumber, BigNumberish, ContractInterface, Signer } from 'ethers';
import { parseEther } from 'ethers/lib/utils';
import { ethers } from 'hardhat';
import { IGlvToken } from 'packages/glv/src/types';
import { IGmxMarketToken } from 'packages/gmx-v2/src/types';
import { IMantleRewardStation__factory } from 'packages/mantle/src/types';
import { IChainlinkPriceOracleV1__factory } from 'packages/oracles/src/types';
import {
  DolomiteERC20__factory,
  DolomiteERC20WithPayable__factory,
  DolomiteERC4626__factory,
  DolomiteERC4626WithPayable__factory,
  DolomiteOwnerV1__factory,
  IBorrowPositionProxyV2__factory,
  IDepositWithdrawalProxy__factory,
  IDolomiteAccountRegistry__factory,
  IDolomiteAccountRiskOverrideSetter__factory,
  IDolomiteAccountValuesReader__factory,
  IDolomiteMargin,
  IDolomiteMargin__factory,
  IDolomiteMarginV2,
  IDolomiteMarginV2__factory,
  IDolomiteMigrator__factory,
  IDolomiteRegistry__factory,
  IERC20,
  IERC20__factory,
  IEventEmitterRegistry__factory,
  IExpiry__factory,
  IExpiryV2__factory,
  IGenericTraderProxyV2__factory,
  ILiquidatorAssetRegistry__factory,
  ILiquidatorProxyV1__factory,
  ILiquidatorProxyV4WithGenericTrader__factory,
  IPartiallyDelayedMultiSig__factory,
  IsolationModeFreezableLiquidatorProxy__factory,
  IWETH__factory,
  LiquidatorProxyV5__factory,
  RegistryProxy__factory,
} from '../../src/types';
import {
  AAVE_MAP,
  ARB_MAP,
  BERA_ETH_MAP,
  BGT_MAP,
  BTC_PLACEHOLDER_MAP,
  CHAINLINK_AUTOMATION_REGISTRY_MAP,
  CHAINLINK_PRICE_AGGREGATORS_MAP,
  CHAINLINK_PRICE_ORACLE_V1_MAP,
  CM_ETH_MAP,
  D_ARB_MAP,
  D_GLV_BTC_MAP,
  D_GLV_ETH_MAP,
  D_GM_AAVE_USD_MAP,
  D_GM_ARB_USD_MAP,
  D_GM_BTC_MAP,
  D_GM_BTC_USD_MAP,
  D_GM_DOGE_USD_MAP,
  D_GM_ETH_MAP,
  D_GM_ETH_USD_MAP,
  D_GM_GMX_USD_MAP,
  D_GM_LINK_USD_MAP,
  D_GM_SOL_USD_MAP,
  D_GM_UNI_USD_MAP,
  D_GM_WST_ETH_USD_MAP,
  D_GMX_MAP,
  DAI_MAP,
  DFS_GLP_MAP,
  DJ_USDC_V1,
  DJ_USDC_V2,
  DPLV_GLP_MAP,
  DPT_EZ_ETH_JUN_2024_MAP,
  DPT_EZ_ETH_SEP_2024_MAP,
  DPT_GLP_MAR_2024_MAP,
  DPT_R_ETH_JUN_2025_MAP,
  DPT_RS_ETH_SEP_2024_MAP,
  DPT_WE_ETH_APR_2024_MAP,
  DPT_WE_ETH_JUN_2024_MAP,
  DPT_WE_ETH_SEP_2024_MAP,
  DPT_WST_ETH_JUN_2024_MAP,
  DPT_WST_ETH_JUN_2025_MAP,
  DPX_MAP,
  DYT_GLP_2024_MAP,
  E_BTC_MAP,
  E_ETH_MAP,
  E_USD_MAP,
  ETH_PLUS_MAP,
  EZ_ETH_MAP,
  EZ_ETH_REVERSED_MAP,
  FBTC_MAP,
  FRAX_MAP,
  GMX_MAP,
  GNOSIS_SAFE_MAP,
  GRAI_MAP,
  GRAIL_MAP,
  HONEY_MAP,
  IBGT_MAP,
  JONES_MAP,
  LBTC_MAP,
  LINK_MAP,
  MAGIC_GLP_MAP,
  MAGIC_MAP,
  MANTLE_REWARD_STATION_MAP,
  MATIC_MAP,
  METH_MAP,
  MIM_MAP,
  NATIVE_USDC_MAP,
  NECT_MAP,
  OHM_MAP,
  PAYABLE_TOKEN_MAP,
  PENDLE_MAP,
  POL_MAP,
  PREMIA_MAP,
  PUMP_BTC_MAP,
  R_ETH_MAP,
  R_USD_MAP,
  RDNT_MAP,
  RS_ETH_MAP,
  RS_ETH_REVERSED_MAP,
  RSW_ETH_MAP,
  S_GLP_MAP,
  S_USDA_MAP,
  S_USDE_MAP,
  S_USDS_MAP,
  SIZE_MAP,
  SLIPPAGE_TOLERANCE_FOR_PAUSE_SENTINEL,
  SOL_MAP,
  SOLV_BTC_BBN_MAP,
  SOLV_BTC_MAP,
  ST_BTC_MAP,
  ST_ETH_MAP,
  STONE_BTC_MAP,
  STONE_MAP,
  TBTC_MAP,
  UNI_BTC_MAP,
  UNI_MAP,
  USD0_MAP,
  USD0PP_MAP,
  USDA_MAP,
  USDC_MAP,
  USDE_MAP,
  USDL_MAP,
  USDM_MAP,
  USDS_MAP,
  USDT_MAP,
  USDY_MAP,
  W_USDL_MAP,
  W_USDM_MAP,
  WBERA_MAP,
  WBTC_MAP,
  WE_ETH_MAP,
  WETH_MAP,
  WMNT_MAP,
  WO_ETH_MAP,
  WOKB_MAP,
  WST_ETH_MAP,
  XAI_MAP,
  YL_BTC_LST_MAP,
  YL_PUMP_BTC_MAP,
  YL_ST_ETH_MAP,
} from '../../src/utils/constants';
import {
  ADDRESS_ZERO,
  Network,
  NETWORK_TO_DEFAULT_BLOCK_NUMBER_MAP,
  NetworkType,
} from '../../src/utils/no-deps-constants';
import { SignerWithAddressWithSafety } from '../../src/utils/SignerWithAddressWithSafety';
import {
  CoreProtocolAbstract,
  CoreProtocolParams,
  DolomiteWETHType,
  ImplementationContracts,
  LibraryMaps,
  WETHType,
} from './core-protocols/core-protocol-abstract';
import { CoreProtocolArbitrumOne } from './core-protocols/core-protocol-arbitrum-one';
import { CoreProtocolBase } from './core-protocols/core-protocol-base';
import { CoreProtocolBerachain } from './core-protocols/core-protocol-berachain';
import { CoreProtocolMantle, CoreProtocolParamsMantle } from './core-protocols/core-protocol-mantle';
import { CoreProtocolPolygonZkEvm } from './core-protocols/core-protocol-polygon-zkevm';
import { CoreProtocolXLayer } from './core-protocols/core-protocol-x-layer';
import { DolomiteMargin, Expiry } from './dolomite';
import { createAbraEcosystem } from './ecosystem-utils/abra';
import { createArbEcosystem } from './ecosystem-utils/arb';
import { createCamelotEcosystem } from './ecosystem-utils/camelot';
import { DeployedVault, getDeployedVaults } from './ecosystem-utils/deployed-vaults';
import { createGlvEcosystem } from './ecosystem-utils/glv';
import { createGmxEcosystem, createGmxEcosystemV2 } from './ecosystem-utils/gmx';
import { createInterestSetters } from './ecosystem-utils/interest-setters';
import { createJonesEcosystem } from './ecosystem-utils/jones';
import {
  createGoARBLiquidityMiningEcosystem,
  createMineralLiquidityMiningEcosystem,
  createOARBLiquidityMiningEcosystem,
} from './ecosystem-utils/liquidity-mining';
import { createOdosEcosystem } from './ecosystem-utils/odos';
import { createOkxEcosystem } from './ecosystem-utils/okx';
import { createOogaBoogaEcosystem } from './ecosystem-utils/ooga-booga';
import { createParaswapEcosystem } from './ecosystem-utils/paraswap';
import { createPendleEcosystemArbitrumOne, createPendleEcosystemMantle } from './ecosystem-utils/pendle';
import { createPlutusEcosystem } from './ecosystem-utils/plutus';
import { createPremiaEcosystem } from './ecosystem-utils/premia';
import { createTestEcosystem } from './ecosystem-utils/testers';
import { createUmamiEcosystem } from './ecosystem-utils/umami';
import { impersonate, impersonateOrFallback, resetForkIfPossible } from './index';
import { IBGT__factory } from 'packages/berachain/src/types';
import { createBerachainRewardsEcosystem } from './ecosystem-utils/berachain-rewards';

/**
 * Config to for setting up tests in the `before` function
 */
export interface CoreProtocolSetupConfig<T extends NetworkType> {
  /**
   * The block number at which the tests will be run on Arbitrum
   */
  readonly blockNumber: number;
  readonly network: T;
  readonly skipForking?: boolean;
}

export interface CoreProtocolConfigParent<T extends NetworkType> {
  readonly blockNumber: number;
  readonly network: T;
  readonly networkNumber: number;
}

interface CoreProtocolConfigArbitrumOne extends CoreProtocolConfigParent<Network.ArbitrumOne> {
  readonly arbitrumOne: boolean;
}

interface CoreProtocolConfigBase extends CoreProtocolConfigParent<Network.Base> {
  readonly base: boolean;
}

interface CoreProtocolConfigBerachain extends CoreProtocolConfigParent<Network.Berachain> {
  readonly berachain: boolean;
}

interface CoreProtocolConfigMantle extends CoreProtocolConfigParent<Network.Mantle> {
  readonly mantle: boolean;
}

interface CoreProtocolConfigPolygonZkEvm extends CoreProtocolConfigParent<Network.PolygonZkEvm> {
  readonly polygonZkEvm: boolean;
}

interface CoreProtocolConfigXLayer extends CoreProtocolConfigParent<Network.XLayer> {
  readonly xLayer: boolean;
}

export type CoreProtocolConfig<T extends NetworkType> = T extends Network.ArbitrumOne
  ? CoreProtocolConfigArbitrumOne
  : T extends Network.Base
  ? CoreProtocolConfigBase
  : T extends Network.Berachain
  ? CoreProtocolConfigBerachain
  : T extends Network.Mantle
  ? CoreProtocolConfigMantle
  : T extends Network.PolygonZkEvm
  ? CoreProtocolConfigPolygonZkEvm
  : T extends Network.XLayer
  ? CoreProtocolConfigXLayer
  : never;

export async function disableInterestAccrual<T extends NetworkType>(
  core: CoreProtocolAbstract<T>,
  marketId: BigNumberish,
) {
  return core.dolomiteMargin.ownerSetInterestSetter(marketId, core.interestSetters.alwaysZeroInterestSetter.address);
}

export async function enableInterestAccrual<T extends NetworkType>(
  core: CoreProtocolAbstract<T>,
  marketId: BigNumberish,
) {
  return core.dolomiteMargin.ownerSetInterestSetter(
    marketId,
    core.interestSetters.linearStepFunction8L92U90OInterestSetter.address,
  );
}

export async function setupWBERABalance(
<<<<<<< HEAD
  core: CoreProtocolBerachainBartio | CoreProtocolBerachain,
=======
  core: CoreProtocolBerachain,
>>>>>>> 2cb8ebba
  signer: SignerWithAddressWithSafety,
  amount: BigNumberish,
  spender: { address: string },
) {
  await core.tokens.wbera.connect(signer).deposit({ value: amount });
  await core.tokens.wbera.connect(signer).approve(spender.address, ethers.constants.MaxUint256);
}

export async function setupWETHBalance<T extends NetworkType>(
  core: CoreProtocolAbstract<T>,
  signer: SignerWithAddressWithSafety,
  amount: BigNumberish,
  spender: { address: string },
) {
  if ('deposit' in core.tokens.weth) {
    await core.tokens.weth.connect(signer).deposit({ value: amount });
    await core.tokens.weth.connect(signer).approve(spender.address, ethers.constants.MaxUint256);
  } else if (core.network === Network.XLayer) {
    const whaleAddress = '0x2d22604d6bbf51839c404aef5c65443e424e0945';
    const whaleSigner = await impersonate(whaleAddress, true);
    await core.tokens.weth.connect(whaleSigner).transfer(signer.address, amount);
    await core.tokens.weth.connect(signer).approve(spender.address, ethers.constants.MaxUint256);
  } else if (core.network === Network.Berachain) {
    const whaleAddress = '0x8382FBcEbef31dA752c72885A61d4416F342c6C8';
    const whaleSigner = await impersonate(whaleAddress, true);
    await core.tokens.weth.connect(whaleSigner).transfer(signer.address, amount);
    await core.tokens.weth.connect(signer).approve(spender.address, ethers.constants.MaxUint256);
  } else {
    return Promise.reject(new Error(`Cannot setup WETH balance on ${core.network}`));
  }
}

export async function setupWMNTBalance(
  core: CoreProtocolParamsMantle,
  signer: SignerWithAddressWithSafety,
  amount: BigNumberish,
  spender: { address: string },
) {
  await impersonate(signer, true, BigNumber.from(amount).add(parseEther('1')));
  await core.tokens.wmnt.connect(signer).deposit({ value: amount });
  await core.tokens.wmnt.connect(signer).approve(spender.address, ethers.constants.MaxUint256);
}

export async function setupWBTCBalance<T extends NetworkType>(
  core: CoreProtocolArbitrumOne | CoreProtocolBerachain,
  signer: SignerWithAddressWithSafety,
  amount: BigNumberish,
  spender: { address: string },
) {
  let whaleAddress;
  if (core.network === Network.ArbitrumOne) {
    whaleAddress = '0x078f358208685046a11c85e8ad32895ded33a249'; // Aave Token
  } else if (core.network === Network.Berachain) {
    whaleAddress = '0x46fcd35431f5B371224ACC2e2E91732867B1A77e';
  } else {
    throw new Error('Invalid network for WBTC');
  }
  const whaleSigner = await impersonate(whaleAddress, true);
  await core.tokens.wbtc.connect(whaleSigner).transfer(signer.address, amount);
  await core.tokens.wbtc.connect(signer).approve(spender.address, ethers.constants.MaxUint256);
}

export async function setupARBBalance(
  core: CoreProtocolArbitrumOne,
  signer: SignerWithAddressWithSafety,
  amount: BigNumberish,
  spender: { address: string },
) {
  const whaleAddress = '0xf3fc178157fb3c87548baa86f9d24ba38e649b58'; // ARB Treasury
  const whaleSigner = await impersonate(whaleAddress, true);
  await core.tokens.arb!.connect(whaleSigner).transfer(signer.address, amount);
  await core.tokens.arb!.connect(signer).approve(spender.address, ethers.constants.MaxUint256);
}

export async function setupDAIBalance(
  core: { tokens: { dai: IERC20 } },
  signer: SignerWithAddressWithSafety,
  amount: BigNumberish,
  spender: { address: string },
) {
  const whaleAddress = '0x489ee077994b6658eafa855c308275ead8097c4a'; // GMX Vault
  const whaleSigner = await impersonate(whaleAddress, true);
  await core.tokens.dai.connect(whaleSigner).transfer(signer.address, amount);
  await core.tokens.dai.connect(signer).approve(spender.address, ethers.constants.MaxUint256);
}

export async function setupHONEYBalance(
<<<<<<< HEAD
  core: CoreProtocolBerachain | CoreProtocolBerachainBartio,
=======
  core: CoreProtocolBerachain,
>>>>>>> 2cb8ebba
  signer: SignerWithAddressWithSafety,
  amount: BigNumberish,
  spender: { address: string },
) {
  const whaleAddress = '0x9EB897D400f245E151daFD4c81176397D7798C9c';
  const whaleSigner = await impersonate(whaleAddress, true);
  await core.tokens.honey.connect(whaleSigner).transfer(signer.address, amount);
  await core.tokens.honey.connect(signer).approve(spender.address, ethers.constants.MaxUint256);
}

export async function setupNativeUSDCBalance(
  core: CoreProtocolArbitrumOne,
  signer: SignerWithAddressWithSafety,
  amount: BigNumberish,
  spender: { address: string },
) {
  const whaleAddress = '0x3dd1d15b3c78d6acfd75a254e857cbe5b9ff0af2'; // Radiant USDC pool
  const whaleSigner = await impersonate(whaleAddress, true);
  await core.tokens.nativeUsdc!.connect(whaleSigner).transfer(signer.address, amount);
  await core.tokens.nativeUsdc!.connect(signer).approve(spender.address, ethers.constants.MaxUint256);
}

export async function setupUSDCBalance<T extends NetworkType>(
  core: CoreProtocolAbstract<T>,
  signer: SignerWithAddressWithSafety,
  amount: BigNumberish,
  spender: { address: string },
) {
  let whaleAddress: string;
  if (core.network === Network.Berachain) {
    whaleAddress = '0xBD8DFf36a635B951e008E414ED73021869324Fd7';
  } else if (core.network === Network.XLayer) {
    whaleAddress = '0x2d22604d6bbf51839c404aef5c65443e424e0945';
  } else {
    whaleAddress = '0x805ba50001779CeD4f59CfF63aea527D12B94829'; // Radiant USDC pool
  }
  const whaleSigner = await impersonate(whaleAddress, true);
  await core.tokens.usdc.connect(whaleSigner).transfer(signer.address, amount);
  await core.tokens.usdc.connect(signer).approve(spender.address, ethers.constants.MaxUint256);
}

export async function setupUSDMBalance(
  core: CoreProtocolArbitrumOne,
  signer: SignerWithAddressWithSafety,
  amount: BigNumberish,
  spender: { address: string },
) {
  const whaleAddress = '0x4bD135524897333bec344e50ddD85126554E58B4';
  const whaleSigner = await impersonate(whaleAddress, true);
  await core.tokens.usdm.connect(whaleSigner).transfer(signer.address, amount);
  await core.tokens.usdm.connect(signer).approve(spender.address, ethers.constants.MaxUint256);
}

export async function setupUSDTBalance(
  core: CoreProtocolArbitrumOne,
  signer: SignerWithAddressWithSafety,
  amount: BigNumberish,
  spender: { address: string },
) {
  const whaleAddress = '0x6ab707Aca953eDAeFBc4fD23bA73294241490620'; // Aave token
  const whaleSigner = await impersonate(whaleAddress, true);
  await core.tokens.usdt.connect(whaleSigner).transfer(signer.address, amount);
  await core.tokens.usdt.connect(signer).approve(spender.address, ethers.constants.MaxUint256);
}

export async function setupGMBalance(
  core: CoreProtocolArbitrumOne,
  gmToken: IGmxMarketToken,
  signer: { address: string },
  amount: BigNumberish,
  spender?: { address: string },
) {
  const controller = await impersonate(core.gmxV2Ecosystem!.gmxExchangeRouter.address, true);
  await gmToken.connect(controller).mint(signer.address, amount);
  if (signer instanceof SignerWithAddressWithSafety && spender) {
    await gmToken.connect(signer).approve(spender.address, amount);
  }
}

export async function setupGMXBalance(
  core: { tokens: { gmx: IERC20 } },
  signer: SignerWithAddressWithSafety,
  amount: BigNumberish,
  spender: { address: string },
) {
  const whaleAddress = '0x80a9ae39310abf666a87c743d6ebbd0e8c42158e'; // Uniswap V3 GMX/ETH pool
  const whaleSigner = await impersonate(whaleAddress, true);
  await core.tokens.gmx!.connect(whaleSigner).transfer(signer.address, amount);
  await core.tokens.gmx!.connect(signer).approve(spender.address, ethers.constants.MaxUint256);
}

export async function setupGLVBalance(
  core: CoreProtocolArbitrumOne,
  glvToken: IGlvToken,
  signer: { address: string },
  amount: BigNumberish,
  spender?: { address: string },
) {
  const controller = await impersonate(core.gmxV2Ecosystem!.gmxExchangeRouter.address, true);
  await glvToken.connect(controller).mint(signer.address, amount);
  if (signer instanceof SignerWithAddressWithSafety && spender) {
    await glvToken.connect(signer).approve(spender.address, amount);
  }
}

export async function setupRsEthBalance(
  core: CoreProtocolBerachain | CoreProtocolArbitrumOne,
  signer: SignerWithAddressWithSafety,
  amount: BigNumberish,
  spender: { address: string },
) {
  let whaleAddress;
  if (core.network === Network.ArbitrumOne) {
    whaleAddress = '0xf176fb51f4eb826136a54fdc71c50fcd2202e272'; // Balancer Vault
  } else if (core.network === Network.Berachain) {
    whaleAddress = '0x003Ca23Fd5F0ca87D01F6eC6CD14A8AE60c2b97D';
  } else {
    throw new Error('Invalid network for weETH');
  }
  const whaleSigner = await impersonate(whaleAddress, true);
  await core.tokens.rsEth!.connect(whaleSigner).transfer(signer.address, amount);
  await core.tokens.rsEth!.connect(signer).approve(spender.address, ethers.constants.MaxUint256);
}

export async function setupRETHBalance(
  core: { tokens: { rEth: IERC20 } },
  signer: SignerWithAddressWithSafety,
  amount: BigNumberish,
  spender: { address: string },
) {
  const whaleAddress = '0xba12222222228d8ba445958a75a0704d566bf2c8'; // Balancer Vault
  const whaleSigner = await impersonate(whaleAddress, true);
  await core.tokens.rEth!.connect(whaleSigner).transfer(signer.address, amount);
  await core.tokens.rEth!.connect(signer).approve(spender.address, ethers.constants.MaxUint256);
}

export async function setupSolvBtcBalance(
  core: CoreProtocolBerachain,
  signer: SignerWithAddressWithSafety,
  amount: BigNumberish,
  spender: { address: string },
) {
  const whaleAddress = '0x26666a82cfE70E1aD048939708cA3ACc4982cF9F';
  const whaleSigner = await impersonate(whaleAddress, true);
  await core.tokens.solvBtc!.connect(whaleSigner).transfer(signer.address, amount);
  await core.tokens.solvBtc!.connect(signer).approve(spender.address, ethers.constants.MaxUint256);
}

export async function setupUSDEBalance<T extends NetworkType>(
  core: CoreProtocolBerachain | CoreProtocolArbitrumOne,
  signer: SignerWithAddressWithSafety,
  amount: BigNumberish,
  spender: { address: string },
) {
  let whaleAddress;
  if (core.network === Network.ArbitrumOne) {
    whaleAddress = '0x5B9e411c9E50164133DE07FE1cAC05A094000105'; // Pendle SY Token
  } else if (core.network === Network.Berachain) {
    whaleAddress = '0x9E4C460645B39628C631003eB9911651d5441DD8'; // Uniswap pool
  } else {
    throw new Error('Invalid network for USDe');
  }
  const whaleSigner = await impersonate(whaleAddress, true);
  await core.tokens.usde!.connect(whaleSigner).transfer(signer.address, amount);
  await core.tokens.usde!.connect(signer).approve(spender.address, ethers.constants.MaxUint256);
}

export async function setupWeEthBalance(
  core: CoreProtocolArbitrumOne | CoreProtocolBerachain,
  signer: SignerWithAddressWithSafety,
  amount: BigNumberish,
  spender: { address: string },
) {
  let whaleAddress;
  if (core.network === Network.ArbitrumOne) {
    whaleAddress = '0xa6c895eb332e91c5b3d00b7baeeaae478cc502da'; // Balancer Vault
  } else if (core.network === Network.Berachain) {
    whaleAddress = '0x003Ca23Fd5F0ca87D01F6eC6CD14A8AE60c2b97D';
  } else {
    throw new Error('Invalid network for weEth');
  }
  const whaleSigner = await impersonate(whaleAddress, true);
  await core.tokens.weEth!.connect(whaleSigner).transfer(signer.address, amount);
  await core.tokens.weEth!.connect(signer).approve(spender.address, ethers.constants.MaxUint256);
}

export async function setupWstETHBalance(
  core: { tokens: { wstEth: IERC20 } },
  signer: SignerWithAddressWithSafety,
  amount: BigNumberish,
  spender: { address: string },
) {
  const whaleAddress = '0xba12222222228d8ba445958a75a0704d566bf2c8'; // Balancer Vault
  const whaleSigner = await impersonate(whaleAddress, true);
  await core.tokens.wstEth!.connect(whaleSigner).transfer(signer.address, amount);
  await core.tokens.wstEth!.connect(signer).approve(spender.address, ethers.constants.MaxUint256);
}

export function setupUserVaultProxy<T extends BaseContract>(
  vault: address,
  factoryInterface: { abi: ContractInterface },
  signer?: SignerWithAddressWithSafety,
): T {
  return new BaseContract(vault, factoryInterface.abi, signer) as T;
}

export function getDefaultCoreProtocolConfig<T extends NetworkType>(network: T): CoreProtocolConfig<T> {
  return getCoreProtocolConfig(network, NETWORK_TO_DEFAULT_BLOCK_NUMBER_MAP[network]);
}

function getCoreProtocolConfig<T extends NetworkType>(network: T, blockNumber: number): CoreProtocolConfig<T> {
  if (network === Network.ArbitrumOne) {
    return {
      network,
      blockNumber,
      networkNumber: parseInt(network, 10),
      arbitrumOne: true,
    } as CoreProtocolConfigArbitrumOne as any;
  }

  if (network === Network.Base) {
    return {
      network,
      blockNumber,
      networkNumber: parseInt(network, 10),
      base: true,
    } as CoreProtocolConfigBase as any;
  }

  if (network === Network.Berachain) {
    return {
      network,
      blockNumber,
      networkNumber: parseInt(network, 10),
      berachain: true,
    } as CoreProtocolConfigBerachain as any;
  }

  if (network === Network.Mantle) {
    return {
      network,
      blockNumber,
      networkNumber: parseInt(network, 10),
      mantle: true,
    } as CoreProtocolConfigMantle as any;
  }

  if (network === Network.PolygonZkEvm) {
    return {
      network,
      blockNumber,
      networkNumber: parseInt(network, 10),
      polygonZkEvm: true,
    } as CoreProtocolConfigPolygonZkEvm as any;
  }

  if (network === Network.XLayer) {
    return {
      network,
      blockNumber,
      networkNumber: parseInt(network, 10),
      xLayer: true,
    } as CoreProtocolConfigXLayer as any;
  }

  throw new Error(`Invalid network, found: ${network}`);
}

export function getDefaultProtocolConfigForGlv(): CoreProtocolConfig<Network.ArbitrumOne> {
  return {
    network: Network.ArbitrumOne,
    networkNumber: parseInt(Network.ArbitrumOne, 10),
    blockNumber: 279_600_000,
    arbitrumOne: true,
  };
}

export function getDefaultCoreProtocolConfigForGmxV2(): CoreProtocolConfig<Network.ArbitrumOne> {
  return {
    network: Network.ArbitrumOne,
    networkNumber: parseInt(Network.ArbitrumOne, 10),
    blockNumber: 247_305_500,
    arbitrumOne: true,
  };
}

export type CoreProtocolType<T extends NetworkType> = T extends Network.ArbitrumOne
  ? CoreProtocolArbitrumOne
  : T extends Network.Base
  ? CoreProtocolBase
  : T extends Network.Berachain
  ? CoreProtocolBerachain
  : T extends Network.Mantle
  ? CoreProtocolMantle
  : T extends Network.PolygonZkEvm
  ? CoreProtocolPolygonZkEvm
  : T extends Network.XLayer
  ? CoreProtocolXLayer
  : never;

export function getDolomiteMarginContract<T extends NetworkType>(
  config: CoreProtocolSetupConfig<T>,
  signer: SignerWithAddressWithSafety,
): DolomiteMargin<T> {
  return (
    config.network === Network.ArbitrumOne
      ? IDolomiteMargin__factory.connect(DolomiteMarginJson.networks[config.network].address, signer)
      : IDolomiteMarginV2__factory.connect(DolomiteMarginJson.networks[config.network].address, signer)
  ) as DolomiteMargin<T>;
}

export function getExpiryContract<T extends NetworkType>(
  config: CoreProtocolSetupConfig<T>,
  signer: SignerWithAddressWithSafety,
): Expiry<T> {
  return (
    config.network === Network.ArbitrumOne
      ? IExpiry__factory.connect(ExpiryJson.networks[config.network].address, signer)
      : IExpiryV2__factory.connect(ExpiryJson.networks[config.network].address, signer)
  ) as Expiry<T>;
}

export function getWethContract<T extends NetworkType>(
  config: CoreProtocolSetupConfig<T>,
  signer: SignerWithAddressWithSafety,
): WETHType<T> {
  switch (config.network) {
    case Network.ArbitrumOne:
    case Network.Base:
    case Network.Ink:
    case Network.PolygonZkEvm:
    case Network.SuperSeed:
      return IWETH__factory.connect(WETH_MAP[config.network].address, signer) as WETHType<T>;
    case Network.Berachain:
    case Network.Mantle:
    case Network.XLayer:
      return IERC20__factory.connect(WETH_MAP[config.network].address, signer) as WETHType<T>;
    default:
      // This would be an error as we have a network type that isn't accounted for
      throw new Error(`Unsupported network type: ${config.network}`);
  }
}

export function getDolomiteWethTokenContract<T extends NetworkType>(
  config: CoreProtocolSetupConfig<T>,
  signer: SignerWithAddressWithSafety,
): DolomiteWETHType<T> | undefined {
  const address = (Deployments.DolomiteWeth4626Token as any)[config.network as any]?.address;
  switch (config.network) {
    case Network.ArbitrumOne:
    case Network.Base:
    case Network.Ink:
    case Network.PolygonZkEvm:
    case Network.SuperSeed:
      return getContractOpt(address, DolomiteERC4626WithPayable__factory.connect, signer) as DolomiteWETHType<T>;
    case Network.Berachain:
    case Network.Mantle:
    case Network.XLayer:
      return getContractOpt(address, DolomiteERC4626__factory.connect, signer) as DolomiteWETHType<T>;
    default:
      // This would be an error as we have a network type that isn't accounted for
      throw new Error(`Unsupported network type: ${config.network}`);
  }
}

export async function setupCoreProtocol<T extends NetworkType>(
  config: Readonly<CoreProtocolSetupConfig<T>>,
): Promise<CoreProtocolType<T>> {
  if (!config.skipForking) {
    await resetForkIfPossible(config.blockNumber, config.network);
  }

  const dolomiteMarginAddress = DolomiteMarginJson.networks[config.network].address;
  const [hhUser1, hhUser2, hhUser3, hhUser4, hhUser5] = await Promise.all(
    (await ethers.getSigners()).map((s) => SignerWithAddressWithSafety.create(s.address)),
  );
  if (!hhUser1) {
    return Promise.reject(
      new Error('No signer found for Hardhat User #1. Check your environment variables for DEPLOYER_PRIVATE_KEY!'),
    );
  }

  const gnosisSafeAddress = GNOSIS_SAFE_MAP[config.network];
  const gnosisSafe: SignerWithAddressWithSafety = await impersonateOrFallback(gnosisSafeAddress, true, hhUser1);

  const governance: SignerWithAddressWithSafety = await impersonateOrFallback(
    await IDolomiteMargin__factory.connect(dolomiteMarginAddress, hhUser1).owner(),
    true,
    hhUser1,
  );

  const dolomiteMargin = getDolomiteMarginContract<T>(config, governance);

  const borrowPositionProxyV2 = IBorrowPositionProxyV2__factory.connect(
    BorrowPositionProxyV2Json.networks[config.network].address,
    governance,
  );

  const chainlinkPriceOracleV1 = getContract(
    CHAINLINK_PRICE_ORACLE_V1_MAP[config.network],
    IChainlinkPriceOracleV1__factory.connect,
    governance,
  );

  const chainlinkPriceOracleV3 = getContract(
    Deployments.ChainlinkPriceOracleV3[config.network]?.address,
    IChainlinkPriceOracleV3__factory.connect,
    governance,
  );

  const delayedMultiSig = IPartiallyDelayedMultiSig__factory.connect(
    CoreDeployments.PartiallyDelayedMultiSig[config.network].address,
    gnosisSafe,
  );

  const depositWithdrawalProxy = IDepositWithdrawalProxy__factory.connect(
    DepositWithdrawalProxyJson.networks[config.network].address,
    governance,
  );

  const dolomiteRegistry = IDolomiteRegistry__factory.connect(
    Deployments.DolomiteRegistryProxy[config.network].address,
    governance,
  );

  const dolomiteRegistryProxy = RegistryProxy__factory.connect(
    Deployments.DolomiteRegistryProxy[config.network].address,
    governance,
  );

  const dolomiteAccountRegistry = IDolomiteAccountRegistry__factory.connect(
    Deployments.DolomiteAccountRegistryProxy[config.network].address,
    governance,
  );

  const dolomiteAccountRegistryProxy = RegistryProxy__factory.connect(
    Deployments.DolomiteAccountRegistryProxy[config.network].address,
    governance,
  );

  const dolomiteAccountRiskOverrideSetter = IDolomiteAccountRiskOverrideSetter__factory.connect(
    Deployments.DolomiteAccountRiskOverrideSetterProxy[config.network].address,
    governance,
  );

  const dolomiteAccountRiskOverrideSetterProxy = RegistryProxy__factory.connect(
    Deployments.DolomiteAccountRiskOverrideSetterProxy[config.network].address,
    governance,
  );

  const eventEmitterRegistry = getContract(
    Deployments.EventEmitterRegistryProxy[config.network].address,
    IEventEmitterRegistry__factory.connect,
    governance,
  );

  const eventEmitterRegistryProxy = getContract(
    Deployments.EventEmitterRegistryProxy[config.network].address,
    RegistryProxy__factory.connect,
    governance,
  );

  const expiry = getExpiryContract<T>(config, governance);

  const freezableLiquidatorProxy = IsolationModeFreezableLiquidatorProxy__factory.connect(
    getMaxDeploymentVersionAddressByDeploymentKey('IsolationModeFreezableLiquidatorProxy', config.network),
    governance,
  );

  const genericTraderProxy = getContract(
    Deployments.GenericTraderProxyV2[config.network].address,
    IGenericTraderProxyV2__factory.connect,
    governance,
  );

  const implementationContracts = createImplementationContracts(config.network, hhUser1);

  const interestSetters = await createInterestSetters(config.network, hhUser1);

  const liquidatorAssetRegistry = ILiquidatorAssetRegistry__factory.connect(
    LiquidatorAssetRegistryJson.networks[config.network].address,
    governance,
  );

  const liquidatorProxyV1 = ILiquidatorProxyV1__factory.connect(
    LiquidatorProxyV1Json.networks[config.network].address,
    governance,
  );

  const liquidatorProxyV4 = getContract(
    LiquidatorProxyV4WithGenericTraderJson.networks[config.network].address,
    ILiquidatorProxyV4WithGenericTrader__factory.connect,
    governance,
  );

  const liquidatorProxyV5 = getContract(
    Deployments.LiquidatorProxyV5[config.network].address,
    LiquidatorProxyV5__factory.connect,
    governance,
  );

  const oracleAggregatorV2 = getContract(
    Deployments.OracleAggregatorV2[config.network].address,
    OracleAggregatorV2__factory.connect,
    governance,
  );

  const ownerAdapterV1 = getContract(
    Deployments.DolomiteOwnerV1[config.network].address,
    DolomiteOwnerV1__factory.connect,
    gnosisSafe,
  );
  // TODO:
  // const ownerAdapterV2 = getContract(
  //   Deployments.DolomiteOwnerV2[config.network].address,
  //   DolomiteOwner__factory.connect,
  //   gnosisSafe,
  // );

  const testEcosystem = await createTestEcosystem(dolomiteMargin, governance);

  const deployedVaults = await getDeployedVaults(config, dolomiteMargin, governance);
  const marketIdToDeployedVaultMap = deployedVaults.reduce((acc, vault) => {
    acc[vault.marketId] = vault;
    return acc;
  }, {} as Record<number, DeployedVault>);

  const libraries: LibraryMaps = {
    safeDelegateCallImpl: createSafeDelegateCallLibraries(config),
    tokenVaultActionsImpl: createTokenVaultActionsLibraries(config),
    unwrapperTraderImpl: createAsyncUnwrapperImplLibraries(config),
    wrapperTraderImpl: createAsyncWrapperImplLibraries(config),
  };

  const coreProtocolParams: CoreProtocolParams<T> = {
    borrowPositionProxyV2,
    chainlinkPriceOracleV1,
    chainlinkPriceOracleV3,
    delayedMultiSig,
    deployedVaults,
    depositWithdrawalProxy,
    dolomiteMargin,
    dolomiteRegistry,
    dolomiteRegistryProxy,
    dolomiteAccountRegistry,
    dolomiteAccountRegistryProxy,
    dolomiteAccountRiskOverrideSetter,
    dolomiteAccountRiskOverrideSetterProxy,
    eventEmitterRegistry,
    eventEmitterRegistryProxy,
    expiry,
    freezableLiquidatorProxy,
    genericTraderProxy,
    gnosisSafe,
    gnosisSafeAddress,
    governance,
    implementationContracts,
    interestSetters,
    libraries,
    liquidatorAssetRegistry,
    liquidatorProxyV1,
    liquidatorProxyV4,
    liquidatorProxyV5,
    marketIdToDeployedVaultMap,
    oracleAggregatorV2,
    ownerAdapterV1,
    testEcosystem,
    hhUser1,
    hhUser2,
    hhUser3,
    hhUser4,
    hhUser5,
    ownerAdapterV2: ownerAdapterV1 as any, // TODO: fix
    apiTokens: {
      usdc: {
        marketId: new ZapBigNumber(USDC_MAP[config.network].marketId),
        symbol: 'USDC',
        name: 'USD Coin',
        decimals: 6,
        tokenAddress: USDC_MAP[config.network].address,
      },
      weth: {
        marketId: new ZapBigNumber(WETH_MAP[config.network].marketId),
        symbol: 'WETH',
        name: 'Wrapped Ether',
        decimals: 18,
        tokenAddress: WETH_MAP[config.network].address,
      },
    },
    config: getCoreProtocolConfig(config.network, config.blockNumber),
    constants: {
      slippageToleranceForPauseSentinel: SLIPPAGE_TOLERANCE_FOR_PAUSE_SENTINEL,
      chainlinkAggregators: CHAINLINK_PRICE_AGGREGATORS_MAP[config.network],
    },
    dolomiteTokens: {
      usdc: getContractOpt(
        (Deployments.DolomiteUsdc4626Token as any)[config.network]?.address,
        DolomiteERC4626__factory.connect,
        hhUser1,
      ),
      weth: getDolomiteWethTokenContract(config, hhUser1),
    },
    marketIds: {
      usdc: USDC_MAP[config.network].marketId,
      weth: WETH_MAP[config.network].marketId,
      stablecoins: [USDC_MAP[config.network].marketId],
      stablecoinsWithUnifiedInterestRateModels: [USDC_MAP[config.network].marketId],
    },
    tokens: {
      payableToken: IWETH__factory.connect(PAYABLE_TOKEN_MAP[config.network].address, hhUser1),
      usdc: IERC20__factory.connect(USDC_MAP[config.network].address, hhUser1),
      weth: getWethContract(config, hhUser1),
      stablecoins: [IERC20__factory.connect(USDC_MAP[config.network].address, hhUser1)],
    },
  };

  if (config.network === Network.ArbitrumOne) {
    const typedConfig = config as CoreProtocolSetupConfig<Network.ArbitrumOne>;
    return new CoreProtocolArbitrumOne(coreProtocolParams as CoreProtocolParams<Network.ArbitrumOne>, {
      chainlinkPriceOracleV1,
      chainlinkPriceOracleV3,
      abraEcosystem: await createAbraEcosystem(typedConfig.network, hhUser1),
      arbEcosystem: await createArbEcosystem(typedConfig.network, hhUser1),
      camelotEcosystem: await createCamelotEcosystem(typedConfig.network, hhUser1),
      chainlinkAutomationRegistry: IChainlinkAutomationRegistry__factory.connect(
        CHAINLINK_AUTOMATION_REGISTRY_MAP[typedConfig.network],
        governance,
      ),
      chaosLabsPriceOracleV3: IChaosLabsPriceOracleV3__factory.connect(
        Deployments.ChaosLabsPriceOracleV3[typedConfig.network].address,
        hhUser1,
      ),
      chroniclePriceOracleV3: ChroniclePriceOracleV3__factory.connect(
        Deployments.ChroniclePriceOracleV3[typedConfig.network].address,
        hhUser1,
      ),
      dolomiteAccountValuesReader: IDolomiteAccountValuesReader__factory.connect(
        CoreDeployments.AccountValuesReader[typedConfig.network].address,
        hhUser1,
      ),
      dolomiteMigrator: IDolomiteMigrator__factory.connect(
        Deployments.DolomiteMigratorV2[typedConfig.network].address,
        hhUser1,
      ),
      dTokens: {
        usdc: DolomiteERC20__factory.connect(Deployments.DolomiteUsdcToken[typedConfig.network].address, hhUser1),
        wbtc: DolomiteERC20__factory.connect(Deployments.DolomiteWbtcToken[typedConfig.network].address, hhUser1),
        weth: DolomiteERC20WithPayable__factory.connect(
          Deployments.DolomiteWethToken[typedConfig.network].address,
          hhUser1,
        ),
        usdcProxy: RegistryProxy__factory.connect(Deployments.DolomiteUsdcToken[typedConfig.network].address, hhUser1),
        wbtcProxy: RegistryProxy__factory.connect(Deployments.DolomiteWbtcToken[typedConfig.network].address, hhUser1),
        wethProxy: RegistryProxy__factory.connect(Deployments.DolomiteWethToken[typedConfig.network].address, hhUser1),
      },
      glvEcosystem: await createGlvEcosystem(typedConfig.network, hhUser1),
      gmxEcosystem: await createGmxEcosystem(typedConfig.network, hhUser1),
      gmxEcosystemV2: await createGmxEcosystemV2(typedConfig.network, hhUser1),
      jonesEcosystem: await createJonesEcosystem(typedConfig.network, hhUser1),
      liquidityMiningEcosystem: {
        goARB: await createGoARBLiquidityMiningEcosystem(typedConfig.network, hhUser1),
        minerals: await createMineralLiquidityMiningEcosystem(typedConfig.network, hhUser1),
        oARB: await createOARBLiquidityMiningEcosystem(typedConfig.network, hhUser1),
      },
      odosEcosystem: await createOdosEcosystem(typedConfig.network, hhUser1),
      paraswapEcosystem: await createParaswapEcosystem(typedConfig.network, hhUser1),
      pendleEcosystem: await createPendleEcosystemArbitrumOne(typedConfig.network, hhUser1),
      plutusEcosystem: await createPlutusEcosystem(typedConfig.network, hhUser1),
      premiaEcosystem: await createPremiaEcosystem(typedConfig.network, hhUser1),
      redstonePriceOracleV3: RedstonePriceOracleV3__factory.connect(
        Deployments.RedstonePriceOracleV3[typedConfig.network].address,
        hhUser1,
      ),
      umamiEcosystem: await createUmamiEcosystem(typedConfig.network, hhUser1),
      marketIds: {
        ...coreProtocolParams.marketIds,
        aave: AAVE_MAP[typedConfig.network].marketId,
        arb: ARB_MAP[typedConfig.network].marketId,
        dArb: D_ARB_MAP[typedConfig.network].marketId,
        dfsGlp: DFS_GLP_MAP[typedConfig.network].marketId,
        dGlvBtc: D_GLV_BTC_MAP[typedConfig.network].marketId,
        dGlvEth: D_GLV_ETH_MAP[typedConfig.network].marketId,
        dGmx: D_GMX_MAP[typedConfig.network].marketId,
        dGmAaveUsd: D_GM_AAVE_USD_MAP[typedConfig.network].marketId,
        dGmArbUsd: D_GM_ARB_USD_MAP[typedConfig.network].marketId,
        dGmBtcUsd: D_GM_BTC_USD_MAP[typedConfig.network].marketId,
        dGmBtc: D_GM_BTC_MAP[typedConfig.network].marketId,
        dGmDogeUsd: D_GM_DOGE_USD_MAP[typedConfig.network].marketId,
        dGmEthUsd: D_GM_ETH_USD_MAP[typedConfig.network].marketId,
        dGmEth: D_GM_ETH_MAP[typedConfig.network].marketId,
        dGmGmxUsd: D_GM_GMX_USD_MAP[typedConfig.network].marketId,
        dGmLinkUsd: D_GM_LINK_USD_MAP[typedConfig.network].marketId,
        dGmSolUsd: D_GM_SOL_USD_MAP[typedConfig.network].marketId,
        dGmUniUsd: D_GM_UNI_USD_MAP[typedConfig.network].marketId,
        dGmWstEthUsd: D_GM_WST_ETH_USD_MAP[typedConfig.network].marketId,
        djUsdcV1: DJ_USDC_V1[typedConfig.network].marketId,
        djUsdcV2: DJ_USDC_V2[typedConfig.network].marketId,
        dplvGlp: DPLV_GLP_MAP[typedConfig.network].marketId,
        dPtEzEthJun2024: DPT_EZ_ETH_JUN_2024_MAP[typedConfig.network].marketId,
        dPtEzEthSep2024: DPT_EZ_ETH_SEP_2024_MAP[typedConfig.network].marketId,
        dPtGlpMar2024: DPT_GLP_MAR_2024_MAP[typedConfig.network].marketId,
        dPtREthJun2025: DPT_R_ETH_JUN_2025_MAP[typedConfig.network].marketId,
        dPtRsEthSep2024: DPT_RS_ETH_SEP_2024_MAP[typedConfig.network].marketId,
        dPtWeEthApr2024: DPT_WE_ETH_APR_2024_MAP[typedConfig.network].marketId,
        dPtWeEthJun2024: DPT_WE_ETH_JUN_2024_MAP[typedConfig.network].marketId,
        dPtWeEthSep2024: DPT_WE_ETH_SEP_2024_MAP[typedConfig.network].marketId,
        dPtWstEthJun2024: DPT_WST_ETH_JUN_2024_MAP[typedConfig.network].marketId,
        dPtWstEthJun2025: DPT_WST_ETH_JUN_2025_MAP[typedConfig.network].marketId,
        dai: DAI_MAP[typedConfig.network]!.marketId,
        dpx: DPX_MAP[typedConfig.network].marketId,
        dYtGlp: DYT_GLP_2024_MAP[typedConfig.network].marketId,
        eUsd: E_USD_MAP[typedConfig.network].marketId,
        ethPlus: ETH_PLUS_MAP[typedConfig.network].marketId,
        ezEth: EZ_ETH_MAP[typedConfig.network].marketId,
        gmx: GMX_MAP[typedConfig.network].marketId,
        grai: GRAI_MAP[typedConfig.network].marketId,
        grail: GRAIL_MAP[typedConfig.network].marketId,
        jones: JONES_MAP[typedConfig.network].marketId,
        link: LINK_MAP[typedConfig.network]!.marketId,
        magic: MAGIC_MAP[typedConfig.network].marketId,
        magicGlp: MAGIC_GLP_MAP[typedConfig.network].marketId,
        mim: MIM_MAP[typedConfig.network].marketId,
        nativeUsdc: NATIVE_USDC_MAP[typedConfig.network].marketId,
        pendle: PENDLE_MAP[typedConfig.network].marketId,
        premia: PREMIA_MAP[typedConfig.network].marketId,
        pumpBtc: PUMP_BTC_MAP[typedConfig.network].marketId,
        rEth: R_ETH_MAP[typedConfig.network].marketId,
        rsEth: RS_ETH_MAP[typedConfig.network].marketId,
        radiant: RDNT_MAP[typedConfig.network].marketId,
        sGlp: S_GLP_MAP[typedConfig.network].marketId,
        sUsds: S_USDS_MAP[typedConfig.network].marketId,
        tbtc: TBTC_MAP[typedConfig.network].marketId,
        uni: UNI_MAP[typedConfig.network].marketId,
        uniBtc: UNI_BTC_MAP[typedConfig.network].marketId,
        usds: USDS_MAP[typedConfig.network].marketId,
        usdt: USDT_MAP[typedConfig.network].marketId,
        wbtc: WBTC_MAP[typedConfig.network].marketId,
        weEth: WE_ETH_MAP[typedConfig.network].marketId,
        woEth: WO_ETH_MAP[typedConfig.network].marketId,
        wstEth: WST_ETH_MAP[typedConfig.network].marketId,
        wusdl: W_USDL_MAP[typedConfig.network].marketId,
        wusdm: W_USDM_MAP[typedConfig.network].marketId,
        xai: XAI_MAP[typedConfig.network].marketId,
        stablecoins: [
          ...coreProtocolParams.marketIds.stablecoins,
          DAI_MAP[typedConfig.network]!.marketId,
          GRAI_MAP[typedConfig.network].marketId,
          MIM_MAP[typedConfig.network].marketId,
          NATIVE_USDC_MAP[typedConfig.network].marketId,
          S_USDS_MAP[typedConfig.network].marketId,
          USDE_MAP[typedConfig.network].marketId,
          USDS_MAP[typedConfig.network].marketId,
          USDT_MAP[typedConfig.network].marketId,
          W_USDM_MAP[typedConfig.network].marketId,
        ],
        stablecoinsWithUnifiedInterestRateModels: [
          ...coreProtocolParams.marketIds.stablecoins,
          DAI_MAP[typedConfig.network]!.marketId,
          MIM_MAP[typedConfig.network].marketId,
          NATIVE_USDC_MAP[typedConfig.network].marketId,
          USDE_MAP[typedConfig.network].marketId,
          USDS_MAP[typedConfig.network].marketId,
          USDT_MAP[typedConfig.network].marketId,
        ],
      },
      tokens: {
        ...coreProtocolParams.tokens,
        aave: IERC20__factory.connect(AAVE_MAP[typedConfig.network].address, hhUser1),
        arb: IERC20__factory.connect(ARB_MAP[typedConfig.network].address, hhUser1),
        dai: IERC20__factory.connect(DAI_MAP[typedConfig.network]!.address, hhUser1),
        dArb: IERC20__factory.connect(D_ARB_MAP[typedConfig.network].address, hhUser1),
        dfsGlp: IERC20__factory.connect(DFS_GLP_MAP[typedConfig.network].address, hhUser1),
        dGlvBtc: IERC20__factory.connect(D_GLV_BTC_MAP[typedConfig.network].address, hhUser1),
        dGlvEth: IERC20__factory.connect(D_GLV_ETH_MAP[typedConfig.network].address, hhUser1),
        dGmx: IERC20__factory.connect(D_GMX_MAP[typedConfig.network].address, hhUser1),
        dGmArb: IERC20__factory.connect(D_GM_ARB_USD_MAP[typedConfig.network].address, hhUser1),
        dGmBtc: IERC20__factory.connect(D_GM_BTC_USD_MAP[typedConfig.network].address, hhUser1),
        dGmEth: IERC20__factory.connect(D_GM_ETH_USD_MAP[typedConfig.network].address, hhUser1),
        dGmLink: IERC20__factory.connect(D_GM_LINK_USD_MAP[typedConfig.network].address, hhUser1),
        djUsdcV1: IERC20__factory.connect(DJ_USDC_V1[typedConfig.network].address, hhUser1),
        djUsdcV2: IERC20__factory.connect(DJ_USDC_V2[typedConfig.network].address, hhUser1),
        dPtGlp: IERC20__factory.connect(DPT_GLP_MAR_2024_MAP[typedConfig.network].address, hhUser1),
        dPtREthJun2025: IERC20__factory.connect(DPT_R_ETH_JUN_2025_MAP[typedConfig.network].address, hhUser1),
        dPtWeEthApr2024: IERC20__factory.connect(DPT_WE_ETH_APR_2024_MAP[typedConfig.network].address, hhUser1),
        dPtWstEthJun2024: IERC20__factory.connect(DPT_WST_ETH_JUN_2024_MAP[typedConfig.network].address, hhUser1),
        dPtWstEthJun2025: IERC20__factory.connect(DPT_WST_ETH_JUN_2025_MAP[typedConfig.network].address, hhUser1),
        dpx: IERC20__factory.connect(DPX_MAP[typedConfig.network].address, hhUser1),
        dYtGlp: IERC20__factory.connect(DYT_GLP_2024_MAP[typedConfig.network].address, hhUser1),
        ethPlus: IERC20__factory.connect(ETH_PLUS_MAP[typedConfig.network].address, hhUser1),
        eEth: IERC20__factory.connect(E_ETH_MAP[typedConfig.network].address, hhUser1),
        ezEth: IERC20__factory.connect(EZ_ETH_MAP[typedConfig.network].address, hhUser1),
        ezEthReversed: IERC20__factory.connect(EZ_ETH_REVERSED_MAP[typedConfig.network].address, hhUser1),
        eUsd: IERC20__factory.connect(E_USD_MAP[typedConfig.network].address, hhUser1),
        frax: IERC20__factory.connect(FRAX_MAP[typedConfig.network].address, hhUser1),
        gmx: IERC20__factory.connect(GMX_MAP[typedConfig.network].address, hhUser1),
        gmxBtc: IERC20__factory.connect(BTC_PLACEHOLDER_MAP[typedConfig.network].address, hhUser1),
        grai: IERC20__factory.connect(GRAI_MAP[typedConfig.network].address, hhUser1),
        grail: IERC20__factory.connect(GRAIL_MAP[typedConfig.network].address, hhUser1),
        jones: IERC20__factory.connect(JONES_MAP[typedConfig.network].address, hhUser1),
        link: IERC20__factory.connect(LINK_MAP[typedConfig.network]!.address, hhUser1),
        mGlp: IERC20__factory.connect(MAGIC_GLP_MAP[typedConfig.network].address, hhUser1),
        magic: IERC20__factory.connect(MAGIC_MAP[typedConfig.network].address, hhUser1),
        mim: IERC20__factory.connect(MIM_MAP[typedConfig.network].address, hhUser1),
        nativeUsdc: IERC20__factory.connect(NATIVE_USDC_MAP[typedConfig.network].address, hhUser1),
        pendle: IERC20__factory.connect(PENDLE_MAP[typedConfig.network].address, hhUser1),
        premia: IERC20__factory.connect(PREMIA_MAP[typedConfig.network].address, hhUser1),
        pumpBtc: IERC20__factory.connect(PUMP_BTC_MAP[typedConfig.network].address, hhUser1),
        rEth: IERC20__factory.connect(R_ETH_MAP[typedConfig.network].address, hhUser1),
        rsEth: IERC20__factory.connect(RS_ETH_MAP[typedConfig.network].address, hhUser1),
        rsEthReversed: IERC20__factory.connect(RS_ETH_REVERSED_MAP[typedConfig.network].address, hhUser1),
        radiant: IERC20__factory.connect(RDNT_MAP[typedConfig.network].address, hhUser1),
        sGlp: IERC20__factory.connect(S_GLP_MAP[typedConfig.network].address, hhUser1),
        sUsds: IERC20__factory.connect(S_USDS_MAP[typedConfig.network].address, hhUser1),
        size: IERC20__factory.connect(SIZE_MAP[typedConfig.network].address, hhUser1),
        sol: IERC20__factory.connect(SOL_MAP[typedConfig.network].address, hhUser1),
        stEth: IERC20__factory.connect(ST_ETH_MAP[typedConfig.network].address, hhUser1),
        tbtc: IERC20__factory.connect(TBTC_MAP[typedConfig.network].address, hhUser1),
        uni: IERC20__factory.connect(UNI_MAP[typedConfig.network].address, hhUser1),
        uniBtc: IERC20__factory.connect(UNI_BTC_MAP[typedConfig.network].address, hhUser1),
        usde: IERC20__factory.connect(USDE_MAP[typedConfig.network].address, hhUser1),
        usdl: IERC20__factory.connect(USDL_MAP[typedConfig.network].address, hhUser1),
        usdm: IERC20__factory.connect(USDM_MAP[typedConfig.network].address, hhUser1),
        usds: IERC20__factory.connect(USDS_MAP[typedConfig.network].address, hhUser1),
        usdt: IERC20__factory.connect(USDT_MAP[typedConfig.network].address, hhUser1),
        wbtc: IERC20__factory.connect(WBTC_MAP[typedConfig.network].address, hhUser1),
        weth: coreProtocolParams.tokens.weth as any,
        weEth: IERC20__factory.connect(WE_ETH_MAP[typedConfig.network].address, hhUser1),
        woEth: IERC20__factory.connect(WO_ETH_MAP[typedConfig.network].address, hhUser1),
        wstEth: IERC20__factory.connect(WST_ETH_MAP[typedConfig.network].address, hhUser1),
        wusdl: IERC20__factory.connect(W_USDL_MAP[typedConfig.network].address, hhUser1),
        wusdm: IERC20__factory.connect(W_USDM_MAP[typedConfig.network].address, hhUser1),
        xai: IERC20__factory.connect(XAI_MAP[typedConfig.network].address, hhUser1),
        stablecoins: [
          ...coreProtocolParams.tokens.stablecoins,
          IERC20__factory.connect(DAI_MAP[typedConfig.network]!.address, hhUser1),
          IERC20__factory.connect(GRAI_MAP[typedConfig.network].address, hhUser1),
          IERC20__factory.connect(MIM_MAP[typedConfig.network].address, hhUser1),
          IERC20__factory.connect(NATIVE_USDC_MAP[typedConfig.network].address, hhUser1),
          IERC20__factory.connect(USDE_MAP[typedConfig.network].address, hhUser1),
          IERC20__factory.connect(USDT_MAP[typedConfig.network].address, hhUser1),
          IERC20__factory.connect(W_USDM_MAP[typedConfig.network].address, hhUser1),
        ],
      },
    }) as any;
  }
  if (config.network === Network.Base) {
    const typedConfig = config as CoreProtocolSetupConfig<Network.Base>;
    return new CoreProtocolBase(coreProtocolParams as CoreProtocolParams<Network.Base>, {
      odosEcosystem: await createOdosEcosystem(typedConfig.network, hhUser1),
      paraswapEcosystem: await createParaswapEcosystem(typedConfig.network, hhUser1),
    }) as any;
  }
  if (config.network === Network.Berachain) {
    const typedConfig = config as CoreProtocolSetupConfig<Network.Berachain>;
    const chroniclePriceOracle = ChroniclePriceOracleV3__factory.connect(
      getMaxDeploymentVersionAddressByDeploymentKey('ChroniclePriceOracle', Network.Berachain, ADDRESS_ZERO),
      hhUser1,
    );
    const oogaBoogaEcosystem = await createOogaBoogaEcosystem(config.network, hhUser1);
    const redstonePriceOracle = RedstonePriceOracleV3__factory.connect(
      getMaxDeploymentVersionAddressByDeploymentKey('RedstonePriceOracle', Network.Berachain, ADDRESS_ZERO),
      hhUser1,
    );
    const berachainRewardsEcosystem = await createBerachainRewardsEcosystem(typedConfig.network, hhUser1);
    return new CoreProtocolBerachain(coreProtocolParams as CoreProtocolParams<Network.Berachain>, {
      berachainRewardsEcosystem,
      oogaBoogaEcosystem,
      chroniclePriceOracleV3: chroniclePriceOracle,
      redstonePriceOracleV3: redstonePriceOracle,
      dolomiteTokens: {
        ...coreProtocolParams.dolomiteTokens,
        beraEth: DolomiteERC4626__factory.connect(
          Deployments.DolomiteBeraEth4626Token[Network.Berachain].address,
          hhUser1,
        ),
        eBtc: DolomiteERC4626__factory.connect(Deployments.DolomiteEBtc4626Token[Network.Berachain].address, hhUser1),
        honey: DolomiteERC4626__factory.connect(Deployments.DolomiteHoney4626Token[Network.Berachain].address, hhUser1),
        lbtc: DolomiteERC4626__factory.connect(Deployments.DolomiteLbtc4626Token[Network.Berachain].address, hhUser1),
        nect: DolomiteERC4626__factory.connect(Deployments.DolomiteNect4626Token[Network.Berachain].address, hhUser1),
        pumpBtc: DolomiteERC4626__factory.connect(
          Deployments.DolomitePumpBtc4626Token[Network.Berachain].address,
          hhUser1,
        ),
        rsEth: DolomiteERC4626__factory.connect(Deployments.DolomiteRsEth4626Token[Network.Berachain].address, hhUser1),
        rswEth: DolomiteERC4626__factory.connect(
          Deployments.DolomiteRswEth4626Token[Network.Berachain].address,
          hhUser1,
        ),
        rUsd: DolomiteERC4626__factory.connect(Deployments.DolomiteRUsd4626Token[Network.Berachain].address, hhUser1),
        sbtc: DolomiteERC4626__factory.connect(Deployments.DolomiteSbtc4626Token[Network.Berachain].address, hhUser1),
        sUsda: DolomiteERC4626__factory.connect(Deployments.DolomiteSUsda4626Token[Network.Berachain].address, hhUser1),
        sUsde: DolomiteERC4626__factory.connect(Deployments.DolomiteSUsde4626Token[Network.Berachain].address, hhUser1),
        stBtc: DolomiteERC4626__factory.connect(Deployments.DolomiteStBtc4626Token[Network.Berachain].address, hhUser1),
        solvBtc: DolomiteERC4626__factory.connect(
          Deployments.DolomiteSolvBtc4626Token[Network.Berachain].address,
          hhUser1,
        ),
        solvBtcBbn: DolomiteERC4626__factory.connect(
          Deployments.DolomiteSolvBtcBbn4626Token[Network.Berachain].address,
          hhUser1,
        ),
        stone: DolomiteERC4626__factory.connect(Deployments.DolomiteStone4626Token[Network.Berachain].address, hhUser1),
        uniBtc: DolomiteERC4626__factory.connect(
          Deployments.DolomiteUniBtc4626Token[Network.Berachain].address,
          hhUser1,
        ),
        usd0: DolomiteERC4626__factory.connect(Deployments.DolomiteUsd04626Token[Network.Berachain].address, hhUser1),
        usd0pp: DolomiteERC4626__factory.connect(
          Deployments.DolomiteUsd0pp4626Token[Network.Berachain].address,
          hhUser1,
        ),
        usda: DolomiteERC4626__factory.connect(Deployments.DolomiteUsda4626Token[Network.Berachain].address, hhUser1),
        usde: DolomiteERC4626__factory.connect(Deployments.DolomiteUsde4626Token[Network.Berachain].address, hhUser1),
        usdt: DolomiteERC4626__factory.connect(Deployments.DolomiteUsdt4626Token[Network.Berachain].address, hhUser1),
        wbera: DolomiteERC4626WithPayable__factory.connect(
          Deployments.DolomiteWBera4626Token[Network.Berachain].address,
          hhUser1,
        ),
        wbtc: DolomiteERC4626__factory.connect(Deployments.DolomiteWbtc4626Token[Network.Berachain].address, hhUser1),
        weEth: DolomiteERC4626__factory.connect(Deployments.DolomiteWeEth4626Token[Network.Berachain].address, hhUser1),
        ylBtcLst: DolomiteERC4626__factory.connect(
          Deployments.DolomiteYlBtcLst4626Token[Network.Berachain].address,
          hhUser1,
        ),
        ylPumpBtc: DolomiteERC4626__factory.connect(
          Deployments.DolomiteYlPumpBtc4626Token[Network.Berachain].address,
          hhUser1,
        ),
        ylStEth: DolomiteERC4626__factory.connect(
          Deployments.DolomiteYlStEth4626Token[Network.Berachain].address,
          hhUser1,
        ),
      },
      marketIds: {
        ...coreProtocolParams.marketIds,
        beraEth: BERA_ETH_MAP[typedConfig.network].marketId,
        eBtc: E_BTC_MAP[typedConfig.network].marketId,
        honey: HONEY_MAP[typedConfig.network].marketId,
        lbtc: LBTC_MAP[typedConfig.network].marketId,
        nect: NECT_MAP[typedConfig.network].marketId,
        ohm: OHM_MAP[typedConfig.network].marketId,
        pumpBtc: PUMP_BTC_MAP[typedConfig.network].marketId,
        rsEth: RS_ETH_MAP[typedConfig.network].marketId,
        rswEth: RSW_ETH_MAP[typedConfig.network].marketId,
        rUsd: R_USD_MAP[typedConfig.network].marketId,
        sbtc: STONE_BTC_MAP[typedConfig.network].marketId,
        sUsda: S_USDA_MAP[typedConfig.network].marketId,
        sUsde: S_USDE_MAP[typedConfig.network].marketId,
        stBtc: ST_BTC_MAP[typedConfig.network].marketId,
        solvBtc: SOLV_BTC_MAP[typedConfig.network].marketId,
        solvBtcBbn: SOLV_BTC_BBN_MAP[typedConfig.network].marketId,
        stone: STONE_MAP[typedConfig.network].marketId,
        uniBtc: UNI_BTC_MAP[typedConfig.network].marketId,
        usd0: USD0_MAP[typedConfig.network].marketId,
        usd0pp: USD0PP_MAP[typedConfig.network].marketId,
        usda: USDA_MAP[typedConfig.network].marketId,
        usde: USDE_MAP[typedConfig.network].marketId,
        usdt: USDT_MAP[typedConfig.network].marketId,
        wbera: WBERA_MAP[typedConfig.network].marketId,
        wbtc: WBTC_MAP[typedConfig.network].marketId,
        weEth: WE_ETH_MAP[typedConfig.network].marketId,
        ylBtcLst: YL_BTC_LST_MAP[typedConfig.network].marketId,
        ylPumpBtc: YL_PUMP_BTC_MAP[typedConfig.network].marketId,
        ylStEth: YL_ST_ETH_MAP[typedConfig.network].marketId,
        stablecoins: [...coreProtocolParams.marketIds.stablecoins, HONEY_MAP[typedConfig.network].marketId],
        stablecoinsWithUnifiedInterestRateModels: [
          ...coreProtocolParams.marketIds.stablecoins,
          HONEY_MAP[typedConfig.network].marketId,
          R_USD_MAP[typedConfig.network].marketId,
          S_USDE_MAP[typedConfig.network].marketId,
          USDE_MAP[typedConfig.network].marketId,
          USDT_MAP[typedConfig.network].marketId,
        ],
      },
      tokens: {
        ...coreProtocolParams.tokens,
        bgt: IBGT__factory.connect(BGT_MAP[typedConfig.network].address, hhUser1),
        iBgt: IERC20__factory.connect(IBGT_MAP[typedConfig.network].address, hhUser1),
        btcPlaceholder: IERC20__factory.connect(BTC_PLACEHOLDER_MAP[typedConfig.network].address, hhUser1),
        beraEth: IERC20__factory.connect(BERA_ETH_MAP[typedConfig.network].address, hhUser1),
        eBtc: IERC20__factory.connect(E_BTC_MAP[typedConfig.network].address, hhUser1),
        fbtc: IERC20__factory.connect(FBTC_MAP[typedConfig.network].address, hhUser1),
        honey: IERC20__factory.connect(HONEY_MAP[typedConfig.network].address, hhUser1),
        lbtc: IERC20__factory.connect(LBTC_MAP[typedConfig.network].address, hhUser1),
        nect: IERC20__factory.connect(NECT_MAP[typedConfig.network].address, hhUser1),
        ohm: IERC20__factory.connect(OHM_MAP[typedConfig.network].address, hhUser1),
        pumpBtc: IERC20__factory.connect(PUMP_BTC_MAP[typedConfig.network].address, hhUser1),
        rsEth: IERC20__factory.connect(RS_ETH_MAP[typedConfig.network].address, hhUser1),
        rswEth: IERC20__factory.connect(RSW_ETH_MAP[typedConfig.network].address, hhUser1),
        rUsd: IERC20__factory.connect(R_USD_MAP[typedConfig.network].address, hhUser1),
        stonebtc: IERC20__factory.connect(STONE_BTC_MAP[typedConfig.network].address, hhUser1),
        sUsda: IERC20__factory.connect(S_USDA_MAP[typedConfig.network].address, hhUser1),
        sUsde: IERC20__factory.connect(S_USDE_MAP[typedConfig.network].address, hhUser1),
        stBtc: IERC20__factory.connect(ST_BTC_MAP[typedConfig.network].address, hhUser1),
        solvBtc: IERC20__factory.connect(SOLV_BTC_MAP[typedConfig.network].address, hhUser1),
        solvBtcBbn: IERC20__factory.connect(SOLV_BTC_BBN_MAP[typedConfig.network].address, hhUser1),
        stone: IERC20__factory.connect(STONE_MAP[typedConfig.network].address, hhUser1),
        uniBtc: IERC20__factory.connect(UNI_BTC_MAP[typedConfig.network].address, hhUser1),
        usd0: IERC20__factory.connect(USD0_MAP[typedConfig.network].address, hhUser1),
        usd0pp: IERC20__factory.connect(USD0PP_MAP[typedConfig.network].address, hhUser1),
        usda: IERC20__factory.connect(USDA_MAP[typedConfig.network].address, hhUser1),
        usde: IERC20__factory.connect(USDE_MAP[typedConfig.network].address, hhUser1),
        usdt: IERC20__factory.connect(USDT_MAP[typedConfig.network].address, hhUser1),
        wbera: IWETH__factory.connect(WBERA_MAP[typedConfig.network].address, hhUser1),
        wbtc: IERC20__factory.connect(WBTC_MAP[typedConfig.network].address, hhUser1),
        weEth: IERC20__factory.connect(WE_ETH_MAP[typedConfig.network].address, hhUser1),
        ylBtcLst: IERC20__factory.connect(YL_BTC_LST_MAP[typedConfig.network].address, hhUser1),
        ylPumpBtc: IERC20__factory.connect(YL_PUMP_BTC_MAP[typedConfig.network].address, hhUser1),
        ylStEth: IERC20__factory.connect(YL_ST_ETH_MAP[typedConfig.network].address, hhUser1),
        stablecoins: [
          ...coreProtocolParams.tokens.stablecoins,
          IERC20__factory.connect(HONEY_MAP[typedConfig.network].address, hhUser1),
        ],
      },
    }) as any;
  }
  if (config.network === Network.Mantle) {
    const typedConfig = config as CoreProtocolSetupConfig<Network.Mantle>;
    const chroniclePriceOracle = ChroniclePriceOracleV3__factory.connect(
      getMaxDeploymentVersionAddressByDeploymentKey('ChroniclePriceOracle', Network.Mantle, ADDRESS_ZERO),
      hhUser1,
    );
    const redstonePriceOracle = RedstonePriceOracleV3__factory.connect(
      getMaxDeploymentVersionAddressByDeploymentKey('RedstonePriceOracle', Network.Mantle, ADDRESS_ZERO),
      hhUser1,
    );
    return new CoreProtocolMantle(coreProtocolParams as CoreProtocolParams<Network.Mantle>, {
      chroniclePriceOracleV3: chroniclePriceOracle,
      mantleRewardStation: IMantleRewardStation__factory.connect(
        MANTLE_REWARD_STATION_MAP[typedConfig.network],
        hhUser1,
      ),
      marketIds: {
        ...coreProtocolParams.marketIds,
        cmEth: CM_ETH_MAP[typedConfig.network].marketId,
        fbtc: FBTC_MAP[typedConfig.network].marketId,
        meth: METH_MAP[typedConfig.network].marketId,
        usdt: USDT_MAP[typedConfig.network].marketId,
        usdy: USDY_MAP[typedConfig.network].marketId,
        wbtc: WBTC_MAP[typedConfig.network].marketId,
        wmnt: WMNT_MAP[typedConfig.network].marketId,
        usde: USDE_MAP[typedConfig.network].marketId,
        stablecoins: [
          ...coreProtocolParams.marketIds.stablecoins,
          USDT_MAP[typedConfig.network].marketId,
          USDY_MAP[typedConfig.network].marketId,
        ],
        stablecoinsWithUnifiedInterestRateModels: [
          ...coreProtocolParams.marketIds.stablecoins,
          USDT_MAP[typedConfig.network].marketId,
        ],
      },
      odosEcosystem: await createOdosEcosystem(typedConfig.network, hhUser1),
      pendleEcosystem: await createPendleEcosystemMantle(typedConfig.network, hhUser1),
      redstonePriceOracleV3: redstonePriceOracle,
      tokens: {
        ...coreProtocolParams.tokens,
        cmEth: IERC20__factory.connect(CM_ETH_MAP[typedConfig.network].address, hhUser1),
        fbtc: IERC20__factory.connect(FBTC_MAP[typedConfig.network].address, hhUser1),
        meth: IERC20__factory.connect(METH_MAP[typedConfig.network].address, hhUser1),
        usde: IERC20__factory.connect(USDE_MAP[typedConfig.network].address, hhUser1),
        usdt: IERC20__factory.connect(USDT_MAP[typedConfig.network].address, hhUser1),
        usdy: IERC20__factory.connect(USDY_MAP[typedConfig.network].address, hhUser1),
        wbtc: IERC20__factory.connect(WBTC_MAP[typedConfig.network].address, hhUser1),
        wmnt: IWETH__factory.connect(WMNT_MAP[typedConfig.network].address, hhUser1),
        stablecoins: [
          ...coreProtocolParams.tokens.stablecoins,
          IERC20__factory.connect(USDT_MAP[typedConfig.network].address, hhUser1),
          IERC20__factory.connect(USDY_MAP[typedConfig.network].address, hhUser1),
        ],
      },
    }) as any;
  }
  if (config.network === Network.PolygonZkEvm) {
    const typedConfig = config as CoreProtocolSetupConfig<Network.PolygonZkEvm>;
    return new CoreProtocolPolygonZkEvm(coreProtocolParams as CoreProtocolParams<Network.PolygonZkEvm>, {
      marketIds: {
        ...coreProtocolParams.marketIds,
        dai: DAI_MAP[typedConfig.network]!.marketId,
        link: LINK_MAP[typedConfig.network]!.marketId,
        matic: MATIC_MAP[typedConfig.network].marketId,
        pol: POL_MAP[typedConfig.network].marketId,
        usdt: USDT_MAP[typedConfig.network].marketId,
        wbtc: WBTC_MAP[typedConfig.network].marketId,
        stablecoins: [
          ...coreProtocolParams.marketIds.stablecoins,
          DAI_MAP[typedConfig.network]!.marketId,
          USDT_MAP[typedConfig.network].marketId,
        ],
        stablecoinsWithUnifiedInterestRateModels: [
          ...coreProtocolParams.marketIds.stablecoins,
          DAI_MAP[typedConfig.network]!.marketId,
          USDT_MAP[typedConfig.network].marketId,
        ],
      },
      paraswapEcosystem: await createParaswapEcosystem(typedConfig.network, hhUser1),
      tokens: {
        ...coreProtocolParams.tokens,
        dai: IERC20__factory.connect(DAI_MAP[typedConfig.network]!.address, hhUser1),
        link: IERC20__factory.connect(LINK_MAP[typedConfig.network]!.address, hhUser1),
        matic: IERC20__factory.connect(MATIC_MAP[typedConfig.network].address, hhUser1),
        pol: IERC20__factory.connect(POL_MAP[typedConfig.network].address, hhUser1),
        usdt: IERC20__factory.connect(USDT_MAP[typedConfig.network].address, hhUser1),
        wbtc: IERC20__factory.connect(WBTC_MAP[typedConfig.network].address, hhUser1),
        weth: coreProtocolParams.tokens.weth as any,
        stablecoins: [
          ...coreProtocolParams.tokens.stablecoins,
          IERC20__factory.connect(DAI_MAP[typedConfig.network]!.address, hhUser1),
          IERC20__factory.connect(USDT_MAP[typedConfig.network].address, hhUser1),
        ],
      },
    }) as any;
  }
  if (config.network === Network.XLayer) {
    const typedConfig = config as CoreProtocolSetupConfig<Network.XLayer>;
    return new CoreProtocolXLayer(coreProtocolParams as CoreProtocolParams<Network.XLayer>, {
      marketIds: {
        ...coreProtocolParams.marketIds,
        usdt: USDT_MAP[typedConfig.network].marketId,
        wbtc: WBTC_MAP[typedConfig.network].marketId,
        wokb: WOKB_MAP[typedConfig.network].marketId,
        stablecoins: [...coreProtocolParams.marketIds.stablecoins, USDT_MAP[typedConfig.network].marketId],
        stablecoinsWithUnifiedInterestRateModels: [
          ...coreProtocolParams.marketIds.stablecoins,
          USDT_MAP[typedConfig.network].marketId,
        ],
      },
      liquidityMiningEcosystem: {
        minerals: await createMineralLiquidityMiningEcosystem(typedConfig.network, hhUser1),
      },
      okxEcosystem: await createOkxEcosystem(typedConfig.network, hhUser1),
      okxPriceOracleV3: OkxPriceOracleV3__factory.connect(
        Deployments.OkxPriceOracleV3[typedConfig.network].address,
        hhUser1,
      ),
      tokens: {
        ...coreProtocolParams.tokens,
        usdt: IERC20__factory.connect(USDT_MAP[typedConfig.network].address, hhUser1),
        wbtc: IERC20__factory.connect(WBTC_MAP[typedConfig.network].address, hhUser1),
        wokb: IWETH__factory.connect(WOKB_MAP[typedConfig.network].address, hhUser1),
        stablecoins: [
          ...coreProtocolParams.tokens.stablecoins,
          IERC20__factory.connect(USDT_MAP[typedConfig.network].address, hhUser1),
        ],
      },
    }) as any;
  }

  return Promise.reject(new Error(`Invalid network, found: ${config.network}`));
}

export async function setupTestMarket<T extends NetworkType>(
  core: CoreProtocolType<T>,
  token: { address: address },
  isClosing: boolean,
  priceOracle?: { address: address },
  marginPremium?: BigNumberish,
  spreadPremium?: BigNumberish,
  earningsRateOverride?: BigNumberish,
) {
  if (core.config.network === Network.ArbitrumOne) {
    await (core.dolomiteMargin as IDolomiteMargin)
      .connect(core.governance)
      .ownerAddMarket(
        token.address,
        (priceOracle ?? core.testEcosystem!.testPriceOracle).address,
        core.testEcosystem!.testInterestSetter.address,
        { value: marginPremium ?? 0 },
        { value: spreadPremium ?? 0 },
        0,
        isClosing,
        false,
      );
  } else {
    await (core.dolomiteMargin as IDolomiteMarginV2)
      .connect(core.governance)
      .ownerAddMarket(
        token.address,
        (priceOracle ?? core.testEcosystem!.testPriceOracle).address,
        core.testEcosystem!.testInterestSetter.address,
        { value: marginPremium ?? 0 },
        { value: spreadPremium ?? 0 },
        0,
        0,
        { value: earningsRateOverride ?? 0 },
        isClosing,
      );
  }
}

function createImplementationContracts(network: Network, signer: SignerWithAddressWithSafety): ImplementationContracts {
  return {
    dolomiteERC4626Implementation: DolomiteERC4626__factory.connect(
      getMaxDeploymentVersionAddressByDeploymentKey('DolomiteERC4626Implementation', network),
      signer,
    ),
    dolomiteERC4626WithPayableImplementation: DolomiteERC4626WithPayable__factory.connect(
      getMaxDeploymentVersionAddressByDeploymentKey('DolomiteERC4626WithPayableImplementation', network),
      signer,
    ),
  };
}

function createSafeDelegateCallLibraries<T extends NetworkType>(
  config: CoreProtocolSetupConfig<T>,
): Record<string, string> {
  return {
    SafeDelegateCallLib: getMaxDeploymentVersionAddressByDeploymentKey('SafeDelegateCallLib', config.network),
  };
}

function createTokenVaultActionsLibraries<T extends NetworkType>(
  config: CoreProtocolSetupConfig<T>,
): Record<string, string> {
  return {
    IsolationModeTokenVaultV1ActionsImpl: getMaxDeploymentVersionAddressByDeploymentKey(
      'IsolationModeTokenVaultV1ActionsImpl',
      config.network,
    ),
  };
}

function createAsyncUnwrapperImplLibraries<T extends NetworkType>(
  config: CoreProtocolSetupConfig<T>,
): Record<string, string> {
  return {
    AsyncIsolationModeUnwrapperTraderImpl: getMaxDeploymentVersionAddressByDeploymentKey(
      'AsyncIsolationModeUnwrapperTraderImpl',
      config.network,
    ),
  };
}

function createAsyncWrapperImplLibraries<T extends NetworkType>(
  config: CoreProtocolSetupConfig<T>,
): Record<string, string> {
  return {
    AsyncIsolationModeWrapperTraderImpl: getMaxDeploymentVersionAddressByDeploymentKey(
      'AsyncIsolationModeWrapperTraderImpl',
      config.network,
    ),
  };
}

export function getMaxDeploymentVersionAddressByDeploymentKey(
  key: string,
  network: Network,
  defaultAddress?: string,
): address {
  const deploymentsMap = deployments as Record<string, any>;
  const maxVersion = Object.keys(deploymentsMap)
    .filter((k) => k.startsWith(key) && deploymentsMap[k][network])
    .sort((a, b) => {
      // Add an extra 1 for the "V" in the version name
      const subA = a.substring(key.length + 1);
      const subB = b.substring(key.length + 1);
      const valueA = parseInt(subA, 10);
      const valueB = parseInt(subB, 10);
      if (Number.isNaN(valueA)) {
        throw new Error(`Invalid version: ${subA}`);
      }
      if (Number.isNaN(valueB)) {
        throw new Error(`Invalid version: ${subB}`);
      }

      return valueB - valueA;
    })[0];
  if (!maxVersion && !defaultAddress) {
    throw new Error(`Could not find ${key} for network ${network}`);
  }

  if ((!deploymentsMap[maxVersion] || !deploymentsMap[maxVersion][network]) && defaultAddress) {
    return defaultAddress;
  }

  return deploymentsMap[maxVersion][network].address;
}

export function getContract<T>(
  address: string,
  connector: (address: string, signerOrProvider: any) => T,
  signerOrProvider: Signer | Provider,
): T {
  return connector(address, signerOrProvider);
}

export function getContractOpt<T>(
  address: string | undefined,
  connector: (address: string, signerOrProvider: any) => T,
  signerOrProvider: Signer | Provider,
): T | undefined {
  if (!address) {
    return undefined;
  }

  return connector(address, signerOrProvider);
}<|MERGE_RESOLUTION|>--- conflicted
+++ resolved
@@ -302,11 +302,7 @@
 }
 
 export async function setupWBERABalance(
-<<<<<<< HEAD
-  core: CoreProtocolBerachainBartio | CoreProtocolBerachain,
-=======
   core: CoreProtocolBerachain,
->>>>>>> 2cb8ebba
   signer: SignerWithAddressWithSafety,
   amount: BigNumberish,
   spender: { address: string },
@@ -394,11 +390,7 @@
 }
 
 export async function setupHONEYBalance(
-<<<<<<< HEAD
-  core: CoreProtocolBerachain | CoreProtocolBerachainBartio,
-=======
   core: CoreProtocolBerachain,
->>>>>>> 2cb8ebba
   signer: SignerWithAddressWithSafety,
   amount: BigNumberish,
   spender: { address: string },
