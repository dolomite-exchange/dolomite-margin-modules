import CoreDeployments from '@dolomite-exchange/dolomite-margin/dist/migrations/deployed.json';
import Deployments, * as deployments from '@dolomite-exchange/modules-deployments/src/deploy/deployments.json';
import {
  ChroniclePriceOracleV3__factory,
  IChainlinkAutomationRegistry__factory,
  IChainlinkPriceOracleV3__factory,
  OkxPriceOracleV3__factory,
  OracleAggregatorV2__factory,
  RedstonePriceOracleV3__factory,
} from '@dolomite-exchange/modules-oracles/src/types';
import { BigNumber as ZapBigNumber } from '@dolomite-exchange/zap-sdk';
import * as BorrowPositionProxyV2Json from '@dolomite-margin/deployed-contracts/BorrowPositionProxyV2.json';
import * as DepositWithdrawalProxyJson from '@dolomite-margin/deployed-contracts/DepositWithdrawalProxy.json';
import * as DolomiteMarginJson from '@dolomite-margin/deployed-contracts/DolomiteMargin.json';
import * as ExpiryJson from '@dolomite-margin/deployed-contracts/Expiry.json';
import * as IGenericTraderProxyV1Json from '@dolomite-margin/deployed-contracts/GenericTraderProxyV1.json';
import * as LiquidatorAssetRegistryJson from '@dolomite-margin/deployed-contracts/LiquidatorAssetRegistry.json';
import * as LiquidatorProxyV1Json from '@dolomite-margin/deployed-contracts/LiquidatorProxyV1.json';
import * as LiquidatorProxyV4WithGenericTraderJson
  from '@dolomite-margin/deployed-contracts/LiquidatorProxyV4WithGenericTrader.json';
import { address } from '@dolomite-margin/dist/src';
import { Provider } from '@ethersproject/providers';
import { BaseContract, BigNumber, BigNumberish, ContractInterface, Signer } from 'ethers';
import { parseEther } from 'ethers/lib/utils';
import { ethers } from 'hardhat';
import { IGmxMarketToken } from 'packages/gmx-v2/src/types';
import { IMantleRewardStation__factory } from 'packages/mantle/src/types';
import { IChainlinkPriceOracleV1__factory } from 'packages/oracles/src/types';
import {
  DolomiteERC20__factory,
  DolomiteERC20WithPayable__factory,
  IBorrowPositionProxyV2__factory,
  IDepositWithdrawalProxy__factory,
  IDolomiteAccountRegistry__factory,
  IDolomiteAccountValuesReader__factory,
  IDolomiteMargin,
  IDolomiteMargin__factory,
  IDolomiteMarginV2,
  IDolomiteMarginV2__factory,
  IDolomiteMigrator__factory,
  IDolomiteRegistry__factory,
  IERC20,
  IERC20__factory,
  IEventEmitterRegistry__factory,
  IExpiry__factory,
  IExpiryV2__factory,
  IGenericTraderProxyV1__factory,
  ILiquidatorAssetRegistry__factory,
  ILiquidatorProxyV1__factory,
  ILiquidatorProxyV4WithGenericTrader__factory,
  IPartiallyDelayedMultiSig__factory,
  IsolationModeFreezableLiquidatorProxy__factory,
  IWETH__factory,
  RegistryProxy__factory,
} from '../../src/types';
import {
  ARB_MAP,
  CHAINLINK_AUTOMATION_REGISTRY_MAP,
  CHAINLINK_PRICE_AGGREGATORS_MAP,
  CHAINLINK_PRICE_ORACLE_V1_MAP,
  D_ARB_MAP,
  D_GM_AAVE_USD_MAP,
  D_GM_ARB_USD_MAP,
  D_GM_BTC_MAP,
  D_GM_BTC_USD_MAP,
  D_GM_DOGE_USD_MAP,
  D_GM_ETH_MAP,
  D_GM_ETH_USD_MAP,
  D_GM_GMX_USD_MAP,
  D_GM_LINK_USD_MAP,
  D_GM_SOL_USD_MAP,
  D_GM_UNI_USD_MAP,
  D_GM_WST_ETH_USD_MAP,
  D_GMX_MAP,
  DAI_MAP,
  DFS_GLP_MAP,
  DJ_USDC_V1,
  DJ_USDC_V2,
  DPLV_GLP_MAP,
  DPT_EZ_ETH_JUN_2024_MAP,
  DPT_EZ_ETH_SEP_2024_MAP,
  DPT_GLP_MAR_2024_MAP,
  DPT_R_ETH_JUN_2025_MAP,
  DPT_RS_ETH_SEP_2024_MAP,
  DPT_WE_ETH_APR_2024_MAP,
  DPT_WE_ETH_JUN_2024_MAP,
  DPT_WE_ETH_SEP_2024_MAP,
  DPT_WST_ETH_JUN_2024_MAP,
  DPT_WST_ETH_JUN_2025_MAP,
  DPX_MAP,
  DYT_GLP_2024_MAP,
  E_ETH_MAP,
  EZ_ETH_MAP,
  EZ_ETH_REVERSED_MAP, FBTC_MAP,
  FRAX_MAP,
  GMX_BTC_PLACEHOLDER_MAP,
  GMX_MAP,
  GRAI_MAP,
  GRAIL_MAP,
  HONEY_MAP,
  JONES_MAP,
  LINK_MAP,
  MAGIC_GLP_MAP,
  MAGIC_MAP,
  MANTLE_REWARD_STATION_MAP,
  MATIC_MAP,
  METH_MAP,
  MIM_MAP,
  NATIVE_USDC_MAP,
  PENDLE_MAP, POL_MAP,
  PREMIA_MAP,
  R_ETH_MAP,
  RDNT_MAP,
  RS_ETH_MAP,
  RS_ETH_REVERSED_MAP,
  S_GLP_MAP,
  SIZE_MAP,
  SLIPPAGE_TOLERANCE_FOR_PAUSE_SENTINEL,
  SOL_MAP,
  ST_ETH_MAP, UNI_BTC_MAP,
  UNI_MAP,
  USDC_MAP,
  USDE_MAP,
  USDM_MAP,
  USDT_MAP,
  USDY_MAP,
  W_USDM_MAP,
  WBERA_MAP,
  WBTC_MAP,
  WE_ETH_MAP,
  WETH_MAP,
  WMNT_MAP,
  WO_ETH_MAP,
  WOKB_MAP,
  WST_ETH_MAP,
  XAI_MAP,
} from '../../src/utils/constants';
import {
  ADDRESS_ZERO,
  Network,
  NETWORK_TO_DEFAULT_BLOCK_NUMBER_MAP,
  NetworkType,
} from '../../src/utils/no-deps-constants';
import { SignerWithAddressWithSafety } from '../../src/utils/SignerWithAddressWithSafety';
import {
  CoreProtocolAbstract,
  CoreProtocolParams,
  LibraryMaps,
  WETHType,
} from './core-protocols/core-protocol-abstract';
import { CoreProtocolArbitrumOne } from './core-protocols/core-protocol-arbitrum-one';
import { CoreProtocolBase } from './core-protocols/core-protocol-base';
import { CoreProtocolBerachain } from './core-protocols/core-protocol-berachain';
import { CoreProtocolMantle, CoreProtocolParamsMantle } from './core-protocols/core-protocol-mantle';
import { CoreProtocolPolygonZkEvm } from './core-protocols/core-protocol-polygon-zkevm';
import { CoreProtocolXLayer } from './core-protocols/core-protocol-x-layer';
import { DolomiteMargin, Expiry } from './dolomite';
import { createAbraEcosystem } from './ecosystem-utils/abra';
import { createArbEcosystem } from './ecosystem-utils/arb';
import { createCamelotEcosystem } from './ecosystem-utils/camelot';
import { createGmxEcosystem, createGmxEcosystemV2 } from './ecosystem-utils/gmx';
import { createInterestSetters } from './ecosystem-utils/interest-setters';
import { createJonesEcosystem } from './ecosystem-utils/jones';
import {
  createGoARBLiquidityMiningEcosystem,
  createMineralLiquidityMiningEcosystem,
  createOARBLiquidityMiningEcosystem,
} from './ecosystem-utils/liquidity-mining';
import { createOdosEcosystem } from './ecosystem-utils/odos';
import { createOkxEcosystem } from './ecosystem-utils/okx';
import { createOogaBoogaEcosystem } from './ecosystem-utils/ooga-booga';
import { createParaswapEcosystem } from './ecosystem-utils/paraswap';
import { createPendleEcosystemArbitrumOne, createPendleEcosystemMantle } from './ecosystem-utils/pendle';
import { createPlutusEcosystem } from './ecosystem-utils/plutus';
import { createPremiaEcosystem } from './ecosystem-utils/premia';
import { createTestEcosystem } from './ecosystem-utils/testers';
import { createUmamiEcosystem } from './ecosystem-utils/umami';
import { impersonate, impersonateOrFallback, resetForkIfPossible } from './index';

/**
 * Config to for setting up tests in the `before` function
 */
export interface CoreProtocolSetupConfig<T extends NetworkType> {
  /**
   * The block number at which the tests will be run on Arbitrum
   */
  readonly blockNumber: number;
  readonly network: T;
  readonly skipForking?: boolean;
}

export interface CoreProtocolConfigParent<T extends NetworkType> {
  readonly blockNumber: number;
  readonly network: T;
  readonly networkNumber: number;
}

interface CoreProtocolConfigArbitrumOne extends CoreProtocolConfigParent<Network.ArbitrumOne> {
  readonly arbitrumOne: boolean;
}

interface CoreProtocolConfigBase extends CoreProtocolConfigParent<Network.Base> {
  readonly base: boolean;
}

interface CoreProtocolConfigBerachain extends CoreProtocolConfigParent<Network.Berachain> {
  readonly berachain: boolean;
}

interface CoreProtocolConfigMantle extends CoreProtocolConfigParent<Network.Mantle> {
  readonly mantle: boolean;
}

interface CoreProtocolConfigPolygonZkEvm extends CoreProtocolConfigParent<Network.PolygonZkEvm> {
  readonly polygonZkEvm: boolean;
}

interface CoreProtocolConfigXLayer extends CoreProtocolConfigParent<Network.XLayer> {
  readonly xLayer: boolean;
}

export type CoreProtocolConfig<T extends NetworkType> = T extends Network.ArbitrumOne
  ? CoreProtocolConfigArbitrumOne
  : T extends Network.Base
  ? CoreProtocolConfigBase
  : T extends Network.Berachain
  ? CoreProtocolConfigBerachain
  : T extends Network.Mantle
  ? CoreProtocolConfigMantle
  : T extends Network.PolygonZkEvm
  ? CoreProtocolConfigPolygonZkEvm
  : T extends Network.XLayer
  ? CoreProtocolConfigXLayer
  : never;

export async function disableInterestAccrual<T extends NetworkType>(
  core: CoreProtocolAbstract<T>,
  marketId: BigNumberish,
) {
  return core.dolomiteMargin.ownerSetInterestSetter(marketId, core.interestSetters.alwaysZeroInterestSetter.address);
}

export async function enableInterestAccrual<T extends NetworkType>(
  core: CoreProtocolAbstract<T>,
  marketId: BigNumberish,
) {
  return core.dolomiteMargin.ownerSetInterestSetter(
    marketId,
    core.interestSetters.linearStepFunction8L92U90OInterestSetter.address,
  );
}

export async function setupWBERABalance(
  core: CoreProtocolBerachain,
  signer: SignerWithAddressWithSafety,
  amount: BigNumberish,
  spender: { address: string },
) {
  await core.tokens.wbera.connect(signer).deposit({ value: amount });
  await core.tokens.wbera.connect(signer).approve(spender.address, ethers.constants.MaxUint256);
}

export async function setupWETHBalance<T extends NetworkType>(
  core: CoreProtocolAbstract<T>,
  signer: SignerWithAddressWithSafety,
  amount: BigNumberish,
  spender: { address: string },
) {
  if ('deposit' in core.tokens.weth) {
    await core.tokens.weth.connect(signer).deposit({ value: amount });
    await core.tokens.weth.connect(signer).approve(spender.address, ethers.constants.MaxUint256);
  } else if (core.network === Network.Mantle) {
    // TODO:
  } else if (core.network === Network.XLayer) {
    // TODO:
  }
}

export async function setupWMNTBalance(
  core: CoreProtocolParamsMantle,
  signer: SignerWithAddressWithSafety,
  amount: BigNumberish,
  spender: { address: string },
) {
  await impersonate(signer, true, BigNumber.from(amount).add(parseEther('1')));
  await core.tokens.wmnt.connect(signer).deposit({ value: amount });
  await core.tokens.wmnt.connect(signer).approve(spender.address, ethers.constants.MaxUint256);
}

export async function setupWBTCBalance<T extends NetworkType>(
  core: CoreProtocolArbitrumOne,
  signer: SignerWithAddressWithSafety,
  amount: BigNumberish,
  spender: { address: string },
) {
  const whaleAddress = '0x078f358208685046a11c85e8ad32895ded33a249'; // Aave Token
  const whaleSigner = await impersonate(whaleAddress, true);
  await core.tokens.wbtc.connect(whaleSigner).transfer(signer.address, amount);
  await core.tokens.wbtc.connect(signer).approve(spender.address, ethers.constants.MaxUint256);
}

export async function setupARBBalance(
  core: CoreProtocolArbitrumOne,
  signer: SignerWithAddressWithSafety,
  amount: BigNumberish,
  spender: { address: string },
) {
  const whaleAddress = '0xf3fc178157fb3c87548baa86f9d24ba38e649b58'; // ARB Treasury
  const whaleSigner = await impersonate(whaleAddress, true);
  await core.tokens.arb!.connect(whaleSigner).transfer(signer.address, amount);
  await core.tokens.arb!.connect(signer).approve(spender.address, ethers.constants.MaxUint256);
}

export async function setupDAIBalance(
  core: { tokens: { dai: IERC20 } },
  signer: SignerWithAddressWithSafety,
  amount: BigNumberish,
  spender: { address: string },
) {
  const whaleAddress = '0x489ee077994b6658eafa855c308275ead8097c4a'; // GMX Vault
  const whaleSigner = await impersonate(whaleAddress, true);
  await core.tokens.dai.connect(whaleSigner).transfer(signer.address, amount);
  await core.tokens.dai.connect(signer).approve(spender.address, ethers.constants.MaxUint256);
}

export async function setupNativeUSDCBalance(
  core: CoreProtocolArbitrumOne,
  signer: SignerWithAddressWithSafety,
  amount: BigNumberish,
  spender: { address: string },
) {
  const whaleAddress = '0x3dd1d15b3c78d6acfd75a254e857cbe5b9ff0af2'; // Radiant USDC pool
  const whaleSigner = await impersonate(whaleAddress, true);
  await core.tokens.nativeUsdc!.connect(whaleSigner).transfer(signer.address, amount);
  await core.tokens.nativeUsdc!.connect(signer).approve(spender.address, ethers.constants.MaxUint256);
}

export async function setupUSDCBalance<T extends NetworkType>(
  core: CoreProtocolAbstract<T>,
  signer: SignerWithAddressWithSafety,
  amount: BigNumberish,
  spender: { address: string },
) {
  const whaleAddress = '0x805ba50001779CeD4f59CfF63aea527D12B94829'; // Radiant USDC pool
  const whaleSigner = await impersonate(whaleAddress, true);
  await core.tokens.usdc.connect(whaleSigner).transfer(signer.address, amount);
  await core.tokens.usdc.connect(signer).approve(spender.address, ethers.constants.MaxUint256);
}

export async function setupUSDMBalance(
  core: CoreProtocolArbitrumOne,
  signer: SignerWithAddressWithSafety,
  amount: BigNumberish,
  spender: { address: string },
) {
  const whaleAddress = '0x4bD135524897333bec344e50ddD85126554E58B4';
  const whaleSigner = await impersonate(whaleAddress, true);
  await core.tokens.usdm.connect(whaleSigner).transfer(signer.address, amount);
  await core.tokens.usdm.connect(signer).approve(spender.address, ethers.constants.MaxUint256);
}

export async function setupGMBalance(
  core: CoreProtocolArbitrumOne,
  gmToken: IGmxMarketToken,
  signer: { address: string },
  amount: BigNumberish,
  spender?: { address: string },
) {
  const controller = await impersonate(core.gmxV2Ecosystem!.gmxExchangeRouter.address, true);
  await gmToken.connect(controller).mint(signer.address, amount);
  if (signer instanceof SignerWithAddressWithSafety && spender) {
    await gmToken.connect(signer).approve(spender.address, amount);
  }
}

export async function setupGMXBalance(
  core: { tokens: { gmx: IERC20 } },
  signer: SignerWithAddressWithSafety,
  amount: BigNumberish,
  spender: { address: string },
) {
  const whaleAddress = '0x80a9ae39310abf666a87c743d6ebbd0e8c42158e'; // Uniswap V3 GMX/ETH pool
  const whaleSigner = await impersonate(whaleAddress, true);
  await core.tokens.gmx!.connect(whaleSigner).transfer(signer.address, amount);
  await core.tokens.gmx!.connect(signer).approve(spender.address, ethers.constants.MaxUint256);
}

export async function setupRsEthBalance(
  core: { tokens: { rsEth: IERC20 } },
  signer: SignerWithAddressWithSafety,
  amount: BigNumberish,
  spender: { address: string },
) {
  const whaleAddress = '0xf176fb51f4eb826136a54fdc71c50fcd2202e272'; // Balancer Vault
  const whaleSigner = await impersonate(whaleAddress, true);
  await core.tokens.rsEth!.connect(whaleSigner).transfer(signer.address, amount);
  await core.tokens.rsEth!.connect(signer).approve(spender.address, ethers.constants.MaxUint256);
}

export async function setupRETHBalance(
  core: { tokens: { rEth: IERC20 } },
  signer: SignerWithAddressWithSafety,
  amount: BigNumberish,
  spender: { address: string },
) {
  const whaleAddress = '0xba12222222228d8ba445958a75a0704d566bf2c8'; // Balancer Vault
  const whaleSigner = await impersonate(whaleAddress, true);
  await core.tokens.rEth!.connect(whaleSigner).transfer(signer.address, amount);
  await core.tokens.rEth!.connect(signer).approve(spender.address, ethers.constants.MaxUint256);
}

export async function setupUSDEBalance(
  core: { tokens: { usde: IERC20 } },
  signer: SignerWithAddressWithSafety,
  amount: BigNumberish,
  spender: { address: string },
) {
  const whaleAddress = '0x5B9e411c9E50164133DE07FE1cAC05A094000105'; // Pendle SY Token
  const whaleSigner = await impersonate(whaleAddress, true);
  await core.tokens.usde!.connect(whaleSigner).transfer(signer.address, amount);
  await core.tokens.usde!.connect(signer).approve(spender.address, ethers.constants.MaxUint256);
}

export async function setupWeEthBalance(
  core: { tokens: { weEth: IERC20 } },
  signer: SignerWithAddressWithSafety,
  amount: BigNumberish,
  spender: { address: string },
) {
  const whaleAddress = '0xa6c895eb332e91c5b3d00b7baeeaae478cc502da'; // Balancer Vault
  const whaleSigner = await impersonate(whaleAddress, true);
  await core.tokens.weEth!.connect(whaleSigner).transfer(signer.address, amount);
  await core.tokens.weEth!.connect(signer).approve(spender.address, ethers.constants.MaxUint256);
}

export async function setupWstETHBalance(
  core: { tokens: { wstEth: IERC20 } },
  signer: SignerWithAddressWithSafety,
  amount: BigNumberish,
  spender: { address: string },
) {
  const whaleAddress = '0xba12222222228d8ba445958a75a0704d566bf2c8'; // Balancer Vault
  const whaleSigner = await impersonate(whaleAddress, true);
  await core.tokens.wstEth!.connect(whaleSigner).transfer(signer.address, amount);
  await core.tokens.wstEth!.connect(signer).approve(spender.address, ethers.constants.MaxUint256);
}

export function setupUserVaultProxy<T extends BaseContract>(
  vault: address,
  factoryInterface: { abi: ContractInterface },
  signer?: SignerWithAddressWithSafety,
): T {
  return new BaseContract(vault, factoryInterface.abi, signer) as T;
}

export function getDefaultCoreProtocolConfig<T extends NetworkType>(network: T): CoreProtocolConfig<T> {
  return getCoreProtocolConfig(network, NETWORK_TO_DEFAULT_BLOCK_NUMBER_MAP[network]);
}

function getCoreProtocolConfig<T extends NetworkType>(network: T, blockNumber: number): CoreProtocolConfig<T> {
  if (network === Network.ArbitrumOne) {
    return {
      network,
      blockNumber,
      networkNumber: parseInt(network, 10),
      arbitrumOne: true,
    } as CoreProtocolConfigArbitrumOne as any;
  }

  if (network === Network.Base) {
    return {
      network,
      blockNumber,
      networkNumber: parseInt(network, 10),
      base: true,
    } as CoreProtocolConfigBase as any;
  }

  if (network === Network.Berachain) {
    return {
      network,
      blockNumber,
      networkNumber: parseInt(network, 10),
      berachain: true,
    } as CoreProtocolConfigBerachain as any;
  }

  if (network === Network.Mantle) {
    return {
      network,
      blockNumber,
      networkNumber: parseInt(network, 10),
      mantle: true,
    } as CoreProtocolConfigMantle as any;
  }

  if (network === Network.PolygonZkEvm) {
    return {
      network,
      blockNumber,
      networkNumber: parseInt(network, 10),
      polygonZkEvm: true,
    } as CoreProtocolConfigPolygonZkEvm as any;
  }

  if (network === Network.XLayer) {
    return {
      network,
      blockNumber,
      networkNumber: parseInt(network, 10),
      xLayer: true,
    } as CoreProtocolConfigXLayer as any;
  }

  throw new Error(`Invalid network, found: ${network}`);
}

export function getDefaultCoreProtocolConfigForGmxV2(): CoreProtocolConfig<Network.ArbitrumOne> {
  return {
    network: Network.ArbitrumOne,
    networkNumber: parseInt(Network.ArbitrumOne, 10),
    blockNumber: 247_305_500,
    arbitrumOne: true,
  };
}

export type CoreProtocolType<T extends NetworkType> = T extends Network.ArbitrumOne
  ? CoreProtocolArbitrumOne
  : T extends Network.Base
  ? CoreProtocolBase
  : T extends Network.Berachain
  ? CoreProtocolBerachain
  : T extends Network.Mantle
  ? CoreProtocolMantle
  : T extends Network.PolygonZkEvm
  ? CoreProtocolPolygonZkEvm
  : T extends Network.XLayer
  ? CoreProtocolXLayer
  : never;

export function getDolomiteMarginContract<T extends NetworkType>(
  config: CoreProtocolSetupConfig<T>,
  signer: SignerWithAddressWithSafety,
): DolomiteMargin<T> {
  return (
    config.network === Network.ArbitrumOne
      ? IDolomiteMargin__factory.connect(DolomiteMarginJson.networks[config.network].address, signer)
      : IDolomiteMarginV2__factory.connect(DolomiteMarginJson.networks[config.network].address, signer)
  ) as DolomiteMargin<T>;
}

export function getExpiryContract<T extends NetworkType>(
  config: CoreProtocolSetupConfig<T>,
  signer: SignerWithAddressWithSafety,
): Expiry<T> {
  return (
    config.network === Network.ArbitrumOne
      ? IExpiry__factory.connect(ExpiryJson.networks[config.network].address, signer)
      : IExpiryV2__factory.connect(ExpiryJson.networks[config.network].address, signer)
  ) as Expiry<T>;
}

export function getWethContract<T extends NetworkType>(
  config: CoreProtocolSetupConfig<T>,
  signer: SignerWithAddressWithSafety,
): WETHType<T> {
  return (
    config.network === Network.ArbitrumOne || config.network === Network.Base || config.network === Network.PolygonZkEvm
      ? IWETH__factory.connect(WETH_MAP[config.network].address, signer)
      : IERC20__factory.connect(WETH_MAP[config.network].address, signer)
  ) as WETHType<T>;
}

export async function setupCoreProtocol<T extends NetworkType>(
  config: Readonly<CoreProtocolSetupConfig<T>>,
): Promise<CoreProtocolType<T>> {
  if (!config.skipForking) {
    await resetForkIfPossible(config.blockNumber, config.network);
  }

  const dolomiteMarginAddress = DolomiteMarginJson.networks[config.network].address;
  const [hhUser1, hhUser2, hhUser3, hhUser4, hhUser5] = await Promise.all(
    (await ethers.getSigners()).map((s) => SignerWithAddressWithSafety.create(s.address)),
  );
  const governance: SignerWithAddressWithSafety = await impersonateOrFallback(
    await IDolomiteMargin__factory.connect(dolomiteMarginAddress, hhUser1).owner(),
    true,
    hhUser1,
  );

  const dolomiteMargin = getDolomiteMarginContract<T>(config, governance);

  const borrowPositionProxyV2 = IBorrowPositionProxyV2__factory.connect(
    BorrowPositionProxyV2Json.networks[config.network].address,
    governance,
  );

  const chainlinkPriceOracleV1 = getContract(
    CHAINLINK_PRICE_ORACLE_V1_MAP[config.network],
    IChainlinkPriceOracleV1__factory.connect,
    governance,
  );
  const chainlinkPriceOracleV3 = getContract(
    Deployments.ChainlinkPriceOracleV3[config.network]?.address,
    IChainlinkPriceOracleV3__factory.connect,
    governance,
  );

  const delayedMultiSig = IPartiallyDelayedMultiSig__factory.connect(
    await dolomiteMargin.connect(hhUser1).owner(),
    governance,
  );

  const depositWithdrawalProxy = IDepositWithdrawalProxy__factory.connect(
    DepositWithdrawalProxyJson.networks[config.network].address,
    governance,
  );

  const dolomiteRegistry = IDolomiteRegistry__factory.connect(
    Deployments.DolomiteRegistryProxy[config.network].address,
    governance,
  );

  const dolomiteRegistryProxy = RegistryProxy__factory.connect(
    Deployments.DolomiteRegistryProxy[config.network].address,
    governance,
  );

  const dolomiteAccountRegistry = IDolomiteAccountRegistry__factory.connect(
    Deployments.DolomiteAccountRegistryProxy[config.network].address,
    governance,
  );

  const dolomiteAccountRegistryProxy = RegistryProxy__factory.connect(
    Deployments.DolomiteAccountRegistryProxy[config.network].address,
    governance,
  );

  const eventEmitterRegistry = getContract(
    Deployments.EventEmitterRegistryProxy[config.network].address,
    IEventEmitterRegistry__factory.connect,
    governance,
  );

  const eventEmitterRegistryProxy = getContract(
    Deployments.EventEmitterRegistryProxy[config.network].address,
    RegistryProxy__factory.connect,
    governance,
  );

  const expiry = getExpiryContract<T>(config, governance);

  const freezableLiquidatorProxy = IsolationModeFreezableLiquidatorProxy__factory.connect(
    getMaxDeploymentVersionAddressByDeploymentKey('IsolationModeFreezableLiquidatorProxy', config.network),
    governance,
  );

  const genericTraderProxy = getContract(
    IGenericTraderProxyV1Json.networks[config.network].address,
    IGenericTraderProxyV1__factory.connect,
    governance,
  );

  const interestSetters = await createInterestSetters(config.network, hhUser1);

  const liquidatorAssetRegistry = ILiquidatorAssetRegistry__factory.connect(
    LiquidatorAssetRegistryJson.networks[config.network].address,
    governance,
  );

  const liquidatorProxyV1 = ILiquidatorProxyV1__factory.connect(
    LiquidatorProxyV1Json.networks[config.network].address,
    governance,
  );

  const liquidatorProxyV4 = getContract(
    LiquidatorProxyV4WithGenericTraderJson.networks[config.network].address,
    ILiquidatorProxyV4WithGenericTrader__factory.connect,
    governance,
  );

  const oracleAggregatorV2 = getContract(
    Deployments.OracleAggregatorV2[config.network].address,
    OracleAggregatorV2__factory.connect,
    governance,
  );

  const testEcosystem = await createTestEcosystem(dolomiteMargin, governance);

  const libraries: LibraryMaps = {
    tokenVaultActionsImpl: createTokenVaultActionsLibraries(config),
    unwrapperTraderImpl: createAsyncUnwrapperImplLibraries(config),
    wrapperTraderImpl: createAsyncWrapperImplLibraries(config),
  };

  const coreProtocolParams: CoreProtocolParams<T> = {
    borrowPositionProxyV2,
    chainlinkPriceOracleV1,
    chainlinkPriceOracleV3,
    delayedMultiSig,
    depositWithdrawalProxy,
    dolomiteMargin,
    dolomiteRegistry,
    dolomiteRegistryProxy,
    dolomiteAccountRegistry,
    dolomiteAccountRegistryProxy,
    eventEmitterRegistry,
    eventEmitterRegistryProxy,
    expiry,
    freezableLiquidatorProxy,
    genericTraderProxy,
    governance,
    interestSetters,
    libraries,
    liquidatorAssetRegistry,
    liquidatorProxyV1,
    liquidatorProxyV4,
    oracleAggregatorV2,
    testEcosystem,
    hhUser1,
    hhUser2,
    hhUser3,
    hhUser4,
    hhUser5,
    apiTokens: {
      usdc: {
        marketId: new ZapBigNumber(USDC_MAP[config.network].marketId),
        symbol: 'USDC',
        name: 'USD Coin',
        decimals: 6,
        tokenAddress: USDC_MAP[config.network].address,
      },
      weth: {
        marketId: new ZapBigNumber(WETH_MAP[config.network].marketId),
        symbol: 'WETH',
        name: 'Wrapped Ether',
        decimals: 18,
        tokenAddress: WETH_MAP[config.network].address,
      },
    },
    config: getCoreProtocolConfig(config.network, config.blockNumber),
    constants: {
      slippageToleranceForPauseSentinel: SLIPPAGE_TOLERANCE_FOR_PAUSE_SENTINEL,
      chainlinkAggregators: CHAINLINK_PRICE_AGGREGATORS_MAP[config.network],
    },
    marketIds: {
      usdc: USDC_MAP[config.network].marketId,
      weth: WETH_MAP[config.network].marketId,
      stablecoins: [USDC_MAP[config.network].marketId],
      stablecoinsWithUnifiedInterestRateModels: [USDC_MAP[config.network].marketId],
    },
    tokens: {
      usdc: IERC20__factory.connect(USDC_MAP[config.network].address, hhUser1),
      weth: getWethContract(config, hhUser1),
      stablecoins: [IERC20__factory.connect(USDC_MAP[config.network].address, hhUser1)],
    },
  };

  if (config.network === Network.ArbitrumOne) {
    const typedConfig = config as CoreProtocolSetupConfig<Network.ArbitrumOne>;
<<<<<<< HEAD
    return new CoreProtocolArbitrumOne(
      coreProtocolParams as CoreProtocolParams<Network.ArbitrumOne>,
      {
        chainlinkPriceOracleOld,
        chainlinkPriceOracleV1,
        chainlinkPriceOracleV3,
        abraEcosystem: await createAbraEcosystem(typedConfig.network, hhUser1),
        arbEcosystem: await createArbEcosystem(typedConfig.network, hhUser1),
        camelotEcosystem: await createCamelotEcosystem(typedConfig.network, hhUser1),
        chainlinkAutomationRegistry: IChainlinkAutomationRegistry__factory.connect(
          CHAINLINK_AUTOMATION_REGISTRY_MAP[typedConfig.network],
          governance,
        ),
        dolomiteAccountValuesReader: IDolomiteAccountValuesReader__factory.connect(
          CoreDeployments.AccountValuesReader[typedConfig.network].address,
          hhUser1,
        ),
        dolomiteMigrator: IDolomiteMigrator__factory.connect(
          Deployments.DolomiteMigratorV2[typedConfig.network].address,
=======
    return new CoreProtocolArbitrumOne(coreProtocolParams as CoreProtocolParams<Network.ArbitrumOne>, {
      chainlinkPriceOracleV1,
      chainlinkPriceOracleV3,
      abraEcosystem: await createAbraEcosystem(typedConfig.network, hhUser1),
      arbEcosystem: await createArbEcosystem(typedConfig.network, hhUser1),
      camelotEcosystem: await createCamelotEcosystem(typedConfig.network, hhUser1),
      chainlinkAutomationRegistry: IChainlinkAutomationRegistry__factory.connect(
        CHAINLINK_AUTOMATION_REGISTRY_MAP[typedConfig.network],
        governance,
      ),
      chroniclePriceOracleV3: ChroniclePriceOracleV3__factory.connect(
        Deployments.ChroniclePriceOracleV3[typedConfig.network].address,
        hhUser1,
      ),
      dolomiteAccountValuesReader: IDolomiteAccountValuesReader__factory.connect(
        CoreDeployments.AccountValuesReader[typedConfig.network].address,
        hhUser1,
      ),
      dolomiteMigrator: IDolomiteMigrator__factory.connect(
        Deployments.DolomiteMigratorV2[typedConfig.network].address,
        hhUser1,
      ),
      dTokens: {
        usdc: DolomiteERC20__factory.connect(Deployments.DolomiteUsdcToken[typedConfig.network].address, hhUser1),
        wbtc: DolomiteERC20__factory.connect(Deployments.DolomiteWbtcToken[typedConfig.network].address, hhUser1),
        weth: DolomiteERC20WithPayable__factory.connect(
          Deployments.DolomiteWethToken[typedConfig.network].address,
>>>>>>> 3e6f98ee
          hhUser1,
        ),
        usdcProxy: RegistryProxy__factory.connect(Deployments.DolomiteUsdcToken[typedConfig.network].address, hhUser1),
        wbtcProxy: RegistryProxy__factory.connect(Deployments.DolomiteWbtcToken[typedConfig.network].address, hhUser1),
        wethProxy: RegistryProxy__factory.connect(Deployments.DolomiteWethToken[typedConfig.network].address, hhUser1),
      },
      gmxEcosystem: await createGmxEcosystem(typedConfig.network, hhUser1),
      gmxEcosystemV2: await createGmxEcosystemV2(typedConfig.network, hhUser1),
      jonesEcosystem: await createJonesEcosystem(typedConfig.network, hhUser1),
      liquidityMiningEcosystem: {
        goARB: await createGoARBLiquidityMiningEcosystem(typedConfig.network, hhUser1),
        minerals: await createMineralLiquidityMiningEcosystem(typedConfig.network, hhUser1),
        oARB: await createOARBLiquidityMiningEcosystem(typedConfig.network, hhUser1),
      },
      odosEcosystem: await createOdosEcosystem(typedConfig.network, hhUser1),
      paraswapEcosystem: await createParaswapEcosystem(typedConfig.network, hhUser1),
      pendleEcosystem: await createPendleEcosystemArbitrumOne(typedConfig.network, hhUser1),
      plutusEcosystem: await createPlutusEcosystem(typedConfig.network, hhUser1),
      premiaEcosystem: await createPremiaEcosystem(typedConfig.network, hhUser1),
      redstonePriceOracleV3: RedstonePriceOracleV3__factory.connect(
        Deployments.RedstonePriceOracleV3[typedConfig.network].address,
        hhUser1,
      ),
      umamiEcosystem: await createUmamiEcosystem(typedConfig.network, hhUser1),
      marketIds: {
        ...coreProtocolParams.marketIds,
        arb: ARB_MAP[typedConfig.network].marketId,
        dArb: D_ARB_MAP[typedConfig.network].marketId,
        dfsGlp: DFS_GLP_MAP[typedConfig.network].marketId,
        dGmx: D_GMX_MAP[typedConfig.network].marketId,
        dGmAaveUsd: D_GM_AAVE_USD_MAP[typedConfig.network].marketId,
        dGmArbUsd: D_GM_ARB_USD_MAP[typedConfig.network].marketId,
        dGmBtcUsd: D_GM_BTC_USD_MAP[typedConfig.network].marketId,
        dGmBtc: D_GM_BTC_MAP[typedConfig.network].marketId,
        dGmDogeUsd: D_GM_DOGE_USD_MAP[typedConfig.network].marketId,
        dGmEthUsd: D_GM_ETH_USD_MAP[typedConfig.network].marketId,
        dGmEth: D_GM_ETH_MAP[typedConfig.network].marketId,
        dGmGmxUsd: D_GM_GMX_USD_MAP[typedConfig.network].marketId,
        dGmLinkUsd: D_GM_LINK_USD_MAP[typedConfig.network].marketId,
        dGmSolUsd: D_GM_SOL_USD_MAP[typedConfig.network].marketId,
        dGmUniUsd: D_GM_UNI_USD_MAP[typedConfig.network].marketId,
        dGmWstEthUsd: D_GM_WST_ETH_USD_MAP[typedConfig.network].marketId,
        djUsdcV1: DJ_USDC_V1[typedConfig.network].marketId,
        djUsdcV2: DJ_USDC_V2[typedConfig.network].marketId,
        dplvGlp: DPLV_GLP_MAP[typedConfig.network].marketId,
        dPtEzEthJun2024: DPT_EZ_ETH_JUN_2024_MAP[typedConfig.network].marketId,
        dPtEzEthSep2024: DPT_EZ_ETH_SEP_2024_MAP[typedConfig.network].marketId,
        dPtGlpMar2024: DPT_GLP_MAR_2024_MAP[typedConfig.network].marketId,
        dPtREthJun2025: DPT_R_ETH_JUN_2025_MAP[typedConfig.network].marketId,
        dPtRsEthSep2024: DPT_RS_ETH_SEP_2024_MAP[typedConfig.network].marketId,
        dPtWeEthApr2024: DPT_WE_ETH_APR_2024_MAP[typedConfig.network].marketId,
        dPtWeEthJun2024: DPT_WE_ETH_JUN_2024_MAP[typedConfig.network].marketId,
        dPtWeEthSep2024: DPT_WE_ETH_SEP_2024_MAP[typedConfig.network].marketId,
        dPtWstEthJun2024: DPT_WST_ETH_JUN_2024_MAP[typedConfig.network].marketId,
        dPtWstEthJun2025: DPT_WST_ETH_JUN_2025_MAP[typedConfig.network].marketId,
        dai: DAI_MAP[typedConfig.network]!.marketId,
        dpx: DPX_MAP[typedConfig.network].marketId,
        dYtGlp: DYT_GLP_2024_MAP[typedConfig.network].marketId,
        ezEth: EZ_ETH_MAP[typedConfig.network].marketId,
        gmx: GMX_MAP[typedConfig.network].marketId,
        grai: GRAI_MAP[typedConfig.network].marketId,
        grail: GRAIL_MAP[typedConfig.network].marketId,
        jones: JONES_MAP[typedConfig.network].marketId,
        link: LINK_MAP[typedConfig.network]!.marketId,
        magic: MAGIC_MAP[typedConfig.network].marketId,
        magicGlp: MAGIC_GLP_MAP[typedConfig.network].marketId,
        mim: MIM_MAP[typedConfig.network].marketId,
        nativeUsdc: NATIVE_USDC_MAP[typedConfig.network].marketId,
        premia: PREMIA_MAP[typedConfig.network].marketId,
        rEth: R_ETH_MAP[typedConfig.network].marketId,
        rsEth: RS_ETH_MAP[typedConfig.network].marketId,
        radiant: RDNT_MAP[typedConfig.network].marketId,
        pendle: PENDLE_MAP[typedConfig.network].marketId,
        sGlp: S_GLP_MAP[typedConfig.network].marketId,
        uni: UNI_MAP[typedConfig.network].marketId,
        usdt: USDT_MAP[typedConfig.network].marketId,
        wbtc: WBTC_MAP[typedConfig.network].marketId,
        weEth: WE_ETH_MAP[typedConfig.network].marketId,
        woEth: WO_ETH_MAP[typedConfig.network].marketId,
        wstEth: WST_ETH_MAP[typedConfig.network].marketId,
        wusdm: W_USDM_MAP[typedConfig.network].marketId,
        xai: XAI_MAP[typedConfig.network].marketId,
        stablecoins: [
          ...coreProtocolParams.marketIds.stablecoins,
          DAI_MAP[typedConfig.network]!.marketId,
          GRAI_MAP[typedConfig.network].marketId,
          MIM_MAP[typedConfig.network].marketId,
          NATIVE_USDC_MAP[typedConfig.network].marketId,
          W_USDM_MAP[typedConfig.network].marketId,
          USDE_MAP[typedConfig.network].marketId,
          USDT_MAP[typedConfig.network].marketId,
        ],
        stablecoinsWithUnifiedInterestRateModels: [
          ...coreProtocolParams.marketIds.stablecoins,
          DAI_MAP[typedConfig.network]!.marketId,
          MIM_MAP[typedConfig.network].marketId,
          NATIVE_USDC_MAP[typedConfig.network].marketId,
          USDE_MAP[typedConfig.network].marketId,
          USDT_MAP[typedConfig.network].marketId,
        ],
      },
      tokens: {
        ...coreProtocolParams.tokens,
        arb: IERC20__factory.connect(ARB_MAP[typedConfig.network].address, hhUser1),
        dai: IERC20__factory.connect(DAI_MAP[typedConfig.network]!.address, hhUser1),
        dArb: IERC20__factory.connect(D_ARB_MAP[typedConfig.network].address, hhUser1),
        dfsGlp: IERC20__factory.connect(DFS_GLP_MAP[typedConfig.network].address, hhUser1),
        dGmx: IERC20__factory.connect(D_GMX_MAP[typedConfig.network].address, hhUser1),
        dGmArb: IERC20__factory.connect(D_GM_ARB_USD_MAP[typedConfig.network].address, hhUser1),
        dGmBtc: IERC20__factory.connect(D_GM_BTC_USD_MAP[typedConfig.network].address, hhUser1),
        dGmEth: IERC20__factory.connect(D_GM_ETH_USD_MAP[typedConfig.network].address, hhUser1),
        dGmLink: IERC20__factory.connect(D_GM_LINK_USD_MAP[typedConfig.network].address, hhUser1),
        djUsdcV1: IERC20__factory.connect(DJ_USDC_V1[typedConfig.network].address, hhUser1),
        djUsdcV2: IERC20__factory.connect(DJ_USDC_V2[typedConfig.network].address, hhUser1),
        dPtGlp: IERC20__factory.connect(DPT_GLP_MAR_2024_MAP[typedConfig.network].address, hhUser1),
        dPtREthJun2025: IERC20__factory.connect(DPT_R_ETH_JUN_2025_MAP[typedConfig.network].address, hhUser1),
        dPtWeEthApr2024: IERC20__factory.connect(DPT_WE_ETH_APR_2024_MAP[typedConfig.network].address, hhUser1),
        dPtWstEthJun2024: IERC20__factory.connect(DPT_WST_ETH_JUN_2024_MAP[typedConfig.network].address, hhUser1),
        dPtWstEthJun2025: IERC20__factory.connect(DPT_WST_ETH_JUN_2025_MAP[typedConfig.network].address, hhUser1),
        dpx: IERC20__factory.connect(DPX_MAP[typedConfig.network].address, hhUser1),
        dYtGlp: IERC20__factory.connect(DYT_GLP_2024_MAP[typedConfig.network].address, hhUser1),
        eEth: IERC20__factory.connect(E_ETH_MAP[typedConfig.network].address, hhUser1),
        ezEth: IERC20__factory.connect(EZ_ETH_MAP[typedConfig.network].address, hhUser1),
        ezEthReversed: IERC20__factory.connect(EZ_ETH_REVERSED_MAP[typedConfig.network].address, hhUser1),
        frax: IERC20__factory.connect(FRAX_MAP[typedConfig.network].address, hhUser1),
        gmx: IERC20__factory.connect(GMX_MAP[typedConfig.network].address, hhUser1),
        gmxBtc: IERC20__factory.connect(GMX_BTC_PLACEHOLDER_MAP[typedConfig.network].address, hhUser1),
        grai: IERC20__factory.connect(GRAI_MAP[typedConfig.network].address, hhUser1),
        grail: IERC20__factory.connect(GRAIL_MAP[typedConfig.network].address, hhUser1),
        jones: IERC20__factory.connect(JONES_MAP[typedConfig.network].address, hhUser1),
        link: IERC20__factory.connect(LINK_MAP[typedConfig.network]!.address, hhUser1),
        mGlp: IERC20__factory.connect(MAGIC_GLP_MAP[typedConfig.network].address, hhUser1),
        magic: IERC20__factory.connect(MAGIC_MAP[typedConfig.network].address, hhUser1),
        mim: IERC20__factory.connect(MIM_MAP[typedConfig.network].address, hhUser1),
        nativeUsdc: IERC20__factory.connect(NATIVE_USDC_MAP[typedConfig.network].address, hhUser1),
        premia: IERC20__factory.connect(PREMIA_MAP[typedConfig.network].address, hhUser1),
        pendle: IERC20__factory.connect(PENDLE_MAP[typedConfig.network].address, hhUser1),
        rEth: IERC20__factory.connect(R_ETH_MAP[typedConfig.network].address, hhUser1),
        rsEth: IERC20__factory.connect(RS_ETH_MAP[typedConfig.network].address, hhUser1),
        rsEthReversed: IERC20__factory.connect(RS_ETH_REVERSED_MAP[typedConfig.network].address, hhUser1),
        radiant: IERC20__factory.connect(RDNT_MAP[typedConfig.network].address, hhUser1),
        sGlp: IERC20__factory.connect(S_GLP_MAP[typedConfig.network].address, hhUser1),
        size: IERC20__factory.connect(SIZE_MAP[typedConfig.network].address, hhUser1),
        sol: IERC20__factory.connect(SOL_MAP[typedConfig.network].address, hhUser1),
        stEth: IERC20__factory.connect(ST_ETH_MAP[typedConfig.network].address, hhUser1),
        uni: IERC20__factory.connect(UNI_MAP[typedConfig.network].address, hhUser1),
        usde: IERC20__factory.connect(USDE_MAP[typedConfig.network].address, hhUser1),
        usdm: IERC20__factory.connect(USDM_MAP[typedConfig.network].address, hhUser1),
        usdt: IERC20__factory.connect(USDT_MAP[typedConfig.network].address, hhUser1),
        wbtc: IERC20__factory.connect(WBTC_MAP[typedConfig.network].address, hhUser1),
        weth: coreProtocolParams.tokens.weth as any,
        weEth: IERC20__factory.connect(WE_ETH_MAP[typedConfig.network].address, hhUser1),
        woEth: IERC20__factory.connect(WO_ETH_MAP[typedConfig.network].address, hhUser1),
        wstEth: IERC20__factory.connect(WST_ETH_MAP[typedConfig.network].address, hhUser1),
        wusdm: IERC20__factory.connect(W_USDM_MAP[typedConfig.network].address, hhUser1),
        xai: IERC20__factory.connect(XAI_MAP[typedConfig.network].address, hhUser1),
        stablecoins: [
          ...coreProtocolParams.tokens.stablecoins,
          IERC20__factory.connect(DAI_MAP[typedConfig.network]!.address, hhUser1),
          IERC20__factory.connect(GRAI_MAP[typedConfig.network].address, hhUser1),
          IERC20__factory.connect(MIM_MAP[typedConfig.network].address, hhUser1),
          IERC20__factory.connect(NATIVE_USDC_MAP[typedConfig.network].address, hhUser1),
          IERC20__factory.connect(USDE_MAP[typedConfig.network].address, hhUser1),
          IERC20__factory.connect(USDT_MAP[typedConfig.network].address, hhUser1),
          IERC20__factory.connect(W_USDM_MAP[typedConfig.network].address, hhUser1),
        ],
      },
    }) as any;
  }
  if (config.network === Network.Base) {
    const typedConfig = config as CoreProtocolSetupConfig<Network.Base>;
    return new CoreProtocolBase(coreProtocolParams as CoreProtocolParams<Network.Base>, {
      odosEcosystem: await createOdosEcosystem(typedConfig.network, hhUser1),
      paraswapEcosystem: await createParaswapEcosystem(typedConfig.network, hhUser1),
    }) as any;
  }
  if (config.network === Network.Berachain) {
    const typedConfig = config as CoreProtocolSetupConfig<Network.Berachain>;
    const chroniclePriceOracle = ChroniclePriceOracleV3__factory.connect(
      getMaxDeploymentVersionAddressByDeploymentKey('ChroniclePriceOracle', Network.Berachain, ADDRESS_ZERO),
      hhUser1,
    );
    const redstonePriceOracle = RedstonePriceOracleV3__factory.connect(
      getMaxDeploymentVersionAddressByDeploymentKey('RedstonePriceOracle', Network.Berachain, ADDRESS_ZERO),
      hhUser1,
    );
    return new CoreProtocolBerachain(coreProtocolParams as CoreProtocolParams<Network.Berachain>, {
      chroniclePriceOracleV3: chroniclePriceOracle,
      redstonePriceOracleV3: redstonePriceOracle,
      marketIds: {
        ...coreProtocolParams.marketIds,
        honey: HONEY_MAP[typedConfig.network].marketId,
        wbera: WBERA_MAP[typedConfig.network].marketId,
        stablecoins: [...coreProtocolParams.marketIds.stablecoins, HONEY_MAP[typedConfig.network].marketId],
        stablecoinsWithUnifiedInterestRateModels: [
          ...coreProtocolParams.marketIds.stablecoins,
          HONEY_MAP[typedConfig.network].marketId,
        ],
      },
      tokens: {
        ...coreProtocolParams.tokens,
        honey: IERC20__factory.connect(HONEY_MAP[typedConfig.network].address, hhUser1),
        uniBtc: IERC20__factory.connect(UNI_BTC_MAP[typedConfig.network].address, hhUser1),
        wbera: IWETH__factory.connect(WBERA_MAP[typedConfig.network].address, hhUser1),
        stablecoins: [
          ...coreProtocolParams.tokens.stablecoins,
          IERC20__factory.connect(HONEY_MAP[typedConfig.network].address, hhUser1),
        ],
      },
      oogaBoogaEcosystem: await createOogaBoogaEcosystem(typedConfig.network, hhUser1),
    }) as any;
  }
  if (config.network === Network.Mantle) {
    const typedConfig = config as CoreProtocolSetupConfig<Network.Mantle>;
    const chroniclePriceOracle = ChroniclePriceOracleV3__factory.connect(
      getMaxDeploymentVersionAddressByDeploymentKey('ChroniclePriceOracle', Network.Mantle, ADDRESS_ZERO),
      hhUser1,
    );
    const redstonePriceOracle = RedstonePriceOracleV3__factory.connect(
      getMaxDeploymentVersionAddressByDeploymentKey('RedstonePriceOracle', Network.Mantle, ADDRESS_ZERO),
      hhUser1,
    );
    return new CoreProtocolMantle(coreProtocolParams as CoreProtocolParams<Network.Mantle>, {
      chroniclePriceOracleV3: chroniclePriceOracle,
      mantleRewardStation: IMantleRewardStation__factory.connect(
        MANTLE_REWARD_STATION_MAP[typedConfig.network],
        hhUser1,
      ),
      marketIds: {
        ...coreProtocolParams.marketIds,
        fbtc: FBTC_MAP[typedConfig.network].marketId,
        meth: METH_MAP[typedConfig.network].marketId,
        usdt: USDT_MAP[typedConfig.network].marketId,
        usdy: USDY_MAP[typedConfig.network].marketId,
        wbtc: WBTC_MAP[typedConfig.network].marketId,
        wmnt: WMNT_MAP[typedConfig.network].marketId,
        usde: USDE_MAP[typedConfig.network].marketId,
        stablecoins: [
          ...coreProtocolParams.marketIds.stablecoins,
          USDT_MAP[typedConfig.network].marketId,
          USDY_MAP[typedConfig.network].marketId,
        ],
        stablecoinsWithUnifiedInterestRateModels: [
          ...coreProtocolParams.marketIds.stablecoins,
          USDT_MAP[typedConfig.network].marketId,
        ],
      },
      odosEcosystem: await createOdosEcosystem(typedConfig.network, hhUser1),
      pendleEcosystem: await createPendleEcosystemMantle(typedConfig.network, hhUser1),
      redstonePriceOracleV3: redstonePriceOracle,
      tokens: {
        ...coreProtocolParams.tokens,
        fbtc: IERC20__factory.connect(FBTC_MAP[typedConfig.network].address, hhUser1),
        meth: IERC20__factory.connect(METH_MAP[typedConfig.network].address, hhUser1),
        usde: IERC20__factory.connect(USDE_MAP[typedConfig.network].address, hhUser1),
        usdt: IERC20__factory.connect(USDT_MAP[typedConfig.network].address, hhUser1),
        usdy: IERC20__factory.connect(USDY_MAP[typedConfig.network].address, hhUser1),
        wbtc: IERC20__factory.connect(WBTC_MAP[typedConfig.network].address, hhUser1),
        wmnt: IWETH__factory.connect(WMNT_MAP[typedConfig.network].address, hhUser1),
        stablecoins: [
          ...coreProtocolParams.tokens.stablecoins,
          IERC20__factory.connect(USDT_MAP[typedConfig.network].address, hhUser1),
          IERC20__factory.connect(USDY_MAP[typedConfig.network].address, hhUser1),
        ],
      },
    }) as any;
  }
  if (config.network === Network.PolygonZkEvm) {
    const typedConfig = config as CoreProtocolSetupConfig<Network.PolygonZkEvm>;
    return new CoreProtocolPolygonZkEvm(coreProtocolParams as CoreProtocolParams<Network.PolygonZkEvm>, {
      marketIds: {
        ...coreProtocolParams.marketIds,
        dai: DAI_MAP[typedConfig.network]!.marketId,
        link: LINK_MAP[typedConfig.network]!.marketId,
        matic: MATIC_MAP[typedConfig.network].marketId,
        pol: POL_MAP[typedConfig.network].marketId,
        usdt: USDT_MAP[typedConfig.network].marketId,
        wbtc: WBTC_MAP[typedConfig.network].marketId,
        stablecoins: [
          ...coreProtocolParams.marketIds.stablecoins,
          DAI_MAP[typedConfig.network]!.marketId,
          USDT_MAP[typedConfig.network].marketId,
        ],
        stablecoinsWithUnifiedInterestRateModels: [
          ...coreProtocolParams.marketIds.stablecoins,
          DAI_MAP[typedConfig.network]!.marketId,
          USDT_MAP[typedConfig.network].marketId,
        ],
      },
      paraswapEcosystem: await createParaswapEcosystem(typedConfig.network, hhUser1),
      tokens: {
        ...coreProtocolParams.tokens,
        dai: IERC20__factory.connect(DAI_MAP[typedConfig.network]!.address, hhUser1),
        link: IERC20__factory.connect(LINK_MAP[typedConfig.network]!.address, hhUser1),
        matic: IERC20__factory.connect(MATIC_MAP[typedConfig.network].address, hhUser1),
        pol: IERC20__factory.connect(POL_MAP[typedConfig.network].address, hhUser1),
        usdt: IERC20__factory.connect(USDT_MAP[typedConfig.network].address, hhUser1),
        wbtc: IERC20__factory.connect(WBTC_MAP[typedConfig.network].address, hhUser1),
        weth: coreProtocolParams.tokens.weth as any,
        stablecoins: [
          ...coreProtocolParams.tokens.stablecoins,
          IERC20__factory.connect(DAI_MAP[typedConfig.network]!.address, hhUser1),
          IERC20__factory.connect(USDT_MAP[typedConfig.network].address, hhUser1),
        ],
      },
    }) as any;
  }
  if (config.network === Network.XLayer) {
    const typedConfig = config as CoreProtocolSetupConfig<Network.XLayer>;
    return new CoreProtocolXLayer(coreProtocolParams as CoreProtocolParams<Network.XLayer>, {
      marketIds: {
        ...coreProtocolParams.marketIds,
        usdt: USDT_MAP[typedConfig.network].marketId,
        wbtc: WBTC_MAP[typedConfig.network].marketId,
        wokb: WOKB_MAP[typedConfig.network].marketId,
        stablecoins: [...coreProtocolParams.marketIds.stablecoins, USDT_MAP[typedConfig.network].marketId],
        stablecoinsWithUnifiedInterestRateModels: [
          ...coreProtocolParams.marketIds.stablecoins,
          USDT_MAP[typedConfig.network].marketId,
        ],
      },
      liquidityMiningEcosystem: {
        minerals: await createMineralLiquidityMiningEcosystem(typedConfig.network, hhUser1),
      },
      okxEcosystem: await createOkxEcosystem(typedConfig.network, hhUser1),
      okxPriceOracleV3: OkxPriceOracleV3__factory.connect(
        Deployments.OkxPriceOracleV3[typedConfig.network].address,
        hhUser1,
      ),
      tokens: {
        ...coreProtocolParams.tokens,
        usdt: IERC20__factory.connect(USDT_MAP[typedConfig.network].address, hhUser1),
        wbtc: IERC20__factory.connect(WBTC_MAP[typedConfig.network].address, hhUser1),
        wokb: IWETH__factory.connect(WOKB_MAP[typedConfig.network].address, hhUser1),
        stablecoins: [
          ...coreProtocolParams.tokens.stablecoins,
          IERC20__factory.connect(USDT_MAP[typedConfig.network].address, hhUser1),
        ],
      },
    }) as any;
  }

  return Promise.reject(new Error(`Invalid network, found: ${config.network}`));
}

export async function setupTestMarket<T extends NetworkType>(
  core: CoreProtocolType<T>,
  token: { address: address },
  isClosing: boolean,
  priceOracle?: { address: address },
  marginPremium?: BigNumberish,
  spreadPremium?: BigNumberish,
  earningsRateOverride?: BigNumberish,
) {
  if (core.config.network === Network.ArbitrumOne) {
    await (core.dolomiteMargin as IDolomiteMargin)
      .connect(core.governance)
      .ownerAddMarket(
        token.address,
        (priceOracle ?? core.testEcosystem!.testPriceOracle).address,
        core.testEcosystem!.testInterestSetter.address,
        { value: marginPremium ?? 0 },
        { value: spreadPremium ?? 0 },
        0,
        isClosing,
        false,
      );
  } else {
    await (core.dolomiteMargin as IDolomiteMarginV2)
      .connect(core.governance)
      .ownerAddMarket(
        token.address,
        (priceOracle ?? core.testEcosystem!.testPriceOracle).address,
        core.testEcosystem!.testInterestSetter.address,
        { value: marginPremium ?? 0 },
        { value: spreadPremium ?? 0 },
        0,
        0,
        { value: earningsRateOverride ?? 0 },
        isClosing,
      );
  }
}

function createTokenVaultActionsLibraries<T extends NetworkType>(
  config: CoreProtocolSetupConfig<T>,
): Record<string, string> {
  return {
    IsolationModeTokenVaultV1ActionsImpl: getMaxDeploymentVersionAddressByDeploymentKey(
      'IsolationModeTokenVaultV1ActionsImpl',
      config.network,
    ),
  };
}

function createAsyncUnwrapperImplLibraries<T extends NetworkType>(
  config: CoreProtocolSetupConfig<T>,
): Record<string, string> {
  return {
    AsyncIsolationModeUnwrapperTraderImpl: getMaxDeploymentVersionAddressByDeploymentKey(
      'AsyncIsolationModeUnwrapperTraderImpl',
      config.network,
    ),
  };
}

function createAsyncWrapperImplLibraries<T extends NetworkType>(
  config: CoreProtocolSetupConfig<T>,
): Record<string, string> {
  return {
    AsyncIsolationModeWrapperTraderImpl: getMaxDeploymentVersionAddressByDeploymentKey(
      'AsyncIsolationModeWrapperTraderImpl',
      config.network,
    ),
  };
}

export function getMaxDeploymentVersionAddressByDeploymentKey(
  key: string,
  network: Network,
  defaultAddress?: string,
): address {
  const deploymentsMap = deployments as Record<string, any>;
  const maxVersion = Object.keys(deploymentsMap)
    .filter((k) => k.startsWith(key) && deploymentsMap[k][network])
    .sort((a, b) => {
      // Add an extra 1 for the "V" in the version name
      const subA = a.substring(key.length + 1);
      const subB = b.substring(key.length + 1);
      const valueA = parseInt(subA, 10);
      const valueB = parseInt(subB, 10);
      if (Number.isNaN(valueA)) {
        throw new Error(`Invalid version: ${subA}`);
      }
      if (Number.isNaN(valueB)) {
        throw new Error(`Invalid version: ${subB}`);
      }

      return valueB - valueA;
    })[0];
  if (!maxVersion && !defaultAddress) {
    throw new Error(`Could not find ${key} for network ${network}`);
  }

  if ((!deploymentsMap[maxVersion] || !deploymentsMap[maxVersion][network]) && defaultAddress) {
    return defaultAddress;
  }

  return deploymentsMap[maxVersion][network].address;
}

export function getContract<T>(
  address: string,
  connector: (address: string, signerOrProvider: any) => T,
  signerOrProvider: Signer | Provider,
): T {
  return connector(address, signerOrProvider);
}

export function getContractOpt<T>(
  address: string | undefined,
  connector: (address: string, signerOrProvider: any) => T,
  signerOrProvider: Signer | Provider,
): T | undefined {
  if (!address) {
    return undefined;
  }

  return connector(address, signerOrProvider);
}<|MERGE_RESOLUTION|>--- conflicted
+++ resolved
@@ -758,27 +758,6 @@
 
   if (config.network === Network.ArbitrumOne) {
     const typedConfig = config as CoreProtocolSetupConfig<Network.ArbitrumOne>;
-<<<<<<< HEAD
-    return new CoreProtocolArbitrumOne(
-      coreProtocolParams as CoreProtocolParams<Network.ArbitrumOne>,
-      {
-        chainlinkPriceOracleOld,
-        chainlinkPriceOracleV1,
-        chainlinkPriceOracleV3,
-        abraEcosystem: await createAbraEcosystem(typedConfig.network, hhUser1),
-        arbEcosystem: await createArbEcosystem(typedConfig.network, hhUser1),
-        camelotEcosystem: await createCamelotEcosystem(typedConfig.network, hhUser1),
-        chainlinkAutomationRegistry: IChainlinkAutomationRegistry__factory.connect(
-          CHAINLINK_AUTOMATION_REGISTRY_MAP[typedConfig.network],
-          governance,
-        ),
-        dolomiteAccountValuesReader: IDolomiteAccountValuesReader__factory.connect(
-          CoreDeployments.AccountValuesReader[typedConfig.network].address,
-          hhUser1,
-        ),
-        dolomiteMigrator: IDolomiteMigrator__factory.connect(
-          Deployments.DolomiteMigratorV2[typedConfig.network].address,
-=======
     return new CoreProtocolArbitrumOne(coreProtocolParams as CoreProtocolParams<Network.ArbitrumOne>, {
       chainlinkPriceOracleV1,
       chainlinkPriceOracleV3,
@@ -806,7 +785,6 @@
         wbtc: DolomiteERC20__factory.connect(Deployments.DolomiteWbtcToken[typedConfig.network].address, hhUser1),
         weth: DolomiteERC20WithPayable__factory.connect(
           Deployments.DolomiteWethToken[typedConfig.network].address,
->>>>>>> 3e6f98ee
           hhUser1,
         ),
         usdcProxy: RegistryProxy__factory.connect(Deployments.DolomiteUsdcToken[typedConfig.network].address, hhUser1),
