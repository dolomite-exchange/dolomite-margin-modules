import CoreDeployments from '@dolomite-exchange/dolomite-margin/dist/migrations/deployed.json';
import ModuleDeployments from '@dolomite-exchange/modules-deployments/src/deploy/deployments.json';
import {
  ChainsightPriceOracleV3__factory,
  ChroniclePriceOracleV3__factory,
  IChainlinkAutomationRegistry__factory,
  IChainlinkPriceOracleV3__factory,
  IChaosLabsPriceOracleV3__factory,
  OkxPriceOracleV3__factory,
  OracleAggregatorV2__factory,
  RedstonePriceOracleV3__factory,
} from '@dolomite-exchange/modules-oracles/src/types';
import * as BorrowPositionProxyV2Json from '@dolomite-margin/deployed-contracts/BorrowPositionProxyV2.json';
import * as DepositWithdrawalProxyJson from '@dolomite-margin/deployed-contracts/DepositWithdrawalProxy.json';
import * as DolomiteMarginJson from '@dolomite-margin/deployed-contracts/DolomiteMargin.json';
import * as ExpiryJson from '@dolomite-margin/deployed-contracts/Expiry.json';
import * as LiquidatorAssetRegistryJson from '@dolomite-margin/deployed-contracts/LiquidatorAssetRegistry.json';
import * as LiquidatorProxyV1Json from '@dolomite-margin/deployed-contracts/LiquidatorProxyV1.json';
import * as LiquidatorProxyV4WithGenericTraderJson
  from '@dolomite-margin/deployed-contracts/LiquidatorProxyV4WithGenericTrader.json';
import { address } from '@dolomite-margin/dist/src';
import { Provider } from '@ethersproject/providers';
import ZapBigNumber from 'bignumber.js';
import { BaseContract, BigNumber, BigNumberish, ContractInterface, Signer } from 'ethers';
import { parseEther } from 'ethers/lib/utils';
import { ethers, network as hardhatNetwork } from 'hardhat';
import { DolomiteOwnerV1__factory, DolomiteOwnerV2__factory } from 'packages/admin/src/types';
import { IGlvToken } from 'packages/glv/src/types';
import { IGmxMarketToken } from 'packages/gmx-v2/src/types';
import { IMantleRewardStation__factory } from 'packages/mantle/src/types';
import { IChainlinkPriceOracleV1__factory } from 'packages/oracles/src/types';
import {
  DolomiteERC20__factory,
  DolomiteERC20WithPayable__factory,
  DolomiteERC4626,
  DolomiteERC4626__factory,
  DolomiteERC4626WithPayable,
  DolomiteERC4626WithPayable__factory,
  IBorrowPositionProxyV2__factory,
  IBorrowPositionRouter__factory,
  IDepositWithdrawalProxy__factory,
  IDepositWithdrawalRouter__factory,
  IDolomiteAccountRegistry__factory,
  IDolomiteAccountRiskOverrideSetter__factory,
  IDolomiteAccountValuesReader__factory,
  IDolomiteMargin,
  IDolomiteMargin__factory,
  IDolomiteMarginV2,
  IDolomiteMarginV2__factory,
  IDolomiteMigrator__factory,
  IDolomiteRegistry__factory,
  IERC20,
  IERC20__factory,
  IEventEmitterRegistry__factory,
  IExpiry__factory,
  IExpiryV2__factory,
  IGenericTraderProxyV2__factory,
  IGenericTraderRouter__factory,
  ILiquidatorAssetRegistry__factory,
  ILiquidatorProxyV1__factory,
  ILiquidatorProxyV4WithGenericTrader__factory,
  IPartiallyDelayedMultiSig__factory,
  IsolationModeFreezableLiquidatorProxy__factory,
  IWETH__factory,
  LiquidatorProxyV5__factory,
  RegistryProxy__factory,
} from '../../src/types';
import {
  AAVE_MAP,
  ARB_MAP,
  BERA_ETH_MAP,
  BGT_MAP,
  BTC_PLACEHOLDER_MAP,
  CHAINLINK_AUTOMATION_REGISTRY_MAP,
  CHAINLINK_PRICE_AGGREGATORS_MAP,
  CHAINLINK_PRICE_ORACLE_V1_MAP,
  CM_ETH_MAP,
  D_ARB_MAP,
  D_GLV_BTC_MAP,
  D_GLV_ETH_MAP,
  D_GM_AAVE_USD_MAP,
  D_GM_ARB_USD_MAP,
  D_GM_BTC_MAP,
  D_GM_BTC_USD_MAP,
  D_GM_DOGE_USD_MAP,
  D_GM_ETH_MAP,
  D_GM_ETH_USD_MAP,
  D_GM_GMX_MAP,
  D_GM_GMX_USD_MAP,
  D_GM_LINK_USD_MAP,
  D_GM_PENDLE_USD_MAP,
  D_GM_PEPE_USD_MAP,
  D_GM_SOL_USD_MAP,
  D_GM_UNI_USD_MAP,
  D_GM_WIF_USD_MAP,
  D_GM_WST_ETH_USD_MAP,
  D_GMX_MAP,
  DAI_MAP,
  DFS_GLP_MAP,
  DJ_USDC_V1,
  DJ_USDC_V2,
  DPLV_GLP_MAP,
  DPT_EZ_ETH_JUN_2024_MAP,
  DPT_EZ_ETH_SEP_2024_MAP,
  DPT_GLP_MAR_2024_MAP,
  DPT_R_ETH_JUN_2025_MAP,
  DPT_RS_ETH_SEP_2024_MAP,
  DPT_WE_ETH_APR_2024_MAP,
  DPT_WE_ETH_JUN_2024_MAP,
  DPT_WE_ETH_SEP_2024_MAP,
  DPT_WST_ETH_JUN_2024_MAP,
  DPT_WST_ETH_JUN_2025_MAP,
  DPX_MAP,
  DYT_GLP_2024_MAP,
  E_BTC_MAP,
  E_ETH_MAP,
  E_USD_MAP,
  ETH_PLUS_MAP,
  EZ_ETH_MAP,
  EZ_ETH_REVERSED_MAP,
  FBTC_MAP,
  FRAX_MAP,
  GMX_MAP,
  GNOSIS_SAFE_MAP,
  GRAI_MAP,
  GRAIL_MAP,
  HENLO_MAP,
  HONEY_MAP,
  IBERA_MAP,
  IBGT_MAP,
  JONES_MAP,
  LBTC_MAP,
  LINK_MAP,
  MAGIC_GLP_MAP,
  MAGIC_MAP,
  MANTLE_REWARD_STATION_MAP,
  MATIC_MAP,
  METH_MAP,
  MIM_MAP,
  NATIVE_USDC_MAP,
  NECT_MAP,
  OHM_MAP,
  PAYABLE_TOKEN_MAP,
  PENDLE_MAP,
  POL_MAP,
  PREMIA_MAP,
  PUMP_BTC_MAP,
  R_ETH_MAP,
  R_USD_MAP,
  RDNT_MAP,
  RS_ETH_MAP,
  RS_ETH_REVERSED_MAP,
  RSW_ETH_MAP,
  S_GLP_MAP,
  S_USDA_MAP,
  S_USDE_MAP,
  S_USDS_MAP,
  SIZE_MAP,
  SLIPPAGE_TOLERANCE_FOR_PAUSE_SENTINEL,
  SOL_MAP,
  X_SOLV_BTC_MAP,
  SOLV_BTC_MAP,
  SR_USD_MAP,
  ST_BTC_MAP,
  ST_ETH_MAP,
  STONE_BTC_MAP,
  STONE_MAP,
  TBTC_MAP,
  UNI_BTC_MAP,
  UNI_MAP,
  USD0_MAP,
  USD0PP_MAP,
  USDA_MAP,
  USDC_MAP,
  USDE_MAP,
  USDL_MAP,
  USDM_MAP,
  USDS_MAP,
  USDT_MAP,
  USDY_MAP,
  W_USDL_MAP,
  W_USDM_MAP,
  WBERA_MAP,
  WBTC_MAP,
  WE_ETH_MAP,
  WETH_MAP,
  WMNT_MAP,
  WO_ETH_MAP,
  WOKB_MAP,
  WST_ETH_MAP,
  XAI_MAP,
  YL_FBTC_MAP,
  YL_PUMP_BTC_MAP,
  YL_ST_ETH_MAP, DOLO_MAP, SDE_USD_MAP, DE_USD_MAP,
} from '../../src/utils/constants';
import {
  ADDRESS_ZERO,
  BYTES_EMPTY,
  DolomiteNetwork,
  Network,
  NETWORK_TO_DEFAULT_BLOCK_NUMBER_MAP,
} from '../../src/utils/no-deps-constants';
import { SignerWithAddressWithSafety } from '../../src/utils/SignerWithAddressWithSafety';
import {
  CoreProtocolAbstract,
  CoreProtocolParams,
  DolomiteWETHType,
  ImplementationContracts,
  LibraryMaps,
  WETHType,
} from './core-protocols/core-protocol-abstract';
import { CoreProtocolArbitrumOne } from './core-protocols/core-protocol-arbitrum-one';
import { CoreProtocolBase } from './core-protocols/core-protocol-base';
import { CoreProtocolBerachain } from './core-protocols/core-protocol-berachain';
import { CoreProtocolMantle, CoreProtocolParamsMantle } from './core-protocols/core-protocol-mantle';
import { CoreProtocolPolygonZkEvm } from './core-protocols/core-protocol-polygon-zkevm';
import { CoreProtocolXLayer } from './core-protocols/core-protocol-x-layer';
import { DolomiteMargin, Expiry } from './dolomite';
import { createAbraEcosystem } from './ecosystem-utils/abra';
import { createArbEcosystem } from './ecosystem-utils/arb';
import { createCamelotEcosystem } from './ecosystem-utils/camelot';
import { DeployedVault, getDeployedVaults } from './ecosystem-utils/deployed-vaults';
import { createGlvEcosystem } from './ecosystem-utils/glv';
import { createGmxEcosystem, createGmxEcosystemV2 } from './ecosystem-utils/gmx';
import { createInterestSetters } from './ecosystem-utils/interest-setters';
import { createJonesEcosystem } from './ecosystem-utils/jones';
import {
  createGoARBLiquidityMiningEcosystem,
  createMineralLiquidityMiningEcosystem,
  createOARBLiquidityMiningEcosystem,
} from './ecosystem-utils/liquidity-mining';
import { createOdosEcosystem } from './ecosystem-utils/odos';
import { createOkxEcosystem } from './ecosystem-utils/okx';
import { createOogaBoogaEcosystem } from './ecosystem-utils/ooga-booga';
import { createParaswapEcosystem } from './ecosystem-utils/paraswap';
import { createPendleEcosystemArbitrumOne, createPendleEcosystemMantle } from './ecosystem-utils/pendle';
import { createPlutusEcosystem } from './ecosystem-utils/plutus';
import { createPremiaEcosystem } from './ecosystem-utils/premia';
import { createTestEcosystem } from './ecosystem-utils/testers';
import { createUmamiEcosystem } from './ecosystem-utils/umami';
import { getRealLatestBlockNumber, impersonate, impersonateOrFallback, resetForkIfPossible } from './index';
import { readDeploymentFile } from '@dolomite-exchange/modules-deployments/src/utils/deploy-utils';
<<<<<<< HEAD
import { impersonate, impersonateOrFallback, resetForkIfPossible } from './index';
import { IBGT__factory } from 'packages/berachain/src/types';
import { createBerachainRewardsEcosystem } from './ecosystem-utils/berachain-rewards';
=======
import { IBGT__factory } from 'packages/berachain/src/types';
import { createBerachainRewardsEcosystem } from './ecosystem-utils/berachain-rewards';
import { createTokenomicsEcosystem } from './ecosystem-utils/tokenomics';
import { createTokenomicsAirdropEcosystem } from './ecosystem-utils/tokenomics-airdrop';
>>>>>>> 287620ca

/**
 * Config to for setting up tests in the `before` function
 */
export interface CoreProtocolSetupConfig<T extends DolomiteNetwork> {
  /**
   * The block number at which the tests will be run on Arbitrum
   */
  readonly blockNumber: number;
  readonly network: T;
  readonly skipForking?: boolean;
  readonly isLatest?: boolean;
}

export interface CoreProtocolConfigParent<T extends DolomiteNetwork> {
  readonly blockNumber: number;
  readonly network: T;
  readonly networkNumber: number;
}

interface CoreProtocolConfigArbitrumOne extends CoreProtocolConfigParent<Network.ArbitrumOne> {
  readonly arbitrumOne: boolean;
}

interface CoreProtocolConfigBase extends CoreProtocolConfigParent<Network.Base> {
  readonly base: boolean;
}

interface CoreProtocolConfigBerachain extends CoreProtocolConfigParent<Network.Berachain> {
  readonly berachain: boolean;
}

interface CoreProtocolConfigMantle extends CoreProtocolConfigParent<Network.Mantle> {
  readonly mantle: boolean;
}

interface CoreProtocolConfigPolygonZkEvm extends CoreProtocolConfigParent<Network.PolygonZkEvm> {
  readonly polygonZkEvm: boolean;
}

interface CoreProtocolConfigXLayer extends CoreProtocolConfigParent<Network.XLayer> {
  readonly xLayer: boolean;
}

export type CoreProtocolConfig<T extends DolomiteNetwork> = T extends Network.ArbitrumOne
  ? CoreProtocolConfigArbitrumOne
  : T extends Network.Base
    ? CoreProtocolConfigBase
    : T extends Network.Berachain
      ? CoreProtocolConfigBerachain
      : T extends Network.Mantle
        ? CoreProtocolConfigMantle
        : T extends Network.PolygonZkEvm
          ? CoreProtocolConfigPolygonZkEvm
          : T extends Network.XLayer
            ? CoreProtocolConfigXLayer
            : never;

export async function disableInterestAccrual<T extends DolomiteNetwork>(
  core: CoreProtocolAbstract<T>,
  marketId: BigNumberish,
) {
  return core.dolomiteMargin.ownerSetInterestSetter(marketId, core.interestSetters.alwaysZeroInterestSetter.address);
}

export async function enableInterestAccrual<T extends DolomiteNetwork>(
  core: CoreProtocolAbstract<T>,
  marketId: BigNumberish,
) {
  return core.dolomiteMargin.ownerSetInterestSetter(
    marketId,
    core.interestSetters.linearStepFunction8L92U90OInterestSetter.address,
  );
}

export async function setupWBERABalance(
  core: CoreProtocolBerachain,
  signer: SignerWithAddressWithSafety,
  amount: BigNumberish,
  spender: { address: string },
) {
  await core.tokens.wbera.connect(signer).deposit({ value: amount });
  await core.tokens.wbera.connect(signer).approve(spender.address, ethers.constants.MaxUint256);
}

export async function setupWETHBalance<T extends DolomiteNetwork>(
  core: CoreProtocolAbstract<T>,
  signer: SignerWithAddressWithSafety,
  amount: BigNumberish,
  spender: { address: string },
) {
  if ('deposit' in core.tokens.weth) {
    await core.tokens.weth.connect(signer).deposit({ value: amount });
    await core.tokens.weth.connect(signer).approve(spender.address, ethers.constants.MaxUint256);
  } else if (core.network === Network.XLayer) {
    const whaleAddress = '0x2d22604d6bbf51839c404aef5c65443e424e0945';
    const whaleSigner = await impersonate(whaleAddress, true);
    await core.tokens.weth.connect(whaleSigner).transfer(signer.address, amount);
    await core.tokens.weth.connect(signer).approve(spender.address, ethers.constants.MaxUint256);
  } else if (core.network === Network.Berachain) {
    const whaleAddress = '0x8382FBcEbef31dA752c72885A61d4416F342c6C8';
    const whaleSigner = await impersonate(whaleAddress, true);
    await core.tokens.weth.connect(whaleSigner).transfer(signer.address, amount);
    await core.tokens.weth.connect(signer).approve(spender.address, ethers.constants.MaxUint256);
  } else {
    return Promise.reject(new Error(`Cannot setup WETH balance on ${core.network}`));
  }
}

export async function setupWMNTBalance(
  core: CoreProtocolParamsMantle,
  signer: SignerWithAddressWithSafety,
  amount: BigNumberish,
  spender: { address: string },
) {
  await impersonate(signer, true, BigNumber.from(amount).add(parseEther('1')));
  await core.tokens.wmnt.connect(signer).deposit({ value: amount });
  await core.tokens.wmnt.connect(signer).approve(spender.address, ethers.constants.MaxUint256);
}

export async function setupWBTCBalance<T extends DolomiteNetwork>(
  core: CoreProtocolArbitrumOne | CoreProtocolBerachain,
  signer: SignerWithAddressWithSafety,
  amount: BigNumberish,
  spender: { address: string },
) {
  let whaleAddress;
  if (core.network === Network.ArbitrumOne) {
    whaleAddress = '0x078f358208685046a11c85e8ad32895ded33a249'; // Aave Token
  } else if (core.network === Network.Berachain) {
    whaleAddress = '0x46fcd35431f5B371224ACC2e2E91732867B1A77e';
  } else {
    throw new Error('Invalid network for WBTC');
  }
  const whaleSigner = await impersonate(whaleAddress, true);
  await core.tokens.wbtc.connect(whaleSigner).transfer(signer.address, amount);
  await core.tokens.wbtc.connect(signer).approve(spender.address, ethers.constants.MaxUint256);
}

export async function setupARBBalance(
  core: CoreProtocolArbitrumOne,
  signer: SignerWithAddressWithSafety,
  amount: BigNumberish,
  spender: { address: string },
) {
  const whaleAddress = '0xf3fc178157fb3c87548baa86f9d24ba38e649b58'; // ARB Treasury
  const whaleSigner = await impersonate(whaleAddress, true);
  await core.tokens.arb!.connect(whaleSigner).transfer(signer.address, amount);
  await core.tokens.arb!.connect(signer).approve(spender.address, ethers.constants.MaxUint256);
}

export async function setupDAIBalance(
  core: { tokens: { dai: IERC20 } },
  signer: SignerWithAddressWithSafety,
  amount: BigNumberish,
  spender: { address: string },
) {
  const whaleAddress = '0x489ee077994b6658eafa855c308275ead8097c4a'; // GMX Vault
  const whaleSigner = await impersonate(whaleAddress, true);
  await core.tokens.dai.connect(whaleSigner).transfer(signer.address, amount);
  await core.tokens.dai.connect(signer).approve(spender.address, ethers.constants.MaxUint256);
}

export async function setupHONEYBalance(
  core: CoreProtocolBerachain,
  signer: SignerWithAddressWithSafety,
  amount: BigNumberish,
  spender: { address: string },
) {
  const whaleAddress = '0x9EB897D400f245E151daFD4c81176397D7798C9c';
  const whaleSigner = await impersonate(whaleAddress, true);
  await core.tokens.honey.connect(whaleSigner).transfer(signer.address, amount);
  await core.tokens.honey.connect(signer).approve(spender.address, ethers.constants.MaxUint256);
}

export async function setupNativeUSDCBalance(
  core: CoreProtocolArbitrumOne,
  signer: SignerWithAddressWithSafety,
  amount: BigNumberish,
  spender: { address: string },
) {
  const whaleAddress = '0x3dd1d15b3c78d6acfd75a254e857cbe5b9ff0af2'; // Radiant USDC pool
  const whaleSigner = await impersonate(whaleAddress, true);
  await core.tokens.nativeUsdc!.connect(whaleSigner).transfer(signer.address, amount);
  await core.tokens.nativeUsdc!.connect(signer).approve(spender.address, ethers.constants.MaxUint256);
}

export async function setupUSDCBalance<T extends DolomiteNetwork>(
  core: CoreProtocolAbstract<T>,
  signer: SignerWithAddressWithSafety,
  amount: BigNumberish,
  spender: { address: string },
) {
  let whaleAddress: string;
  if (core.network === Network.Berachain) {
    whaleAddress = '0xBD8DFf36a635B951e008E414ED73021869324Fd7';
  } else if (core.network === Network.XLayer) {
    whaleAddress = '0x2d22604d6bbf51839c404aef5c65443e424e0945';
  } else if (core.network === Network.Berachain) {
<<<<<<< HEAD
    const whaleAddress = '0x4Be03f781C497A489E3cB0287833452cA9B9E80B'; // BEX vault
=======
    whaleAddress = '0x90bc07408f5b5eAc4dE38Af76EA6069e1fcEe363'; // Bera Collateral Vault
>>>>>>> 287620ca
    const whaleSigner = await impersonate(whaleAddress, true);
    await core.tokens.usdc.connect(whaleSigner).transfer(signer.address, amount);
    await core.tokens.usdc.connect(signer).approve(spender.address, ethers.constants.MaxUint256);
  } else {
    whaleAddress = '0x805ba50001779CeD4f59CfF63aea527D12B94829'; // Radiant USDC pool
  }
  const whaleSigner = await impersonate(whaleAddress, true);
  await core.tokens.usdc.connect(whaleSigner).transfer(signer.address, amount);
  await core.tokens.usdc.connect(signer).approve(spender.address, ethers.constants.MaxUint256);
}

export async function setupUSDMBalance(
  core: CoreProtocolArbitrumOne,
  signer: SignerWithAddressWithSafety,
  amount: BigNumberish,
  spender: { address: string },
) {
  const whaleAddress = '0x4bD135524897333bec344e50ddD85126554E58B4';
  const whaleSigner = await impersonate(whaleAddress, true);
  await core.tokens.usdm.connect(whaleSigner).transfer(signer.address, amount);
  await core.tokens.usdm.connect(signer).approve(spender.address, ethers.constants.MaxUint256);
}

export async function setupUSDTBalance(
  core: CoreProtocolArbitrumOne,
  signer: SignerWithAddressWithSafety,
  amount: BigNumberish,
  spender: { address: string },
) {
  const whaleAddress = '0x6ab707Aca953eDAeFBc4fD23bA73294241490620'; // Aave token
  const whaleSigner = await impersonate(whaleAddress, true);
  await core.tokens.usdt.connect(whaleSigner).transfer(signer.address, amount);
  await core.tokens.usdt.connect(signer).approve(spender.address, ethers.constants.MaxUint256);
}

export async function setupGMBalance(
  core: CoreProtocolArbitrumOne,
  gmToken: IGmxMarketToken,
  signer: { address: string },
  amount: BigNumberish,
  spender?: { address: string },
) {
  const controller = await impersonate(core.gmxV2Ecosystem!.gmxExchangeRouter.address, true);
  await gmToken.connect(controller).mint(signer.address, amount);
  if (signer instanceof SignerWithAddressWithSafety && spender) {
    await gmToken.connect(signer).approve(spender.address, amount);
  }
}

export async function setupGMXBalance(
  core: { tokens: { gmx: IERC20 } },
  signer: SignerWithAddressWithSafety,
  amount: BigNumberish,
  spender: { address: string },
) {
  const whaleAddress = '0x80a9ae39310abf666a87c743d6ebbd0e8c42158e'; // Uniswap V3 GMX/ETH pool
  const whaleSigner = await impersonate(whaleAddress, true);
  await core.tokens.gmx!.connect(whaleSigner).transfer(signer.address, amount);
  await core.tokens.gmx!.connect(signer).approve(spender.address, ethers.constants.MaxUint256);
}

export async function setupGLVBalance(
  core: CoreProtocolArbitrumOne,
  glvToken: IGlvToken,
  signer: { address: string },
  amount: BigNumberish,
  spender?: { address: string },
) {
  const controller = await impersonate(core.gmxV2Ecosystem!.gmxExchangeRouter.address, true);
  await glvToken.connect(controller).mint(signer.address, amount);
  if (signer instanceof SignerWithAddressWithSafety && spender) {
    await glvToken.connect(signer).approve(spender.address, amount);
  }
}

export async function setupRsEthBalance(
  core: CoreProtocolBerachain | CoreProtocolArbitrumOne,
  signer: SignerWithAddressWithSafety,
  amount: BigNumberish,
  spender: { address: string },
) {
  let whaleAddress;
  if (core.network === Network.ArbitrumOne) {
    whaleAddress = '0xf176fb51f4eb826136a54fdc71c50fcd2202e272'; // Balancer Vault
  } else if (core.network === Network.Berachain) {
    whaleAddress = '0x003Ca23Fd5F0ca87D01F6eC6CD14A8AE60c2b97D';
  } else {
    throw new Error('Invalid network for weETH');
  }
  const whaleSigner = await impersonate(whaleAddress, true);
  await core.tokens.rsEth!.connect(whaleSigner).transfer(signer.address, amount);
  await core.tokens.rsEth!.connect(signer).approve(spender.address, ethers.constants.MaxUint256);
}

export async function setupRETHBalance(
  core: { tokens: { rEth: IERC20 } },
  signer: SignerWithAddressWithSafety,
  amount: BigNumberish,
  spender: { address: string },
) {
  const whaleAddress = '0xba12222222228d8ba445958a75a0704d566bf2c8'; // Balancer Vault
  const whaleSigner = await impersonate(whaleAddress, true);
  await core.tokens.rEth!.connect(whaleSigner).transfer(signer.address, amount);
  await core.tokens.rEth!.connect(signer).approve(spender.address, ethers.constants.MaxUint256);
}

export async function setupSolvBtcBalance(
  core: CoreProtocolBerachain,
  signer: SignerWithAddressWithSafety,
  amount: BigNumberish,
  spender: { address: string },
) {
  const whaleAddress = '0x26666a82cfE70E1aD048939708cA3ACc4982cF9F';
  const whaleSigner = await impersonate(whaleAddress, true);
  await core.tokens.solvBtc!.connect(whaleSigner).transfer(signer.address, amount);
  await core.tokens.solvBtc!.connect(signer).approve(spender.address, ethers.constants.MaxUint256);
}

export async function setupUSDEBalance<T extends DolomiteNetwork>(
  core: CoreProtocolBerachain | CoreProtocolArbitrumOne,
  signer: SignerWithAddressWithSafety,
  amount: BigNumberish,
  spender: { address: string },
) {
  let whaleAddress;
  if (core.network === Network.ArbitrumOne) {
    whaleAddress = '0x5B9e411c9E50164133DE07FE1cAC05A094000105'; // Pendle SY Token
  } else if (core.network === Network.Berachain) {
    whaleAddress = '0x9E4C460645B39628C631003eB9911651d5441DD8'; // Uniswap pool
  } else {
    throw new Error('Invalid network for USDe');
  }
  const whaleSigner = await impersonate(whaleAddress, true);
  await core.tokens.usde!.connect(whaleSigner).transfer(signer.address, amount);
  await core.tokens.usde!.connect(signer).approve(spender.address, ethers.constants.MaxUint256);
}

export async function setupWeEthBalance(
  core: CoreProtocolArbitrumOne | CoreProtocolBerachain,
  signer: SignerWithAddressWithSafety,
  amount: BigNumberish,
  spender: { address: string },
) {
  let whaleAddress;
  if (core.network === Network.ArbitrumOne) {
    whaleAddress = '0xa6c895eb332e91c5b3d00b7baeeaae478cc502da'; // Balancer Vault
  } else if (core.network === Network.Berachain) {
    whaleAddress = '0x003Ca23Fd5F0ca87D01F6eC6CD14A8AE60c2b97D';
  } else {
    throw new Error('Invalid network for weEth');
  }
  const whaleSigner = await impersonate(whaleAddress, true);
  await core.tokens.weEth!.connect(whaleSigner).transfer(signer.address, amount);
  await core.tokens.weEth!.connect(signer).approve(spender.address, ethers.constants.MaxUint256);
}

export async function setupWstETHBalance(
  core: { tokens: { wstEth: IERC20 } },
  signer: SignerWithAddressWithSafety,
  amount: BigNumberish,
  spender: { address: string },
) {
  const whaleAddress = '0xba12222222228d8ba445958a75a0704d566bf2c8'; // Balancer Vault
  const whaleSigner = await impersonate(whaleAddress, true);
  await core.tokens.wstEth!.connect(whaleSigner).transfer(signer.address, amount);
  await core.tokens.wstEth!.connect(signer).approve(spender.address, ethers.constants.MaxUint256);
}

export function setupUserVaultProxy<T extends BaseContract>(
  vault: address,
  factoryInterface: { abi: ContractInterface },
  signer?: SignerWithAddressWithSafety,
): T {
  return new BaseContract(vault, factoryInterface.abi, signer) as T;
}

export function getDefaultCoreProtocolConfig<T extends DolomiteNetwork>(network: T): CoreProtocolConfig<T> {
  return getCoreProtocolConfig(network, NETWORK_TO_DEFAULT_BLOCK_NUMBER_MAP[network]);
}

function getCoreProtocolConfig<T extends DolomiteNetwork>(network: T, blockNumber: number): CoreProtocolConfig<T> {
  if (network === Network.ArbitrumOne) {
    return {
      network,
      blockNumber,
      networkNumber: parseInt(network, 10),
      arbitrumOne: true,
    } as CoreProtocolConfigArbitrumOne as any;
  }

  if (network === Network.Base) {
    return {
      network,
      blockNumber,
      networkNumber: parseInt(network, 10),
      base: true,
    } as CoreProtocolConfigBase as any;
  }

  if (network === Network.Berachain) {
    return {
      network,
      blockNumber,
      networkNumber: parseInt(network, 10),
      berachain: true,
    } as CoreProtocolConfigBerachain as any;
  }

  if (network === Network.Mantle) {
    return {
      network,
      blockNumber,
      networkNumber: parseInt(network, 10),
      mantle: true,
    } as CoreProtocolConfigMantle as any;
  }

  if (network === Network.PolygonZkEvm) {
    return {
      network,
      blockNumber,
      networkNumber: parseInt(network, 10),
      polygonZkEvm: true,
    } as CoreProtocolConfigPolygonZkEvm as any;
  }

  if (network === Network.XLayer) {
    return {
      network,
      blockNumber,
      networkNumber: parseInt(network, 10),
      xLayer: true,
    } as CoreProtocolConfigXLayer as any;
  }

  throw new Error(`Invalid network, found: ${network}`);
}

export function getDefaultProtocolConfigForGlv(): CoreProtocolConfig<Network.ArbitrumOne> {
  return {
    network: Network.ArbitrumOne,
    networkNumber: parseInt(Network.ArbitrumOne, 10),
    blockNumber: 279_600_000,
    arbitrumOne: true,
  };
}

export function getDefaultCoreProtocolConfigForGmxV2(): CoreProtocolConfig<Network.ArbitrumOne> {
  return {
    network: Network.ArbitrumOne,
    networkNumber: parseInt(Network.ArbitrumOne, 10),
    blockNumber: 247_305_500,
    arbitrumOne: true,
  };
}

export type CoreProtocolType<T extends DolomiteNetwork> = T extends Network.ArbitrumOne
  ? CoreProtocolArbitrumOne
  : T extends Network.Base
    ? CoreProtocolBase
    : T extends Network.Berachain
      ? CoreProtocolBerachain
      : T extends Network.Mantle
        ? CoreProtocolMantle
        : T extends Network.PolygonZkEvm
          ? CoreProtocolPolygonZkEvm
          : T extends Network.XLayer
            ? CoreProtocolXLayer
            : never;

export function getDolomiteMarginContract<T extends DolomiteNetwork>(
  config: CoreProtocolSetupConfig<T>,
  signer: SignerWithAddressWithSafety,
): DolomiteMargin<T> {
  return (
    config.network === Network.ArbitrumOne
      ? IDolomiteMargin__factory.connect(DolomiteMarginJson.networks[config.network].address, signer)
      : IDolomiteMarginV2__factory.connect(DolomiteMarginJson.networks[config.network].address, signer)
  ) as DolomiteMargin<T>;
}

export function getExpiryContract<T extends DolomiteNetwork>(
  config: CoreProtocolSetupConfig<T>,
  signer: SignerWithAddressWithSafety,
): Expiry<T> {
  return (
    config.network === Network.ArbitrumOne
      ? IExpiry__factory.connect(ExpiryJson.networks[config.network].address, signer)
      : IExpiryV2__factory.connect(ExpiryJson.networks[config.network].address, signer)
  ) as Expiry<T>;
}

export function getWethContract<T extends DolomiteNetwork>(
  config: CoreProtocolSetupConfig<T>,
  signer: SignerWithAddressWithSafety,
): WETHType<T> {
  switch (config.network) {
    case Network.ArbitrumOne:
    case Network.Base:
    case Network.Ink:
    case Network.PolygonZkEvm:
    case Network.SuperSeed:
      return IWETH__factory.connect(WETH_MAP[config.network].address, signer) as WETHType<T>;
    case Network.Berachain:
    case Network.Mantle:
    case Network.XLayer:
      return IERC20__factory.connect(WETH_MAP[config.network].address, signer) as WETHType<T>;
    default:
      // This would be an error as we have a network type that isn't accounted for
      throw new Error(`Unsupported network type: ${config.network}`);
  }
}

export function getDolomite4626TokenContract<T extends DolomiteNetwork>(
  config: CoreProtocolSetupConfig<T>,
  signer: SignerWithAddressWithSafety,
  deploymentKey: keyof typeof ModuleDeployments,
): DolomiteERC4626 {
  return DolomiteERC4626__factory.connect((ModuleDeployments[deploymentKey] as any)[config.network]!.address, signer);
}

export function getDolomite4626WithPayableTokenContract<T extends DolomiteNetwork>(
  config: CoreProtocolSetupConfig<T>,
  signer: SignerWithAddressWithSafety,
  deploymentKey: keyof typeof ModuleDeployments,
): DolomiteERC4626WithPayable {
  return DolomiteERC4626WithPayable__factory.connect(
    (ModuleDeployments[deploymentKey] as any)[config.network]!.address,
    signer,
  );
}

export async function gatherAllDolomite4626TokenContracts<T extends DolomiteNetwork>(
  config: CoreProtocolSetupConfig<T>,
  signer: SignerWithAddressWithSafety,
): Promise<(DolomiteERC4626 | DolomiteERC4626WithPayable)[]> {
  let payableFound = false;
  const dTokens: (DolomiteERC4626 | DolomiteERC4626WithPayable)[] = [];

  const keys = Object.keys(ModuleDeployments);
  for (const key of keys) {
    const deployments = ModuleDeployments as any;
    if (deployments[key][config.network] && key.startsWith('Dolomite') && key.endsWith('4626Token')) {
      const deploymentValue = deployments[key][config.network];
      const address = deploymentValue.address;
      if (hardhatNetwork.name === 'hardhat' && !config.isLatest) {
        const code = await ethers.provider.getCode(address);
        if (code === BYTES_EMPTY) {
          console.warn(`\tCode not found for dToken (${key}) with address ${address}. Skipping dToken gathering...`);
          return [];
        }
      }

      if ('isPayable' in deploymentValue && deploymentValue.isPayable) {
        payableFound = true;
        dTokens.push(DolomiteERC4626WithPayable__factory.connect(address, signer));
      } else {
        dTokens.push(DolomiteERC4626__factory.connect(address, signer));
      }
    }
  }

  if (!payableFound && dTokens.length > 0) {
    return Promise.reject(new Error('No payable dToken found.'));
  }

  return dTokens;
}

export function getDolomiteWeth4626TokenContract<T extends DolomiteNetwork>(
  config: CoreProtocolSetupConfig<T>,
  signer: SignerWithAddressWithSafety,
): DolomiteWETHType<T> | undefined {
  const address = (ModuleDeployments.DolomiteWeth4626Token as any)[config.network as any]?.address;
  switch (config.network) {
    case Network.ArbitrumOne:
    case Network.Base:
    case Network.Ink:
    case Network.PolygonZkEvm:
    case Network.SuperSeed:
      return getContractOpt(address, DolomiteERC4626WithPayable__factory.connect, signer) as DolomiteWETHType<T>;
    case Network.Berachain:
    case Network.Mantle:
    case Network.XLayer:
      return getContractOpt(address, DolomiteERC4626__factory.connect, signer) as DolomiteWETHType<T>;
    default:
      // This would be an error as we have a network type that isn't accounted for
      throw new Error(`Unsupported network type: ${config.network}`);
  }
}

export async function setupCoreProtocol<T extends DolomiteNetwork>(
  config: Readonly<CoreProtocolSetupConfig<T>>,
): Promise<CoreProtocolType<T>> {
  if (!config.skipForking) {
    await resetForkIfPossible(config.blockNumber, config.network);
  }

  const realLatest = await getRealLatestBlockNumber(true, config.network);
  (config as any).isLatest = realLatest - config.blockNumber < 1_000;

  const dolomiteMarginAddress = DolomiteMarginJson.networks[config.network].address;
  const [hhUser1, hhUser2, hhUser3, hhUser4, hhUser5] = await Promise.all(
    (await ethers.getSigners()).map((s) => SignerWithAddressWithSafety.create(s.address)),
  );
  if (!hhUser1) {
    return Promise.reject(
      new Error('No signer found for Hardhat User #1. Check your environment variables for DEPLOYER_PRIVATE_KEY!'),
    );
  }

  const gnosisSafeAddress = GNOSIS_SAFE_MAP[config.network];
  const gnosisSafe: SignerWithAddressWithSafety = await impersonateOrFallback(gnosisSafeAddress, true, hhUser1);

  const governanceAddress = await IDolomiteMargin__factory.connect(dolomiteMarginAddress, hhUser1).owner();
  const governance: SignerWithAddressWithSafety = await impersonateOrFallback(governanceAddress, true, hhUser1);

  const dolomiteMargin = getDolomiteMarginContract<T>(config, governance);

  const borrowPositionProxyV2 = IBorrowPositionProxyV2__factory.connect(
    BorrowPositionProxyV2Json.networks[config.network].address,
    governance,
  );

  const borrowPositionRouter = IBorrowPositionRouter__factory.connect(
    ModuleDeployments.BorrowPositionRouterProxy[config.network].address,
    governance,
  );

  const chainlinkPriceOracleV1 = getContract(
    CHAINLINK_PRICE_ORACLE_V1_MAP[config.network],
    IChainlinkPriceOracleV1__factory.connect,
    governance,
  );

  const chainlinkPriceOracleV3 = getContract(
    ModuleDeployments.ChainlinkPriceOracleV3[config.network]?.address,
    IChainlinkPriceOracleV3__factory.connect,
    governance,
  );

  const delayedMultiSig = IPartiallyDelayedMultiSig__factory.connect(
    CoreDeployments.PartiallyDelayedMultiSig[config.network].address,
    gnosisSafe,
  );

  const depositWithdrawalProxy = IDepositWithdrawalProxy__factory.connect(
    DepositWithdrawalProxyJson.networks[config.network].address,
    governance,
  );

  const depositWithdrawalRouter = IDepositWithdrawalRouter__factory.connect(
    ModuleDeployments.DepositWithdrawalRouterProxy[config.network].address,
    governance,
  );

  const dolomiteRegistry = IDolomiteRegistry__factory.connect(
    ModuleDeployments.DolomiteRegistryProxy[config.network].address,
    governance,
  );

  const dolomiteRegistryProxy = RegistryProxy__factory.connect(
    ModuleDeployments.DolomiteRegistryProxy[config.network].address,
    governance,
  );

  const dolomiteAccountRegistry = IDolomiteAccountRegistry__factory.connect(
    ModuleDeployments.DolomiteAccountRegistryProxy[config.network].address,
    governance,
  );

  const dolomiteAccountRegistryProxy = RegistryProxy__factory.connect(
    ModuleDeployments.DolomiteAccountRegistryProxy[config.network].address,
    governance,
  );

  const dolomiteAccountRiskOverrideSetter = IDolomiteAccountRiskOverrideSetter__factory.connect(
    ModuleDeployments.DolomiteAccountRiskOverrideSetterProxy[config.network].address,
    governance,
  );

  const dolomiteAccountRiskOverrideSetterProxy = RegistryProxy__factory.connect(
    ModuleDeployments.DolomiteAccountRiskOverrideSetterProxy[config.network].address,
    governance,
  );

  const eventEmitterRegistry = getContract(
    ModuleDeployments.EventEmitterRegistryProxy[config.network].address,
    IEventEmitterRegistry__factory.connect,
    governance,
  );

  const eventEmitterRegistryProxy = getContract(
    ModuleDeployments.EventEmitterRegistryProxy[config.network].address,
    RegistryProxy__factory.connect,
    governance,
  );

  const expiry = getExpiryContract<T>(config, governance);

  const freezableLiquidatorProxy = IsolationModeFreezableLiquidatorProxy__factory.connect(
    getMaxDeploymentVersionAddressByDeploymentKey('IsolationModeFreezableLiquidatorProxy', config.network),
    governance,
  );

  const genericTraderProxy = getContract(
    ModuleDeployments.GenericTraderProxyV2[config.network].address,
    IGenericTraderProxyV2__factory.connect,
    governance,
  );

  const genericTraderRouter = getContract(
    ModuleDeployments.GenericTraderRouterProxy[config.network].address,
    IGenericTraderRouter__factory.connect,
    governance,
  );

  const implementationContracts = createImplementationContracts(config.network, hhUser1);

  const interestSetters = await createInterestSetters(config.network, hhUser1);

  const liquidatorAssetRegistry = ILiquidatorAssetRegistry__factory.connect(
    LiquidatorAssetRegistryJson.networks[config.network].address,
    governance,
  );

  const liquidatorProxyV1 = ILiquidatorProxyV1__factory.connect(
    LiquidatorProxyV1Json.networks[config.network].address,
    governance,
  );

  const liquidatorProxyV4 = getContract(
    LiquidatorProxyV4WithGenericTraderJson.networks[config.network].address,
    ILiquidatorProxyV4WithGenericTrader__factory.connect,
    governance,
  );

  const liquidatorProxyV5 = getContract(
    ModuleDeployments.LiquidatorProxyV5[config.network].address,
    LiquidatorProxyV5__factory.connect,
    governance,
  );

  const oracleAggregatorV2 = getContract(
    ModuleDeployments.OracleAggregatorV2[config.network].address,
    OracleAggregatorV2__factory.connect,
    governance,
  );

  const ownerAdapterV1 = getContract(
    ModuleDeployments.DolomiteOwnerV1[config.network].address,
    DolomiteOwnerV1__factory.connect,
    gnosisSafe,
  );
  const ownerAdapterV2 = getContract(
    ModuleDeployments.DolomiteOwnerV2[config.network].address,
    DolomiteOwnerV2__factory.connect,
    gnosisSafe,
  );

  const testEcosystem = await createTestEcosystem(dolomiteMargin, governance);

  const deployedVaults = await getDeployedVaults(config, dolomiteMargin, governance);
  const marketIdToDeployedVaultMap = deployedVaults.reduce((acc, vault) => {
    acc[vault.marketId] = vault;
    return acc;
  }, {} as Record<number, DeployedVault>);

  const libraries: LibraryMaps = {
    safeDelegateCallImpl: createSafeDelegateCallLibraries(config),
    tokenVaultActionsImpl: createTokenVaultActionsLibraries(config),
    unwrapperTraderImpl: createAsyncUnwrapperImplLibraries(config),
    wrapperTraderImpl: createAsyncWrapperImplLibraries(config),
    genericTraderProxyV2Lib: createGenericTraderProxyV2LibLibraries(config),
  };

  const coreProtocolParams: CoreProtocolParams<T> = {
    borrowPositionProxyV2,
    borrowPositionRouter,
    chainlinkPriceOracleV1,
    chainlinkPriceOracleV3,
    delayedMultiSig,
    deployedVaults,
    depositWithdrawalProxy,
    depositWithdrawalRouter,
    dolomiteMargin,
    dolomiteRegistry,
    dolomiteRegistryProxy,
    dolomiteAccountRegistry,
    dolomiteAccountRegistryProxy,
    dolomiteAccountRiskOverrideSetter,
    dolomiteAccountRiskOverrideSetterProxy,
    eventEmitterRegistry,
    eventEmitterRegistryProxy,
    expiry,
    freezableLiquidatorProxy,
    genericTraderProxy,
    genericTraderRouter,
    gnosisSafe,
    gnosisSafeAddress,
    governance,
    governanceAddress,
    implementationContracts,
    interestSetters,
    libraries,
    liquidatorAssetRegistry,
    liquidatorProxyV1,
    liquidatorProxyV4,
    liquidatorProxyV5,
    marketIdToDeployedVaultMap,
    oracleAggregatorV2,
    ownerAdapterV1,
    ownerAdapterV2,
    testEcosystem,
    hhUser1,
    hhUser2,
    hhUser3,
    hhUser4,
    hhUser5,
    apiTokens: {
      usdc: {
        marketId: new ZapBigNumber(USDC_MAP[config.network].marketId),
        symbol: 'USDC',
        name: 'USD Coin',
        decimals: 6,
        tokenAddress: USDC_MAP[config.network].address,
      },
      weth: {
        marketId: new ZapBigNumber(WETH_MAP[config.network].marketId),
        symbol: 'WETH',
        name: 'Wrapped Ether',
        decimals: 18,
        tokenAddress: WETH_MAP[config.network].address,
      },
    },
    config: getCoreProtocolConfig(config.network, config.blockNumber),
    constants: {
      slippageToleranceForPauseSentinel: SLIPPAGE_TOLERANCE_FOR_PAUSE_SENTINEL,
      chainlinkAggregators: CHAINLINK_PRICE_AGGREGATORS_MAP[config.network],
    },
    dTokens: {
      all: await gatherAllDolomite4626TokenContracts(config, hhUser1),
    },
    marketIds: {
      usdc: USDC_MAP[config.network].marketId,
      weth: WETH_MAP[config.network].marketId,
      stablecoins: [USDC_MAP[config.network].marketId],
      stablecoinsWithUnifiedInterestRateModels: [USDC_MAP[config.network].marketId],
    },
    tokens: {
      payableToken: IWETH__factory.connect(PAYABLE_TOKEN_MAP[config.network].address, hhUser1),
      usdc: IERC20__factory.connect(USDC_MAP[config.network].address, hhUser1),
      weth: getWethContract(config, hhUser1),
      stablecoins: [IERC20__factory.connect(USDC_MAP[config.network].address, hhUser1)],
    },
  };

  if (config.network === Network.ArbitrumOne) {
    const typedConfig = config as CoreProtocolSetupConfig<Network.ArbitrumOne>;
    return new CoreProtocolArbitrumOne(coreProtocolParams as CoreProtocolParams<Network.ArbitrumOne>, {
      chainlinkPriceOracleV1,
      chainlinkPriceOracleV3,
      abraEcosystem: await createAbraEcosystem(typedConfig.network, hhUser1),
      arbEcosystem: await createArbEcosystem(typedConfig.network, hhUser1),
      camelotEcosystem: await createCamelotEcosystem(typedConfig.network, hhUser1),
      chainlinkAutomationRegistry: IChainlinkAutomationRegistry__factory.connect(
        CHAINLINK_AUTOMATION_REGISTRY_MAP[typedConfig.network],
        governance,
      ),
      chaosLabsPriceOracleV3: IChaosLabsPriceOracleV3__factory.connect(
        ModuleDeployments.ChaosLabsPriceOracleV3[typedConfig.network].address,
        hhUser1,
      ),
      chroniclePriceOracleV3: ChroniclePriceOracleV3__factory.connect(
        ModuleDeployments.ChroniclePriceOracleV3[typedConfig.network].address,
        hhUser1,
      ),
      dolomiteAccountValuesReader: IDolomiteAccountValuesReader__factory.connect(
        CoreDeployments.AccountValuesReader[typedConfig.network].address,
        hhUser1,
      ),
      dolomiteMigrator: IDolomiteMigrator__factory.connect(
        ModuleDeployments.DolomiteMigratorV2[typedConfig.network].address,
        hhUser1,
      ),
      dTokens: {
        ...coreProtocolParams.dTokens,
        bridgedUsdc: DolomiteERC4626__factory.connect(
          ModuleDeployments.DolomiteBridgedUsdc4626Token[typedConfig.network].address,
          hhUser1,
        ),
        dai: getDolomite4626TokenContract(config, hhUser1, 'DolomiteDai4626Token'),
        usdc: getDolomite4626TokenContract(config, hhUser1, 'DolomiteUsdc4626Token'),
        usdt: getDolomite4626TokenContract(config, hhUser1, 'DolomiteUsdt4626Token'),
        wbtc: getDolomite4626TokenContract(config, hhUser1, 'DolomiteWbtc4626Token'),
        weth: getDolomiteWeth4626TokenContract(typedConfig, hhUser1)!,
      },
      dTokensOld: {
        usdc: DolomiteERC20__factory.connect(ModuleDeployments.DolomiteUsdcToken[typedConfig.network].address, hhUser1),
        wbtc: DolomiteERC20__factory.connect(ModuleDeployments.DolomiteWbtcToken[typedConfig.network].address, hhUser1),
        weth: DolomiteERC20WithPayable__factory.connect(
          ModuleDeployments.DolomiteWethToken[typedConfig.network].address,
          hhUser1,
        ),
        usdcProxy: RegistryProxy__factory.connect(
          ModuleDeployments.DolomiteUsdcToken[typedConfig.network].address,
          hhUser1,
        ),
        wbtcProxy: RegistryProxy__factory.connect(
          ModuleDeployments.DolomiteWbtcToken[typedConfig.network].address,
          hhUser1,
        ),
        wethProxy: RegistryProxy__factory.connect(
          ModuleDeployments.DolomiteWethToken[typedConfig.network].address,
          hhUser1,
        ),
      },
      glvEcosystem: await createGlvEcosystem(typedConfig.network, hhUser1),
      gmxEcosystem: await createGmxEcosystem(typedConfig.network, hhUser1),
      gmxEcosystemV2: await createGmxEcosystemV2(typedConfig.network, hhUser1),
      jonesEcosystem: await createJonesEcosystem(typedConfig.network, hhUser1),
      liquidityMiningEcosystem: {
        goARB: await createGoARBLiquidityMiningEcosystem(typedConfig.network, hhUser1),
        minerals: await createMineralLiquidityMiningEcosystem(typedConfig.network, hhUser1),
        oARB: await createOARBLiquidityMiningEcosystem(typedConfig.network, hhUser1),
      },
      odosEcosystem: await createOdosEcosystem(typedConfig.network, hhUser1),
      paraswapEcosystem: await createParaswapEcosystem(typedConfig.network, hhUser1),
      pendleEcosystem: await createPendleEcosystemArbitrumOne(typedConfig.network, hhUser1),
      plutusEcosystem: await createPlutusEcosystem(typedConfig.network, hhUser1),
      premiaEcosystem: await createPremiaEcosystem(typedConfig.network, hhUser1),
      redstonePriceOracleV3: RedstonePriceOracleV3__factory.connect(
        ModuleDeployments.RedstonePriceOracleV3[typedConfig.network].address,
        hhUser1,
      ),
      umamiEcosystem: await createUmamiEcosystem(typedConfig.network, hhUser1),
      marketIds: {
        ...coreProtocolParams.marketIds,
        aave: AAVE_MAP[typedConfig.network].marketId,
        arb: ARB_MAP[typedConfig.network].marketId,
        dArb: D_ARB_MAP[typedConfig.network].marketId,
        dfsGlp: DFS_GLP_MAP[typedConfig.network].marketId,
        dGlvBtc: D_GLV_BTC_MAP[typedConfig.network].marketId,
        dGlvEth: D_GLV_ETH_MAP[typedConfig.network].marketId,
        dGmx: D_GMX_MAP[typedConfig.network].marketId,
        dGmAaveUsd: D_GM_AAVE_USD_MAP[typedConfig.network].marketId,
        dGmArbUsd: D_GM_ARB_USD_MAP[typedConfig.network].marketId,
        dGmBtcUsd: D_GM_BTC_USD_MAP[typedConfig.network].marketId,
        dGmBtc: D_GM_BTC_MAP[typedConfig.network].marketId,
        dGmDogeUsd: D_GM_DOGE_USD_MAP[typedConfig.network].marketId,
        dGmEthUsd: D_GM_ETH_USD_MAP[typedConfig.network].marketId,
        dGmEth: D_GM_ETH_MAP[typedConfig.network].marketId,
        dGmGmxUsd: D_GM_GMX_USD_MAP[typedConfig.network].marketId,
        dGmLinkUsd: D_GM_LINK_USD_MAP[typedConfig.network].marketId,
        dGmPendleUsd: D_GM_PENDLE_USD_MAP[typedConfig.network].marketId,
        dGmPepeUsd: D_GM_PEPE_USD_MAP[typedConfig.network].marketId,
        dGmSolUsd: D_GM_SOL_USD_MAP[typedConfig.network].marketId,
        dGmUniUsd: D_GM_UNI_USD_MAP[typedConfig.network].marketId,
        dGmWstEthUsd: D_GM_WST_ETH_USD_MAP[typedConfig.network].marketId,
        djUsdcV1: DJ_USDC_V1[typedConfig.network].marketId,
        djUsdcV2: DJ_USDC_V2[typedConfig.network].marketId,
        dplvGlp: DPLV_GLP_MAP[typedConfig.network].marketId,
        dPtEzEthJun2024: DPT_EZ_ETH_JUN_2024_MAP[typedConfig.network].marketId,
        dPtEzEthSep2024: DPT_EZ_ETH_SEP_2024_MAP[typedConfig.network].marketId,
        dPtGlpMar2024: DPT_GLP_MAR_2024_MAP[typedConfig.network].marketId,
        dPtREthJun2025: DPT_R_ETH_JUN_2025_MAP[typedConfig.network].marketId,
        dPtRsEthSep2024: DPT_RS_ETH_SEP_2024_MAP[typedConfig.network].marketId,
        dPtWeEthApr2024: DPT_WE_ETH_APR_2024_MAP[typedConfig.network].marketId,
        dPtWeEthJun2024: DPT_WE_ETH_JUN_2024_MAP[typedConfig.network].marketId,
        dPtWeEthSep2024: DPT_WE_ETH_SEP_2024_MAP[typedConfig.network].marketId,
        dPtWstEthJun2024: DPT_WST_ETH_JUN_2024_MAP[typedConfig.network].marketId,
        dPtWstEthJun2025: DPT_WST_ETH_JUN_2025_MAP[typedConfig.network].marketId,
        dai: DAI_MAP[typedConfig.network]!.marketId,
        dpx: DPX_MAP[typedConfig.network].marketId,
        dYtGlp: DYT_GLP_2024_MAP[typedConfig.network].marketId,
        eUsd: E_USD_MAP[typedConfig.network].marketId,
        ethPlus: ETH_PLUS_MAP[typedConfig.network].marketId,
        ezEth: EZ_ETH_MAP[typedConfig.network].marketId,
        gmx: GMX_MAP[typedConfig.network].marketId,
        grai: GRAI_MAP[typedConfig.network].marketId,
        grail: GRAIL_MAP[typedConfig.network].marketId,
        jones: JONES_MAP[typedConfig.network].marketId,
        link: LINK_MAP[typedConfig.network]!.marketId,
        magic: MAGIC_MAP[typedConfig.network].marketId,
        magicGlp: MAGIC_GLP_MAP[typedConfig.network].marketId,
        mim: MIM_MAP[typedConfig.network].marketId,
        nativeUsdc: NATIVE_USDC_MAP[typedConfig.network].marketId,
        pendle: PENDLE_MAP[typedConfig.network].marketId,
        premia: PREMIA_MAP[typedConfig.network].marketId,
        pumpBtc: PUMP_BTC_MAP[typedConfig.network].marketId,
        rEth: R_ETH_MAP[typedConfig.network].marketId,
        rsEth: RS_ETH_MAP[typedConfig.network].marketId,
        radiant: RDNT_MAP[typedConfig.network].marketId,
        sGlp: S_GLP_MAP[typedConfig.network].marketId,
        sUsds: S_USDS_MAP[typedConfig.network].marketId,
        tbtc: TBTC_MAP[typedConfig.network].marketId,
        uni: UNI_MAP[typedConfig.network].marketId,
        uniBtc: UNI_BTC_MAP[typedConfig.network].marketId,
        usds: USDS_MAP[typedConfig.network].marketId,
        usdt: USDT_MAP[typedConfig.network].marketId,
        wbtc: WBTC_MAP[typedConfig.network].marketId,
        weEth: WE_ETH_MAP[typedConfig.network].marketId,
        woEth: WO_ETH_MAP[typedConfig.network].marketId,
        wstEth: WST_ETH_MAP[typedConfig.network].marketId,
        wusdl: W_USDL_MAP[typedConfig.network].marketId,
        wusdm: W_USDM_MAP[typedConfig.network].marketId,
        xai: XAI_MAP[typedConfig.network].marketId,
        stablecoins: [
          ...coreProtocolParams.marketIds.stablecoins,
          DAI_MAP[typedConfig.network]!.marketId,
          GRAI_MAP[typedConfig.network].marketId,
          MIM_MAP[typedConfig.network].marketId,
          NATIVE_USDC_MAP[typedConfig.network].marketId,
          S_USDS_MAP[typedConfig.network].marketId,
          USDE_MAP[typedConfig.network].marketId,
          USDS_MAP[typedConfig.network].marketId,
          USDT_MAP[typedConfig.network].marketId,
          W_USDM_MAP[typedConfig.network].marketId,
        ],
        stablecoinsWithUnifiedInterestRateModels: [
          ...coreProtocolParams.marketIds.stablecoins,
          DAI_MAP[typedConfig.network]!.marketId,
          MIM_MAP[typedConfig.network].marketId,
          NATIVE_USDC_MAP[typedConfig.network].marketId,
          USDE_MAP[typedConfig.network].marketId,
          USDS_MAP[typedConfig.network].marketId,
          USDT_MAP[typedConfig.network].marketId,
        ],
      },
      tokens: {
        ...coreProtocolParams.tokens,
        aave: IERC20__factory.connect(AAVE_MAP[typedConfig.network].address, hhUser1),
        arb: IERC20__factory.connect(ARB_MAP[typedConfig.network].address, hhUser1),
        dai: IERC20__factory.connect(DAI_MAP[typedConfig.network]!.address, hhUser1),
        dArb: IERC20__factory.connect(D_ARB_MAP[typedConfig.network].address, hhUser1),
        dfsGlp: IERC20__factory.connect(DFS_GLP_MAP[typedConfig.network].address, hhUser1),
        dGlvBtc: IERC20__factory.connect(D_GLV_BTC_MAP[typedConfig.network].address, hhUser1),
        dGlvEth: IERC20__factory.connect(D_GLV_ETH_MAP[typedConfig.network].address, hhUser1),
        dGmx: IERC20__factory.connect(D_GMX_MAP[typedConfig.network].address, hhUser1),
        dGmArbUsd: IERC20__factory.connect(D_GM_ARB_USD_MAP[typedConfig.network].address, hhUser1),
        dGmBtc: IERC20__factory.connect(D_GM_BTC_MAP[typedConfig.network].address, hhUser1),
        dGmBtcUsd: IERC20__factory.connect(D_GM_BTC_USD_MAP[typedConfig.network].address, hhUser1),
        dGmEth: IERC20__factory.connect(D_GM_ETH_MAP[typedConfig.network].address, hhUser1),
        dGmEthUsd: IERC20__factory.connect(D_GM_ETH_USD_MAP[typedConfig.network].address, hhUser1),
        dGmGmx: IERC20__factory.connect(D_GM_GMX_MAP[typedConfig.network].address, hhUser1),
        dGmGmxUsd: IERC20__factory.connect(D_GM_GMX_USD_MAP[typedConfig.network].address, hhUser1),
        dGmLinkUsd: IERC20__factory.connect(D_GM_LINK_USD_MAP[typedConfig.network].address, hhUser1),
        dGmPendleUsd: IERC20__factory.connect(D_GM_PENDLE_USD_MAP[typedConfig.network].address, hhUser1),
        dGmPepeUsd: IERC20__factory.connect(D_GM_PEPE_USD_MAP[typedConfig.network].address, hhUser1),
        dGmSolUsd: IERC20__factory.connect(D_GM_SOL_USD_MAP[typedConfig.network].address, hhUser1),
        dGmWifUsd: IERC20__factory.connect(D_GM_WIF_USD_MAP[typedConfig.network].address, hhUser1),
        djUsdcV1: IERC20__factory.connect(DJ_USDC_V1[typedConfig.network].address, hhUser1),
        djUsdcV2: IERC20__factory.connect(DJ_USDC_V2[typedConfig.network].address, hhUser1),
        dPtGlp: IERC20__factory.connect(DPT_GLP_MAR_2024_MAP[typedConfig.network].address, hhUser1),
        dPtREthJun2025: IERC20__factory.connect(DPT_R_ETH_JUN_2025_MAP[typedConfig.network].address, hhUser1),
        dPtWeEthApr2024: IERC20__factory.connect(DPT_WE_ETH_APR_2024_MAP[typedConfig.network].address, hhUser1),
        dPtWstEthJun2024: IERC20__factory.connect(DPT_WST_ETH_JUN_2024_MAP[typedConfig.network].address, hhUser1),
        dPtWstEthJun2025: IERC20__factory.connect(DPT_WST_ETH_JUN_2025_MAP[typedConfig.network].address, hhUser1),
        dpx: IERC20__factory.connect(DPX_MAP[typedConfig.network].address, hhUser1),
        dYtGlp: IERC20__factory.connect(DYT_GLP_2024_MAP[typedConfig.network].address, hhUser1),
        ethPlus: IERC20__factory.connect(ETH_PLUS_MAP[typedConfig.network].address, hhUser1),
        eEth: IERC20__factory.connect(E_ETH_MAP[typedConfig.network].address, hhUser1),
        ezEth: IERC20__factory.connect(EZ_ETH_MAP[typedConfig.network].address, hhUser1),
        ezEthReversed: IERC20__factory.connect(EZ_ETH_REVERSED_MAP[typedConfig.network].address, hhUser1),
        eUsd: IERC20__factory.connect(E_USD_MAP[typedConfig.network].address, hhUser1),
        frax: IERC20__factory.connect(FRAX_MAP[typedConfig.network].address, hhUser1),
        gmx: IERC20__factory.connect(GMX_MAP[typedConfig.network].address, hhUser1),
        gmxBtc: IERC20__factory.connect(BTC_PLACEHOLDER_MAP[typedConfig.network].address, hhUser1),
        grai: IERC20__factory.connect(GRAI_MAP[typedConfig.network].address, hhUser1),
        grail: IERC20__factory.connect(GRAIL_MAP[typedConfig.network].address, hhUser1),
        jones: IERC20__factory.connect(JONES_MAP[typedConfig.network].address, hhUser1),
        link: IERC20__factory.connect(LINK_MAP[typedConfig.network]!.address, hhUser1),
        mGlp: IERC20__factory.connect(MAGIC_GLP_MAP[typedConfig.network].address, hhUser1),
        magic: IERC20__factory.connect(MAGIC_MAP[typedConfig.network].address, hhUser1),
        mim: IERC20__factory.connect(MIM_MAP[typedConfig.network].address, hhUser1),
        nativeUsdc: IERC20__factory.connect(NATIVE_USDC_MAP[typedConfig.network].address, hhUser1),
        pendle: IERC20__factory.connect(PENDLE_MAP[typedConfig.network].address, hhUser1),
        premia: IERC20__factory.connect(PREMIA_MAP[typedConfig.network].address, hhUser1),
        pumpBtc: IERC20__factory.connect(PUMP_BTC_MAP[typedConfig.network].address, hhUser1),
        rEth: IERC20__factory.connect(R_ETH_MAP[typedConfig.network].address, hhUser1),
        rsEth: IERC20__factory.connect(RS_ETH_MAP[typedConfig.network].address, hhUser1),
        rsEthReversed: IERC20__factory.connect(RS_ETH_REVERSED_MAP[typedConfig.network].address, hhUser1),
        radiant: IERC20__factory.connect(RDNT_MAP[typedConfig.network].address, hhUser1),
        sGlp: IERC20__factory.connect(S_GLP_MAP[typedConfig.network].address, hhUser1),
        sUsds: IERC20__factory.connect(S_USDS_MAP[typedConfig.network].address, hhUser1),
        size: IERC20__factory.connect(SIZE_MAP[typedConfig.network].address, hhUser1),
        sol: IERC20__factory.connect(SOL_MAP[typedConfig.network].address, hhUser1),
        stEth: IERC20__factory.connect(ST_ETH_MAP[typedConfig.network].address, hhUser1),
        tbtc: IERC20__factory.connect(TBTC_MAP[typedConfig.network].address, hhUser1),
        uni: IERC20__factory.connect(UNI_MAP[typedConfig.network].address, hhUser1),
        uniBtc: IERC20__factory.connect(UNI_BTC_MAP[typedConfig.network].address, hhUser1),
        usde: IERC20__factory.connect(USDE_MAP[typedConfig.network].address, hhUser1),
        usdl: IERC20__factory.connect(USDL_MAP[typedConfig.network].address, hhUser1),
        usdm: IERC20__factory.connect(USDM_MAP[typedConfig.network].address, hhUser1),
        usds: IERC20__factory.connect(USDS_MAP[typedConfig.network].address, hhUser1),
        usdt: IERC20__factory.connect(USDT_MAP[typedConfig.network].address, hhUser1),
        wbtc: IERC20__factory.connect(WBTC_MAP[typedConfig.network].address, hhUser1),
        weth: coreProtocolParams.tokens.weth as any,
        weEth: IERC20__factory.connect(WE_ETH_MAP[typedConfig.network].address, hhUser1),
        woEth: IERC20__factory.connect(WO_ETH_MAP[typedConfig.network].address, hhUser1),
        wstEth: IERC20__factory.connect(WST_ETH_MAP[typedConfig.network].address, hhUser1),
        wusdl: IERC20__factory.connect(W_USDL_MAP[typedConfig.network].address, hhUser1),
        wusdm: IERC20__factory.connect(W_USDM_MAP[typedConfig.network].address, hhUser1),
        xai: IERC20__factory.connect(XAI_MAP[typedConfig.network].address, hhUser1),
        stablecoins: [
          ...coreProtocolParams.tokens.stablecoins,
          IERC20__factory.connect(DAI_MAP[typedConfig.network]!.address, hhUser1),
          IERC20__factory.connect(GRAI_MAP[typedConfig.network].address, hhUser1),
          IERC20__factory.connect(MIM_MAP[typedConfig.network].address, hhUser1),
          IERC20__factory.connect(NATIVE_USDC_MAP[typedConfig.network].address, hhUser1),
          IERC20__factory.connect(USDE_MAP[typedConfig.network].address, hhUser1),
          IERC20__factory.connect(USDT_MAP[typedConfig.network].address, hhUser1),
          IERC20__factory.connect(W_USDM_MAP[typedConfig.network].address, hhUser1),
        ],
      },
    }) as any;
  }
  if (config.network === Network.Base) {
    const typedConfig = config as CoreProtocolSetupConfig<Network.Base>;
    return new CoreProtocolBase(coreProtocolParams as CoreProtocolParams<Network.Base>, {
      odosEcosystem: await createOdosEcosystem(typedConfig.network, hhUser1),
      paraswapEcosystem: await createParaswapEcosystem(typedConfig.network, hhUser1),
    }) as any;
  }
  if (config.network === Network.Berachain) {
    const typedConfig = config as CoreProtocolSetupConfig<Network.Berachain>;
    const berachainRewardsEcosystem = await createBerachainRewardsEcosystem(typedConfig.network, hhUser1);
    const chroniclePriceOracle = ChroniclePriceOracleV3__factory.connect(
      getMaxDeploymentVersionAddressByDeploymentKey('ChroniclePriceOracle', Network.Berachain, ADDRESS_ZERO),
      hhUser1,
    );
    const chainsightPriceOracle = ChainsightPriceOracleV3__factory.connect(
      getMaxDeploymentVersionAddressByDeploymentKey('ChainsightPriceOracle', Network.Berachain, ADDRESS_ZERO),
      hhUser1,
    );
    const oogaBoogaEcosystem = await createOogaBoogaEcosystem(config.network, hhUser1);
    const redstonePriceOracle = RedstonePriceOracleV3__factory.connect(
      getMaxDeploymentVersionAddressByDeploymentKey('RedstonePriceOracle', Network.Berachain, ADDRESS_ZERO),
      hhUser1,
    );
    const berachainRewardsEcosystem = await createBerachainRewardsEcosystem(typedConfig.network, hhUser1);
    const tokenomics = await createTokenomicsEcosystem(typedConfig.network, hhUser1);
    const tokenomicsAirdrop = await createTokenomicsAirdropEcosystem(typedConfig.network, hhUser1);
    return new CoreProtocolBerachain(coreProtocolParams as CoreProtocolParams<Network.Berachain>, {
      berachainRewardsEcosystem,
      oogaBoogaEcosystem,
      tokenomics,
      tokenomicsAirdrop,
      chroniclePriceOracleV3: chroniclePriceOracle,
      chainsightPriceOracleV3: chainsightPriceOracle,
      redstonePriceOracleV3: redstonePriceOracle,
      dTokens: {
        ...coreProtocolParams.dTokens,
        beraEth: getDolomite4626TokenContract(config, hhUser1, 'DolomiteBeraEth4626Token'),
        // dolo: getDolomite4626TokenContract(config, hhUser1, 'DolomiteDolo4626Token'),
        eBtc: getDolomite4626TokenContract(config, hhUser1, 'DolomiteEBtc4626Token'),
        honey: getDolomite4626TokenContract(config, hhUser1, 'DolomiteHoney4626Token'),
        lbtc: getDolomite4626TokenContract(config, hhUser1, 'DolomiteLbtc4626Token'),
        nect: getDolomite4626TokenContract(config, hhUser1, 'DolomiteNect4626Token'),
        pumpBtc: getDolomite4626TokenContract(config, hhUser1, 'DolomitePumpBtc4626Token'),
        rsEth: getDolomite4626TokenContract(config, hhUser1, 'DolomiteRsEth4626Token'),
        rswEth: getDolomite4626TokenContract(config, hhUser1, 'DolomiteRswEth4626Token'),
        rUsd: getDolomite4626TokenContract(config, hhUser1, 'DolomiteRUsd4626Token'),
        sbtc: getDolomite4626TokenContract(config, hhUser1, 'DolomiteSbtc4626Token'),
        sUsda: getDolomite4626TokenContract(config, hhUser1, 'DolomiteSUsda4626Token'),
        sUsde: getDolomite4626TokenContract(config, hhUser1, 'DolomiteSUsde4626Token'),
        stBtc: getDolomite4626TokenContract(config, hhUser1, 'DolomiteStBtc4626Token'),
        solvBtc: getDolomite4626TokenContract(config, hhUser1, 'DolomiteSolvBtc4626Token'),
        solvBtcBbn: getDolomite4626TokenContract(config, hhUser1, 'DolomiteSolvBtcBbn4626Token'),
        stone: getDolomite4626TokenContract(config, hhUser1, 'DolomiteStone4626Token'),
        uniBtc: getDolomite4626TokenContract(config, hhUser1, 'DolomiteUniBtc4626Token'),
        usd0: getDolomite4626TokenContract(config, hhUser1, 'DolomiteUsd04626Token'),
        usd0pp: getDolomite4626TokenContract(config, hhUser1, 'DolomiteUsd0pp4626Token'),
        usda: getDolomite4626TokenContract(config, hhUser1, 'DolomiteUsda4626Token'),
        usdc: getDolomite4626TokenContract(config, hhUser1, 'DolomiteUsdc4626Token'),
        usde: getDolomite4626TokenContract(config, hhUser1, 'DolomiteUsde4626Token'),
        usdt: getDolomite4626TokenContract(config, hhUser1, 'DolomiteUsdt4626Token'),
        wbera: getDolomite4626WithPayableTokenContract(config, hhUser1, 'DolomiteWBera4626Token'),
        wbtc: getDolomite4626TokenContract(config, hhUser1, 'DolomiteWbtc4626Token'),
        weth: getDolomite4626TokenContract(config, hhUser1, 'DolomiteWeth4626Token'),
        weEth: getDolomite4626TokenContract(config, hhUser1, 'DolomiteWeEth4626Token'),
        ylBtcLst: getDolomite4626TokenContract(config, hhUser1, 'DolomiteYlBtcLst4626Token'),
        ylPumpBtc: getDolomite4626TokenContract(config, hhUser1, 'DolomiteYlPumpBtc4626Token'),
        ylStEth: getDolomite4626TokenContract(config, hhUser1, 'DolomiteYlStEth4626Token'),
      },
      marketIds: {
        ...coreProtocolParams.marketIds,
        beraEth: BERA_ETH_MAP[typedConfig.network].marketId,
        deUsd: DE_USD_MAP[typedConfig.network].marketId,
        dolo: DOLO_MAP[typedConfig.network].marketId,
        eBtc: E_BTC_MAP[typedConfig.network].marketId,
        henlo: HENLO_MAP[typedConfig.network].marketId,
        honey: HONEY_MAP[typedConfig.network].marketId,
        iBera: IBERA_MAP[typedConfig.network].marketId,
        iBgt: IBGT_MAP[typedConfig.network].marketId,
        lbtc: LBTC_MAP[typedConfig.network].marketId,
        nect: NECT_MAP[typedConfig.network].marketId,
        ohm: OHM_MAP[typedConfig.network].marketId,
        pumpBtc: PUMP_BTC_MAP[typedConfig.network].marketId,
        rsEth: RS_ETH_MAP[typedConfig.network].marketId,
        rswEth: RSW_ETH_MAP[typedConfig.network].marketId,
        rUsd: R_USD_MAP[typedConfig.network].marketId,
        sbtc: STONE_BTC_MAP[typedConfig.network].marketId,
        sUsda: S_USDA_MAP[typedConfig.network].marketId,
        sUsde: S_USDE_MAP[typedConfig.network].marketId,
        sdeUsd: SDE_USD_MAP[typedConfig.network].marketId,
        stBtc: ST_BTC_MAP[typedConfig.network].marketId,
        srUsd: SR_USD_MAP[typedConfig.network].marketId,
        solvBtc: SOLV_BTC_MAP[typedConfig.network].marketId,
        stone: STONE_MAP[typedConfig.network].marketId,
        uniBtc: UNI_BTC_MAP[typedConfig.network].marketId,
        usd0: USD0_MAP[typedConfig.network].marketId,
        usd0pp: USD0PP_MAP[typedConfig.network].marketId,
        usda: USDA_MAP[typedConfig.network].marketId,
        usde: USDE_MAP[typedConfig.network].marketId,
        usdt: USDT_MAP[typedConfig.network].marketId,
        wbera: WBERA_MAP[typedConfig.network].marketId,
        wbtc: WBTC_MAP[typedConfig.network].marketId,
        weEth: WE_ETH_MAP[typedConfig.network].marketId,
        xSolvBtc: X_SOLV_BTC_MAP[typedConfig.network].marketId,
        ylFbtc: YL_FBTC_MAP[typedConfig.network].marketId,
        ylPumpBtc: YL_PUMP_BTC_MAP[typedConfig.network].marketId,
        ylStEth: YL_ST_ETH_MAP[typedConfig.network].marketId,
        stablecoins: [...coreProtocolParams.marketIds.stablecoins, HONEY_MAP[typedConfig.network].marketId],
        stablecoinsWithUnifiedInterestRateModels: [
          ...coreProtocolParams.marketIds.stablecoins,
          HONEY_MAP[typedConfig.network].marketId,
          USDA_MAP[typedConfig.network].marketId,
          USDE_MAP[typedConfig.network].marketId,
          USDT_MAP[typedConfig.network].marketId,
        ],
      },
      tokens: {
        ...coreProtocolParams.tokens,
        bgt: IBGT__factory.connect(BGT_MAP[typedConfig.network].address, hhUser1),
<<<<<<< HEAD
        iBgt: IERC20__factory.connect(IBGT_MAP[typedConfig.network].address, hhUser1),
=======
>>>>>>> 287620ca
        btcPlaceholder: IERC20__factory.connect(BTC_PLACEHOLDER_MAP[typedConfig.network].address, hhUser1),
        beraEth: IERC20__factory.connect(BERA_ETH_MAP[typedConfig.network].address, hhUser1),
        deUsd: IERC20__factory.connect(DE_USD_MAP[typedConfig.network].address, hhUser1),
        dolo: IERC20__factory.connect(DOLO_MAP[typedConfig.network].address, hhUser1),
        eBtc: IERC20__factory.connect(E_BTC_MAP[typedConfig.network].address, hhUser1),
        fbtc: IERC20__factory.connect(FBTC_MAP[typedConfig.network].address, hhUser1),
        henlo: IERC20__factory.connect(HENLO_MAP[typedConfig.network].address, hhUser1),
        honey: IERC20__factory.connect(HONEY_MAP[typedConfig.network].address, hhUser1),
        iBera: IERC20__factory.connect(IBERA_MAP[typedConfig.network].address, hhUser1),
        iBgt: IERC20__factory.connect(IBGT_MAP[typedConfig.network].address, hhUser1),
        lbtc: IERC20__factory.connect(LBTC_MAP[typedConfig.network].address, hhUser1),
        nect: IERC20__factory.connect(NECT_MAP[typedConfig.network].address, hhUser1),
        ohm: IERC20__factory.connect(OHM_MAP[typedConfig.network].address, hhUser1),
        pumpBtc: IERC20__factory.connect(PUMP_BTC_MAP[typedConfig.network].address, hhUser1),
        rsEth: IERC20__factory.connect(RS_ETH_MAP[typedConfig.network].address, hhUser1),
        rswEth: IERC20__factory.connect(RSW_ETH_MAP[typedConfig.network].address, hhUser1),
        rUsd: IERC20__factory.connect(R_USD_MAP[typedConfig.network].address, hhUser1),
        stonebtc: IERC20__factory.connect(STONE_BTC_MAP[typedConfig.network].address, hhUser1),
        sUsda: IERC20__factory.connect(S_USDA_MAP[typedConfig.network].address, hhUser1),
        sUsde: IERC20__factory.connect(S_USDE_MAP[typedConfig.network].address, hhUser1),
        sdeUsd: IERC20__factory.connect(SDE_USD_MAP[typedConfig.network].address, hhUser1),
        srUsd: IERC20__factory.connect(SR_USD_MAP[typedConfig.network].address, hhUser1),
        stBtc: IERC20__factory.connect(ST_BTC_MAP[typedConfig.network].address, hhUser1),
        solvBtc: IERC20__factory.connect(SOLV_BTC_MAP[typedConfig.network].address, hhUser1),
        stone: IERC20__factory.connect(STONE_MAP[typedConfig.network].address, hhUser1),
        uniBtc: IERC20__factory.connect(UNI_BTC_MAP[typedConfig.network].address, hhUser1),
        usd0: IERC20__factory.connect(USD0_MAP[typedConfig.network].address, hhUser1),
        usd0pp: IERC20__factory.connect(USD0PP_MAP[typedConfig.network].address, hhUser1),
        usda: IERC20__factory.connect(USDA_MAP[typedConfig.network].address, hhUser1),
        usde: IERC20__factory.connect(USDE_MAP[typedConfig.network].address, hhUser1),
        usdt: IERC20__factory.connect(USDT_MAP[typedConfig.network].address, hhUser1),
        wbera: IWETH__factory.connect(WBERA_MAP[typedConfig.network].address, hhUser1),
        wbtc: IERC20__factory.connect(WBTC_MAP[typedConfig.network].address, hhUser1),
        weEth: IERC20__factory.connect(WE_ETH_MAP[typedConfig.network].address, hhUser1),
        xSolvBtc: IERC20__factory.connect(X_SOLV_BTC_MAP[typedConfig.network].address, hhUser1),
        ylBtcLst: IERC20__factory.connect(YL_FBTC_MAP[typedConfig.network].address, hhUser1),
        ylPumpBtc: IERC20__factory.connect(YL_PUMP_BTC_MAP[typedConfig.network].address, hhUser1),
        ylStEth: IERC20__factory.connect(YL_ST_ETH_MAP[typedConfig.network].address, hhUser1),
        stablecoins: [
          ...coreProtocolParams.tokens.stablecoins,
          IERC20__factory.connect(HONEY_MAP[typedConfig.network].address, hhUser1),
        ],
      },
    }) as any;
  }
  if (config.network === Network.Mantle) {
    const typedConfig = config as CoreProtocolSetupConfig<Network.Mantle>;
    const chroniclePriceOracle = ChroniclePriceOracleV3__factory.connect(
      getMaxDeploymentVersionAddressByDeploymentKey('ChroniclePriceOracle', Network.Mantle, ADDRESS_ZERO),
      hhUser1,
    );
    const redstonePriceOracle = RedstonePriceOracleV3__factory.connect(
      getMaxDeploymentVersionAddressByDeploymentKey('RedstonePriceOracle', Network.Mantle, ADDRESS_ZERO),
      hhUser1,
    );
    return new CoreProtocolMantle(coreProtocolParams as CoreProtocolParams<Network.Mantle>, {
      chroniclePriceOracleV3: chroniclePriceOracle,
      mantleRewardStation: IMantleRewardStation__factory.connect(
        MANTLE_REWARD_STATION_MAP[typedConfig.network],
        hhUser1,
      ),
      marketIds: {
        ...coreProtocolParams.marketIds,
        cmEth: CM_ETH_MAP[typedConfig.network].marketId,
        fbtc: FBTC_MAP[typedConfig.network].marketId,
        meth: METH_MAP[typedConfig.network].marketId,
        usdt: USDT_MAP[typedConfig.network].marketId,
        usdy: USDY_MAP[typedConfig.network].marketId,
        wbtc: WBTC_MAP[typedConfig.network].marketId,
        wmnt: WMNT_MAP[typedConfig.network].marketId,
        usde: USDE_MAP[typedConfig.network].marketId,
        stablecoins: [
          ...coreProtocolParams.marketIds.stablecoins,
          USDT_MAP[typedConfig.network].marketId,
          USDY_MAP[typedConfig.network].marketId,
        ],
        stablecoinsWithUnifiedInterestRateModels: [
          ...coreProtocolParams.marketIds.stablecoins,
          USDT_MAP[typedConfig.network].marketId,
        ],
      },
      odosEcosystem: await createOdosEcosystem(typedConfig.network, hhUser1),
      pendleEcosystem: await createPendleEcosystemMantle(typedConfig.network, hhUser1),
      redstonePriceOracleV3: redstonePriceOracle,
      tokens: {
        ...coreProtocolParams.tokens,
        cmEth: IERC20__factory.connect(CM_ETH_MAP[typedConfig.network].address, hhUser1),
        fbtc: IERC20__factory.connect(FBTC_MAP[typedConfig.network].address, hhUser1),
        meth: IERC20__factory.connect(METH_MAP[typedConfig.network].address, hhUser1),
        usde: IERC20__factory.connect(USDE_MAP[typedConfig.network].address, hhUser1),
        usdt: IERC20__factory.connect(USDT_MAP[typedConfig.network].address, hhUser1),
        usdy: IERC20__factory.connect(USDY_MAP[typedConfig.network].address, hhUser1),
        wbtc: IERC20__factory.connect(WBTC_MAP[typedConfig.network].address, hhUser1),
        wmnt: IWETH__factory.connect(WMNT_MAP[typedConfig.network].address, hhUser1),
        stablecoins: [
          ...coreProtocolParams.tokens.stablecoins,
          IERC20__factory.connect(USDT_MAP[typedConfig.network].address, hhUser1),
          IERC20__factory.connect(USDY_MAP[typedConfig.network].address, hhUser1),
        ],
      },
    }) as any;
  }
  if (config.network === Network.PolygonZkEvm) {
    const typedConfig = config as CoreProtocolSetupConfig<Network.PolygonZkEvm>;
    return new CoreProtocolPolygonZkEvm(coreProtocolParams as CoreProtocolParams<Network.PolygonZkEvm>, {
      marketIds: {
        ...coreProtocolParams.marketIds,
        dai: DAI_MAP[typedConfig.network]!.marketId,
        link: LINK_MAP[typedConfig.network]!.marketId,
        matic: MATIC_MAP[typedConfig.network].marketId,
        pol: POL_MAP[typedConfig.network].marketId,
        usdt: USDT_MAP[typedConfig.network].marketId,
        wbtc: WBTC_MAP[typedConfig.network].marketId,
        stablecoins: [
          ...coreProtocolParams.marketIds.stablecoins,
          DAI_MAP[typedConfig.network]!.marketId,
          USDT_MAP[typedConfig.network].marketId,
        ],
        stablecoinsWithUnifiedInterestRateModels: [
          ...coreProtocolParams.marketIds.stablecoins,
          DAI_MAP[typedConfig.network]!.marketId,
          USDT_MAP[typedConfig.network].marketId,
        ],
      },
      paraswapEcosystem: await createParaswapEcosystem(typedConfig.network, hhUser1),
      tokens: {
        ...coreProtocolParams.tokens,
        dai: IERC20__factory.connect(DAI_MAP[typedConfig.network]!.address, hhUser1),
        link: IERC20__factory.connect(LINK_MAP[typedConfig.network]!.address, hhUser1),
        matic: IERC20__factory.connect(MATIC_MAP[typedConfig.network].address, hhUser1),
        pol: IERC20__factory.connect(POL_MAP[typedConfig.network].address, hhUser1),
        usdt: IERC20__factory.connect(USDT_MAP[typedConfig.network].address, hhUser1),
        wbtc: IERC20__factory.connect(WBTC_MAP[typedConfig.network].address, hhUser1),
        weth: coreProtocolParams.tokens.weth as any,
        stablecoins: [
          ...coreProtocolParams.tokens.stablecoins,
          IERC20__factory.connect(DAI_MAP[typedConfig.network]!.address, hhUser1),
          IERC20__factory.connect(USDT_MAP[typedConfig.network].address, hhUser1),
        ],
      },
    }) as any;
  }
  if (config.network === Network.XLayer) {
    const typedConfig = config as CoreProtocolSetupConfig<Network.XLayer>;
    return new CoreProtocolXLayer(coreProtocolParams as CoreProtocolParams<Network.XLayer>, {
      marketIds: {
        ...coreProtocolParams.marketIds,
        usdt: USDT_MAP[typedConfig.network].marketId,
        wbtc: WBTC_MAP[typedConfig.network].marketId,
        wokb: WOKB_MAP[typedConfig.network].marketId,
        stablecoins: [...coreProtocolParams.marketIds.stablecoins, USDT_MAP[typedConfig.network].marketId],
        stablecoinsWithUnifiedInterestRateModels: [
          ...coreProtocolParams.marketIds.stablecoins,
          USDT_MAP[typedConfig.network].marketId,
        ],
      },
      liquidityMiningEcosystem: {
        minerals: await createMineralLiquidityMiningEcosystem(typedConfig.network, hhUser1),
      },
      okxEcosystem: await createOkxEcosystem(typedConfig.network, hhUser1),
      okxPriceOracleV3: OkxPriceOracleV3__factory.connect(
        ModuleDeployments.OkxPriceOracleV3[typedConfig.network].address,
        hhUser1,
      ),
      tokens: {
        ...coreProtocolParams.tokens,
        usdt: IERC20__factory.connect(USDT_MAP[typedConfig.network].address, hhUser1),
        wbtc: IERC20__factory.connect(WBTC_MAP[typedConfig.network].address, hhUser1),
        wokb: IWETH__factory.connect(WOKB_MAP[typedConfig.network].address, hhUser1),
        stablecoins: [
          ...coreProtocolParams.tokens.stablecoins,
          IERC20__factory.connect(USDT_MAP[typedConfig.network].address, hhUser1),
        ],
      },
    }) as any;
  }

  return Promise.reject(new Error(`Invalid network, found: ${config.network}`));
}

export async function setupTestMarket<T extends DolomiteNetwork>(
  core: CoreProtocolType<T>,
  token: { address: address },
  isClosing: boolean,
  priceOracle?: { address: address },
  marginPremium?: BigNumberish,
  spreadPremium?: BigNumberish,
  earningsRateOverride?: BigNumberish,
) {
  if (core.config.network === Network.ArbitrumOne) {
    await (core.dolomiteMargin as IDolomiteMargin)
      .connect(core.governance)
      .ownerAddMarket(
        token.address,
        (priceOracle ?? core.testEcosystem!.testPriceOracle).address,
        core.testEcosystem!.testInterestSetter.address,
        { value: marginPremium ?? 0 },
        { value: spreadPremium ?? 0 },
        0,
        isClosing,
        false,
      );
  } else {
    await (core.dolomiteMargin as IDolomiteMarginV2)
      .connect(core.governance)
      .ownerAddMarket(
        token.address,
        (priceOracle ?? core.testEcosystem!.testPriceOracle).address,
        core.testEcosystem!.testInterestSetter.address,
        { value: marginPremium ?? 0 },
        { value: spreadPremium ?? 0 },
        0,
        0,
        { value: earningsRateOverride ?? 0 },
        isClosing,
      );
  }
}

function createImplementationContracts(network: Network, signer: SignerWithAddressWithSafety): ImplementationContracts {
  return {
    dolomiteERC4626Implementation: DolomiteERC4626__factory.connect(
      getMaxDeploymentVersionAddressByDeploymentKey('DolomiteERC4626Implementation', network),
      signer,
    ),
    dolomiteERC4626WithPayableImplementation: DolomiteERC4626WithPayable__factory.connect(
      getMaxDeploymentVersionAddressByDeploymentKey('DolomiteERC4626WithPayableImplementation', network),
      signer,
    ),
  };
}

function createSafeDelegateCallLibraries<T extends DolomiteNetwork>(
  config: CoreProtocolSetupConfig<T>,
): Record<string, string> {
  return {
    SafeDelegateCallLib: getMaxDeploymentVersionAddressByDeploymentKey('SafeDelegateCallLib', config.network),
  };
}

function createTokenVaultActionsLibraries<T extends DolomiteNetwork>(
  config: CoreProtocolSetupConfig<T>,
): Record<string, string> {
  return {
    IsolationModeTokenVaultV1ActionsImpl: getMaxDeploymentVersionAddressByDeploymentKey(
      'IsolationModeTokenVaultV1ActionsImpl',
      config.network,
    ),
  };
}

function createGenericTraderProxyV2LibLibraries<T extends DolomiteNetwork>(
  config: CoreProtocolSetupConfig<T>,
): Record<string, string> {
  return {
    GenericTraderProxyV2Lib: getMaxDeploymentVersionAddressByDeploymentKey(
      'GenericTraderProxyV2Lib',
      config.network
    ),
  };
}

function createAsyncUnwrapperImplLibraries<T extends DolomiteNetwork>(
  config: CoreProtocolSetupConfig<T>,
): Record<string, string> {
  return {
    AsyncIsolationModeUnwrapperTraderImpl: getMaxDeploymentVersionAddressByDeploymentKey(
      'AsyncIsolationModeUnwrapperTraderImpl',
      config.network,
    ),
  };
}

function createAsyncWrapperImplLibraries<T extends DolomiteNetwork>(
  config: CoreProtocolSetupConfig<T>,
): Record<string, string> {
  return {
    AsyncIsolationModeWrapperTraderImpl: getMaxDeploymentVersionAddressByDeploymentKey(
      'AsyncIsolationModeWrapperTraderImpl',
      config.network,
    ),
  };
}

export function getMaxDeploymentVersionAddressByDeploymentKey(
  key: string,
  network: Network,
  defaultAddress?: string,
): address {
  const deploymentsMap = readDeploymentFile();
  const maxVersion = Object.keys(deploymentsMap)
    .filter((k) => k.startsWith(key) && deploymentsMap[k][network])
    .sort((a, b) => {
      // Add an extra 1 for the "V" in the version name
      const subA = a.substring(key.length + 1);
      const subB = b.substring(key.length + 1);
      const valueA = parseInt(subA, 10);
      const valueB = parseInt(subB, 10);
      if (Number.isNaN(valueA)) {
        throw new Error(`Invalid version: ${subA}`);
      }
      if (Number.isNaN(valueB)) {
        throw new Error(`Invalid version: ${subB}`);
      }

      return valueB - valueA;
    })[0];
  if (!maxVersion && !defaultAddress) {
    throw new Error(`Could not find ${key} for network ${network}`);
  }

  if ((!deploymentsMap[maxVersion] || !deploymentsMap[maxVersion][network]) && defaultAddress) {
    return defaultAddress;
  }

  return deploymentsMap[maxVersion][network].address;
}

export function getContract<T>(
  address: string,
  connector: (address: string, signerOrProvider: any) => T,
  signerOrProvider: Signer | Provider,
): T {
  return connector(address, signerOrProvider);
}

export function getContractOpt<T>(
  address: string | undefined,
  connector: (address: string, signerOrProvider: any) => T,
  signerOrProvider: Signer | Provider,
): T | undefined {
  if (!address) {
    return undefined;
  }

  return connector(address, signerOrProvider);
}<|MERGE_RESOLUTION|>--- conflicted
+++ resolved
@@ -68,8 +68,7 @@
 import {
   AAVE_MAP,
   ARB_MAP,
-  BERA_ETH_MAP,
-  BGT_MAP,
+  BERA_ETH_MAP, BGT_MAP,
   BTC_PLACEHOLDER_MAP,
   CHAINLINK_AUTOMATION_REGISTRY_MAP,
   CHAINLINK_PRICE_AGGREGATORS_MAP,
@@ -96,9 +95,11 @@
   D_GM_WST_ETH_USD_MAP,
   D_GMX_MAP,
   DAI_MAP,
+  DE_USD_MAP,
   DFS_GLP_MAP,
   DJ_USDC_V1,
   DJ_USDC_V2,
+  DOLO_MAP,
   DPLV_GLP_MAP,
   DPT_EZ_ETH_JUN_2024_MAP,
   DPT_EZ_ETH_SEP_2024_MAP,
@@ -155,10 +156,10 @@
   S_USDA_MAP,
   S_USDE_MAP,
   S_USDS_MAP,
+  SDE_USD_MAP,
   SIZE_MAP,
   SLIPPAGE_TOLERANCE_FOR_PAUSE_SENTINEL,
   SOL_MAP,
-  X_SOLV_BTC_MAP,
   SOLV_BTC_MAP,
   SR_USD_MAP,
   ST_BTC_MAP,
@@ -188,10 +189,11 @@
   WO_ETH_MAP,
   WOKB_MAP,
   WST_ETH_MAP,
+  X_SOLV_BTC_MAP,
   XAI_MAP,
   YL_FBTC_MAP,
   YL_PUMP_BTC_MAP,
-  YL_ST_ETH_MAP, DOLO_MAP, SDE_USD_MAP, DE_USD_MAP,
+  YL_ST_ETH_MAP,
 } from '../../src/utils/constants';
 import {
   ADDRESS_ZERO,
@@ -240,16 +242,10 @@
 import { createUmamiEcosystem } from './ecosystem-utils/umami';
 import { getRealLatestBlockNumber, impersonate, impersonateOrFallback, resetForkIfPossible } from './index';
 import { readDeploymentFile } from '@dolomite-exchange/modules-deployments/src/utils/deploy-utils';
-<<<<<<< HEAD
-import { impersonate, impersonateOrFallback, resetForkIfPossible } from './index';
-import { IBGT__factory } from 'packages/berachain/src/types';
-import { createBerachainRewardsEcosystem } from './ecosystem-utils/berachain-rewards';
-=======
-import { IBGT__factory } from 'packages/berachain/src/types';
 import { createBerachainRewardsEcosystem } from './ecosystem-utils/berachain-rewards';
 import { createTokenomicsEcosystem } from './ecosystem-utils/tokenomics';
 import { createTokenomicsAirdropEcosystem } from './ecosystem-utils/tokenomics-airdrop';
->>>>>>> 287620ca
+import { IBGT__factory } from '@dolomite-exchange/modules-berachain/src/types';
 
 /**
  * Config to for setting up tests in the `before` function
@@ -449,11 +445,7 @@
   } else if (core.network === Network.XLayer) {
     whaleAddress = '0x2d22604d6bbf51839c404aef5c65443e424e0945';
   } else if (core.network === Network.Berachain) {
-<<<<<<< HEAD
-    const whaleAddress = '0x4Be03f781C497A489E3cB0287833452cA9B9E80B'; // BEX vault
-=======
-    whaleAddress = '0x90bc07408f5b5eAc4dE38Af76EA6069e1fcEe363'; // Bera Collateral Vault
->>>>>>> 287620ca
+    whaleAddress = '0x4Be03f781C497A489E3cB0287833452cA9B9E80B'; // BEX vault
     const whaleSigner = await impersonate(whaleAddress, true);
     await core.tokens.usdc.connect(whaleSigner).transfer(signer.address, amount);
     await core.tokens.usdc.connect(signer).approve(spender.address, ethers.constants.MaxUint256);
@@ -1394,7 +1386,6 @@
       getMaxDeploymentVersionAddressByDeploymentKey('RedstonePriceOracle', Network.Berachain, ADDRESS_ZERO),
       hhUser1,
     );
-    const berachainRewardsEcosystem = await createBerachainRewardsEcosystem(typedConfig.network, hhUser1);
     const tokenomics = await createTokenomicsEcosystem(typedConfig.network, hhUser1);
     const tokenomicsAirdrop = await createTokenomicsAirdropEcosystem(typedConfig.network, hhUser1);
     return new CoreProtocolBerachain(coreProtocolParams as CoreProtocolParams<Network.Berachain>, {
@@ -1489,10 +1480,7 @@
       tokens: {
         ...coreProtocolParams.tokens,
         bgt: IBGT__factory.connect(BGT_MAP[typedConfig.network].address, hhUser1),
-<<<<<<< HEAD
         iBgt: IERC20__factory.connect(IBGT_MAP[typedConfig.network].address, hhUser1),
-=======
->>>>>>> 287620ca
         btcPlaceholder: IERC20__factory.connect(BTC_PLACEHOLDER_MAP[typedConfig.network].address, hhUser1),
         beraEth: IERC20__factory.connect(BERA_ETH_MAP[typedConfig.network].address, hhUser1),
         deUsd: IERC20__factory.connect(DE_USD_MAP[typedConfig.network].address, hhUser1),
@@ -1750,7 +1738,7 @@
   return {
     GenericTraderProxyV2Lib: getMaxDeploymentVersionAddressByDeploymentKey(
       'GenericTraderProxyV2Lib',
-      config.network
+      config.network,
     ),
   };
 }
