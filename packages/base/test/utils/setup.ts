import CoreDeployments from '@dolomite-exchange/dolomite-margin/dist/migrations/deployed.json';
import Deployments, * as deployments from '@dolomite-exchange/modules-deployments/src/deploy/deployments.json';
import {
  ChroniclePriceOracleV3__factory,
  IChainlinkAutomationRegistry__factory,
  IChainlinkPriceOracleV3__factory,
  OkxPriceOracleV3__factory,
  OracleAggregatorV2__factory,
  RedstonePriceOracleV3__factory,
} from '@dolomite-exchange/modules-oracles/src/types';
import { BigNumber as ZapBigNumber } from '@dolomite-exchange/zap-sdk';
import * as BorrowPositionProxyV2Json from '@dolomite-margin/deployed-contracts/BorrowPositionProxyV2.json';
import * as DepositWithdrawalProxyJson from '@dolomite-margin/deployed-contracts/DepositWithdrawalProxy.json';
import * as DolomiteMarginJson from '@dolomite-margin/deployed-contracts/DolomiteMargin.json';
import * as ExpiryJson from '@dolomite-margin/deployed-contracts/Expiry.json';
import * as IGenericTraderProxyV1Json from '@dolomite-margin/deployed-contracts/GenericTraderProxyV1.json';
import * as LiquidatorAssetRegistryJson from '@dolomite-margin/deployed-contracts/LiquidatorAssetRegistry.json';
import * as LiquidatorProxyV1Json from '@dolomite-margin/deployed-contracts/LiquidatorProxyV1.json';
import * as LiquidatorProxyV4WithGenericTraderJson
  from '@dolomite-margin/deployed-contracts/LiquidatorProxyV4WithGenericTrader.json';
import { address } from '@dolomite-margin/dist/src';
import { Provider } from '@ethersproject/providers';
import { BaseContract, BigNumber, BigNumberish, ContractInterface, Signer } from 'ethers';
import { parseEther } from 'ethers/lib/utils';
import { ethers } from 'hardhat';
import { IGmxMarketToken } from 'packages/gmx-v2/src/types';
import { IMantleRewardStation__factory } from 'packages/mantle/src/types';
import { IChainlinkPriceOracleV1__factory } from 'packages/oracles/src/types';
import {
  DolomiteERC20__factory,
  DolomiteERC20WithPayable__factory,
  IBorrowPositionProxyV2__factory,
  IDepositWithdrawalProxy__factory,
  IDolomiteAccountRegistry__factory,
  IDolomiteAccountValuesReader__factory,
  IDolomiteMargin,
  IDolomiteMargin__factory,
  IDolomiteMarginV2,
  IDolomiteMarginV2__factory,
  IDolomiteMigrator__factory,
  IDolomiteRegistry__factory,
  IERC20,
  IERC20__factory,
  IEventEmitterRegistry__factory,
  IExpiry__factory,
  IExpiryV2__factory,
  IGenericTraderProxyV1__factory,
  ILiquidatorAssetRegistry__factory,
  ILiquidatorProxyV1__factory,
  ILiquidatorProxyV4WithGenericTrader__factory,
  IPartiallyDelayedMultiSig__factory,
  IsolationModeFreezableLiquidatorProxy__factory,
  IWETH__factory,
  RegistryProxy__factory,
} from '../../src/types';
import {
  ARB_MAP,
  BGT_MAP,
  CHAINLINK_AUTOMATION_REGISTRY_MAP,
  CHAINLINK_PRICE_AGGREGATORS_MAP,
  CHAINLINK_PRICE_ORACLE_V1_MAP,
  D_ARB_MAP,
  D_GM_AAVE_USD_MAP,
  D_GM_ARB_USD_MAP,
  D_GM_BTC_MAP,
  D_GM_BTC_USD_MAP,
  D_GM_DOGE_USD_MAP,
  D_GM_ETH_MAP,
  D_GM_ETH_USD_MAP,
  D_GM_GMX_USD_MAP,
  D_GM_LINK_USD_MAP,
  D_GM_SOL_USD_MAP,
  D_GM_UNI_USD_MAP,
  D_GM_WST_ETH_USD_MAP,
  D_GMX_MAP,
  DAI_MAP,
  DFS_GLP_MAP,
  DJ_USDC_V1,
  DJ_USDC_V2,
  DPLV_GLP_MAP,
  DPT_EZ_ETH_JUN_2024_MAP,
  DPT_EZ_ETH_SEP_2024_MAP,
  DPT_GLP_MAR_2024_MAP,
  DPT_R_ETH_JUN_2025_MAP,
  DPT_RS_ETH_SEP_2024_MAP,
  DPT_WE_ETH_APR_2024_MAP,
  DPT_WE_ETH_JUN_2024_MAP,
  DPT_WE_ETH_SEP_2024_MAP,
  DPT_WST_ETH_JUN_2024_MAP,
  DPT_WST_ETH_JUN_2025_MAP,
  DPX_MAP,
  DYT_GLP_2024_MAP,
  E_ETH_MAP,
  EZ_ETH_MAP,
  EZ_ETH_REVERSED_MAP, FBTC_MAP,
  FRAX_MAP,
  GMX_BTC_PLACEHOLDER_MAP,
  GMX_MAP,
  GRAI_MAP,
  GRAIL_MAP,
  HONEY_MAP,
  IBGT_MAP,
  JONES_MAP,
  LINK_MAP,
  MAGIC_GLP_MAP,
  MAGIC_MAP,
  MANTLE_REWARD_STATION_MAP,
  MATIC_MAP,
  METH_MAP,
  MIM_MAP,
  NATIVE_USDC_MAP,
  PENDLE_MAP, POL_MAP,
  PREMIA_MAP,
  R_ETH_MAP,
  RDNT_MAP,
  RS_ETH_MAP,
  RS_ETH_REVERSED_MAP,
  S_GLP_MAP,
  SIZE_MAP,
  SLIPPAGE_TOLERANCE_FOR_PAUSE_SENTINEL,
  SOL_MAP,
  ST_ETH_MAP, UNI_BTC_MAP,
  UNI_MAP,
  USDC_MAP,
  USDE_MAP,
  USDM_MAP,
  USDT_MAP,
  USDY_MAP,
  W_USDM_MAP,
  WBERA_MAP,
  WBTC_MAP,
  WE_ETH_MAP,
  WETH_MAP,
  WMNT_MAP,
  WO_ETH_MAP,
  WOKB_MAP,
  WST_ETH_MAP,
  XAI_MAP,
} from '../../src/utils/constants';
import {
  ADDRESS_ZERO,
  Network,
  NETWORK_TO_DEFAULT_BLOCK_NUMBER_MAP,
  NetworkType,
} from '../../src/utils/no-deps-constants';
import { SignerWithAddressWithSafety } from '../../src/utils/SignerWithAddressWithSafety';
import {
  CoreProtocolAbstract,
  CoreProtocolParams,
  LibraryMaps,
  WETHType,
} from './core-protocols/core-protocol-abstract';
import { CoreProtocolArbitrumOne } from './core-protocols/core-protocol-arbitrum-one';
import { CoreProtocolBase } from './core-protocols/core-protocol-base';
import { CoreProtocolBerachain } from './core-protocols/core-protocol-berachain';
import { CoreProtocolMantle, CoreProtocolParamsMantle } from './core-protocols/core-protocol-mantle';
import { CoreProtocolPolygonZkEvm } from './core-protocols/core-protocol-polygon-zkevm';
import { CoreProtocolXLayer } from './core-protocols/core-protocol-x-layer';
import { DolomiteMargin, Expiry } from './dolomite';
import { createAbraEcosystem } from './ecosystem-utils/abra';
import { createArbEcosystem } from './ecosystem-utils/arb';
import { createCamelotEcosystem } from './ecosystem-utils/camelot';
import { createGmxEcosystem, createGmxEcosystemV2 } from './ecosystem-utils/gmx';
import { createInterestSetters } from './ecosystem-utils/interest-setters';
import { createJonesEcosystem } from './ecosystem-utils/jones';
import {
  createGoARBLiquidityMiningEcosystem,
  createMineralLiquidityMiningEcosystem,
  createOARBLiquidityMiningEcosystem,
} from './ecosystem-utils/liquidity-mining';
import { createOdosEcosystem } from './ecosystem-utils/odos';
import { createOkxEcosystem } from './ecosystem-utils/okx';
import { createOogaBoogaEcosystem } from './ecosystem-utils/ooga-booga';
import { createParaswapEcosystem } from './ecosystem-utils/paraswap';
import { createPendleEcosystemArbitrumOne, createPendleEcosystemMantle } from './ecosystem-utils/pendle';
import { createPlutusEcosystem } from './ecosystem-utils/plutus';
import { createPremiaEcosystem } from './ecosystem-utils/premia';
import { createTestEcosystem } from './ecosystem-utils/testers';
import { createUmamiEcosystem } from './ecosystem-utils/umami';
import { impersonate, impersonateOrFallback, resetForkIfPossible } from './index';
import { IBGT__factory } from 'packages/berachain/src/types';
import { createBerachainRewardsEcosystem } from './ecosystem-utils/berachain-rewards';

/**
 * Config to for setting up tests in the `before` function
 */
export interface CoreProtocolSetupConfig<T extends NetworkType> {
  /**
   * The block number at which the tests will be run on Arbitrum
   */
  readonly blockNumber: number;
  readonly network: T;
  readonly skipForking?: boolean;
}

export interface CoreProtocolConfigParent<T extends NetworkType> {
  readonly blockNumber: number;
  readonly network: T;
  readonly networkNumber: number;
}

interface CoreProtocolConfigArbitrumOne extends CoreProtocolConfigParent<Network.ArbitrumOne> {
  readonly arbitrumOne: boolean;
}

interface CoreProtocolConfigBase extends CoreProtocolConfigParent<Network.Base> {
  readonly base: boolean;
}

interface CoreProtocolConfigBerachain extends CoreProtocolConfigParent<Network.Berachain> {
  readonly berachain: boolean;
}

interface CoreProtocolConfigMantle extends CoreProtocolConfigParent<Network.Mantle> {
  readonly mantle: boolean;
}

interface CoreProtocolConfigPolygonZkEvm extends CoreProtocolConfigParent<Network.PolygonZkEvm> {
  readonly polygonZkEvm: boolean;
}

interface CoreProtocolConfigXLayer extends CoreProtocolConfigParent<Network.XLayer> {
  readonly xLayer: boolean;
}

export type CoreProtocolConfig<T extends NetworkType> = T extends Network.ArbitrumOne
  ? CoreProtocolConfigArbitrumOne
  : T extends Network.Base
  ? CoreProtocolConfigBase
  : T extends Network.Berachain
  ? CoreProtocolConfigBerachain
  : T extends Network.Mantle
  ? CoreProtocolConfigMantle
  : T extends Network.PolygonZkEvm
  ? CoreProtocolConfigPolygonZkEvm
  : T extends Network.XLayer
  ? CoreProtocolConfigXLayer
  : never;

export async function disableInterestAccrual<T extends NetworkType>(
  core: CoreProtocolAbstract<T>,
  marketId: BigNumberish,
) {
  return core.dolomiteMargin.ownerSetInterestSetter(marketId, core.interestSetters.alwaysZeroInterestSetter.address);
}

export async function enableInterestAccrual<T extends NetworkType>(
  core: CoreProtocolAbstract<T>,
  marketId: BigNumberish,
) {
  return core.dolomiteMargin.ownerSetInterestSetter(
    marketId,
    core.interestSetters.linearStepFunction8L92U90OInterestSetter.address,
  );
}

export async function setupWBERABalance(
  core: CoreProtocolBerachain,
  signer: SignerWithAddressWithSafety,
  amount: BigNumberish,
  spender: { address: string },
) {
  await core.tokens.wbera.connect(signer).deposit({ value: amount });
  await core.tokens.wbera.connect(signer).approve(spender.address, ethers.constants.MaxUint256);
}

export async function setupWETHBalance<T extends NetworkType>(
  core: CoreProtocolAbstract<T>,
  signer: SignerWithAddressWithSafety,
  amount: BigNumberish,
  spender: { address: string },
) {
  if ('deposit' in core.tokens.weth) {
    await core.tokens.weth.connect(signer).deposit({ value: amount });
    await core.tokens.weth.connect(signer).approve(spender.address, ethers.constants.MaxUint256);
  } else if (core.network === Network.Mantle) {
    // TODO:
  } else if (core.network === Network.XLayer) {
    const whaleAddress = '0x2d22604d6bbf51839c404aef5c65443e424e0945';
    const whaleSigner = await impersonate(whaleAddress, true);
    await core.tokens.weth.connect(whaleSigner).transfer(signer.address, amount);
    await core.tokens.weth.connect(signer).approve(spender.address, ethers.constants.MaxUint256);
  }
}

export async function setupWMNTBalance(
  core: CoreProtocolParamsMantle,
  signer: SignerWithAddressWithSafety,
  amount: BigNumberish,
  spender: { address: string },
) {
  await impersonate(signer, true, BigNumber.from(amount).add(parseEther('1')));
  await core.tokens.wmnt.connect(signer).deposit({ value: amount });
  await core.tokens.wmnt.connect(signer).approve(spender.address, ethers.constants.MaxUint256);
}

export async function setupWBTCBalance<T extends NetworkType>(
  core: CoreProtocolArbitrumOne,
  signer: SignerWithAddressWithSafety,
  amount: BigNumberish,
  spender: { address: string },
) {
  const whaleAddress = '0x078f358208685046a11c85e8ad32895ded33a249'; // Aave Token
  const whaleSigner = await impersonate(whaleAddress, true);
  await core.tokens.wbtc.connect(whaleSigner).transfer(signer.address, amount);
  await core.tokens.wbtc.connect(signer).approve(spender.address, ethers.constants.MaxUint256);
}

export async function setupARBBalance(
  core: CoreProtocolArbitrumOne,
  signer: SignerWithAddressWithSafety,
  amount: BigNumberish,
  spender: { address: string },
) {
  const whaleAddress = '0xf3fc178157fb3c87548baa86f9d24ba38e649b58'; // ARB Treasury
  const whaleSigner = await impersonate(whaleAddress, true);
  await core.tokens.arb!.connect(whaleSigner).transfer(signer.address, amount);
  await core.tokens.arb!.connect(signer).approve(spender.address, ethers.constants.MaxUint256);
}

export async function setupDAIBalance(
  core: { tokens: { dai: IERC20 } },
  signer: SignerWithAddressWithSafety,
  amount: BigNumberish,
  spender: { address: string },
) {
  const whaleAddress = '0x489ee077994b6658eafa855c308275ead8097c4a'; // GMX Vault
  const whaleSigner = await impersonate(whaleAddress, true);
  await core.tokens.dai.connect(whaleSigner).transfer(signer.address, amount);
  await core.tokens.dai.connect(signer).approve(spender.address, ethers.constants.MaxUint256);
}

export async function setupNativeUSDCBalance(
  core: CoreProtocolArbitrumOne,
  signer: SignerWithAddressWithSafety,
  amount: BigNumberish,
  spender: { address: string },
) {
  const whaleAddress = '0x3dd1d15b3c78d6acfd75a254e857cbe5b9ff0af2'; // Radiant USDC pool
  const whaleSigner = await impersonate(whaleAddress, true);
  await core.tokens.nativeUsdc!.connect(whaleSigner).transfer(signer.address, amount);
  await core.tokens.nativeUsdc!.connect(signer).approve(spender.address, ethers.constants.MaxUint256);
}

export async function setupUSDCBalance<T extends NetworkType>(
  core: CoreProtocolAbstract<T>,
  signer: SignerWithAddressWithSafety,
  amount: BigNumberish,
  spender: { address: string },
) {
<<<<<<< HEAD
  let whaleAddress: string;
  if (core.network === Network.Berachain) {
    whaleAddress = '0xBD8DFf36a635B951e008E414ED73021869324Fd7';
  } else {
    whaleAddress = '0x805ba50001779CeD4f59CfF63aea527D12B94829'; // Radiant USDC pool
  }
  const whaleSigner = await impersonate(whaleAddress, true);
  await core.tokens.usdc.connect(whaleSigner).transfer(signer.address, amount);
  await core.tokens.usdc.connect(signer).approve(spender.address, ethers.constants.MaxUint256);
=======
  if (core.network === Network.XLayer) {
    const whaleAddress = '0x2d22604d6bbf51839c404aef5c65443e424e0945';
    const whaleSigner = await impersonate(whaleAddress, true);
    await core.tokens.usdc.connect(whaleSigner).transfer(signer.address, amount);
    await core.tokens.usdc.connect(signer).approve(spender.address, ethers.constants.MaxUint256);
  } else {
    const whaleAddress = '0x805ba50001779CeD4f59CfF63aea527D12B94829'; // Radiant USDC pool
    const whaleSigner = await impersonate(whaleAddress, true);
    await core.tokens.usdc.connect(whaleSigner).transfer(signer.address, amount);
    await core.tokens.usdc.connect(signer).approve(spender.address, ethers.constants.MaxUint256);
  }
>>>>>>> fcabc2ac
}

export async function setupUSDMBalance(
  core: CoreProtocolArbitrumOne,
  signer: SignerWithAddressWithSafety,
  amount: BigNumberish,
  spender: { address: string },
) {
  const whaleAddress = '0x4bD135524897333bec344e50ddD85126554E58B4';
  const whaleSigner = await impersonate(whaleAddress, true);
  await core.tokens.usdm.connect(whaleSigner).transfer(signer.address, amount);
  await core.tokens.usdm.connect(signer).approve(spender.address, ethers.constants.MaxUint256);
}

export async function setupGMBalance(
  core: CoreProtocolArbitrumOne,
  gmToken: IGmxMarketToken,
  signer: { address: string },
  amount: BigNumberish,
  spender?: { address: string },
) {
  const controller = await impersonate(core.gmxV2Ecosystem!.gmxExchangeRouter.address, true);
  await gmToken.connect(controller).mint(signer.address, amount);
  if (signer instanceof SignerWithAddressWithSafety && spender) {
    await gmToken.connect(signer).approve(spender.address, amount);
  }
}

export async function setupGMXBalance(
  core: { tokens: { gmx: IERC20 } },
  signer: SignerWithAddressWithSafety,
  amount: BigNumberish,
  spender: { address: string },
) {
  const whaleAddress = '0x80a9ae39310abf666a87c743d6ebbd0e8c42158e'; // Uniswap V3 GMX/ETH pool
  const whaleSigner = await impersonate(whaleAddress, true);
  await core.tokens.gmx!.connect(whaleSigner).transfer(signer.address, amount);
  await core.tokens.gmx!.connect(signer).approve(spender.address, ethers.constants.MaxUint256);
}

export async function setupRsEthBalance(
  core: { tokens: { rsEth: IERC20 } },
  signer: SignerWithAddressWithSafety,
  amount: BigNumberish,
  spender: { address: string },
) {
  const whaleAddress = '0xf176fb51f4eb826136a54fdc71c50fcd2202e272'; // Balancer Vault
  const whaleSigner = await impersonate(whaleAddress, true);
  await core.tokens.rsEth!.connect(whaleSigner).transfer(signer.address, amount);
  await core.tokens.rsEth!.connect(signer).approve(spender.address, ethers.constants.MaxUint256);
}

export async function setupRETHBalance(
  core: { tokens: { rEth: IERC20 } },
  signer: SignerWithAddressWithSafety,
  amount: BigNumberish,
  spender: { address: string },
) {
  const whaleAddress = '0xba12222222228d8ba445958a75a0704d566bf2c8'; // Balancer Vault
  const whaleSigner = await impersonate(whaleAddress, true);
  await core.tokens.rEth!.connect(whaleSigner).transfer(signer.address, amount);
  await core.tokens.rEth!.connect(signer).approve(spender.address, ethers.constants.MaxUint256);
}

export async function setupUSDEBalance(
  core: { tokens: { usde: IERC20 } },
  signer: SignerWithAddressWithSafety,
  amount: BigNumberish,
  spender: { address: string },
) {
  const whaleAddress = '0x5B9e411c9E50164133DE07FE1cAC05A094000105'; // Pendle SY Token
  const whaleSigner = await impersonate(whaleAddress, true);
  await core.tokens.usde!.connect(whaleSigner).transfer(signer.address, amount);
  await core.tokens.usde!.connect(signer).approve(spender.address, ethers.constants.MaxUint256);
}

export async function setupWeEthBalance(
  core: { tokens: { weEth: IERC20 } },
  signer: SignerWithAddressWithSafety,
  amount: BigNumberish,
  spender: { address: string },
) {
  const whaleAddress = '0xa6c895eb332e91c5b3d00b7baeeaae478cc502da'; // Balancer Vault
  const whaleSigner = await impersonate(whaleAddress, true);
  await core.tokens.weEth!.connect(whaleSigner).transfer(signer.address, amount);
  await core.tokens.weEth!.connect(signer).approve(spender.address, ethers.constants.MaxUint256);
}

export async function setupWstETHBalance(
  core: { tokens: { wstEth: IERC20 } },
  signer: SignerWithAddressWithSafety,
  amount: BigNumberish,
  spender: { address: string },
) {
  const whaleAddress = '0xba12222222228d8ba445958a75a0704d566bf2c8'; // Balancer Vault
  const whaleSigner = await impersonate(whaleAddress, true);
  await core.tokens.wstEth!.connect(whaleSigner).transfer(signer.address, amount);
  await core.tokens.wstEth!.connect(signer).approve(spender.address, ethers.constants.MaxUint256);
}

export function setupUserVaultProxy<T extends BaseContract>(
  vault: address,
  factoryInterface: { abi: ContractInterface },
  signer?: SignerWithAddressWithSafety,
): T {
  return new BaseContract(vault, factoryInterface.abi, signer) as T;
}

export function getDefaultCoreProtocolConfig<T extends NetworkType>(network: T): CoreProtocolConfig<T> {
  return getCoreProtocolConfig(network, NETWORK_TO_DEFAULT_BLOCK_NUMBER_MAP[network]);
}

function getCoreProtocolConfig<T extends NetworkType>(network: T, blockNumber: number): CoreProtocolConfig<T> {
  if (network === Network.ArbitrumOne) {
    return {
      network,
      blockNumber,
      networkNumber: parseInt(network, 10),
      arbitrumOne: true,
    } as CoreProtocolConfigArbitrumOne as any;
  }

  if (network === Network.Base) {
    return {
      network,
      blockNumber,
      networkNumber: parseInt(network, 10),
      base: true,
    } as CoreProtocolConfigBase as any;
  }

  if (network === Network.Berachain) {
    return {
      network,
      blockNumber,
      networkNumber: parseInt(network, 10),
      berachain: true,
    } as CoreProtocolConfigBerachain as any;
  }

  if (network === Network.Mantle) {
    return {
      network,
      blockNumber,
      networkNumber: parseInt(network, 10),
      mantle: true,
    } as CoreProtocolConfigMantle as any;
  }

  if (network === Network.PolygonZkEvm) {
    return {
      network,
      blockNumber,
      networkNumber: parseInt(network, 10),
      polygonZkEvm: true,
    } as CoreProtocolConfigPolygonZkEvm as any;
  }

  if (network === Network.XLayer) {
    return {
      network,
      blockNumber,
      networkNumber: parseInt(network, 10),
      xLayer: true,
    } as CoreProtocolConfigXLayer as any;
  }

  throw new Error(`Invalid network, found: ${network}`);
}

export function getDefaultCoreProtocolConfigForGmxV2(): CoreProtocolConfig<Network.ArbitrumOne> {
  return {
    network: Network.ArbitrumOne,
    networkNumber: parseInt(Network.ArbitrumOne, 10),
    blockNumber: 247_305_500,
    arbitrumOne: true,
  };
}

export type CoreProtocolType<T extends NetworkType> = T extends Network.ArbitrumOne
  ? CoreProtocolArbitrumOne
  : T extends Network.Base
  ? CoreProtocolBase
  : T extends Network.Berachain
  ? CoreProtocolBerachain
  : T extends Network.Mantle
  ? CoreProtocolMantle
  : T extends Network.PolygonZkEvm
  ? CoreProtocolPolygonZkEvm
  : T extends Network.XLayer
  ? CoreProtocolXLayer
  : never;

export function getDolomiteMarginContract<T extends NetworkType>(
  config: CoreProtocolSetupConfig<T>,
  signer: SignerWithAddressWithSafety,
): DolomiteMargin<T> {
  return (
    config.network === Network.ArbitrumOne
      ? IDolomiteMargin__factory.connect(DolomiteMarginJson.networks[config.network].address, signer)
      : IDolomiteMarginV2__factory.connect(DolomiteMarginJson.networks[config.network].address, signer)
  ) as DolomiteMargin<T>;
}

export function getExpiryContract<T extends NetworkType>(
  config: CoreProtocolSetupConfig<T>,
  signer: SignerWithAddressWithSafety,
): Expiry<T> {
  return (
    config.network === Network.ArbitrumOne
      ? IExpiry__factory.connect(ExpiryJson.networks[config.network].address, signer)
      : IExpiryV2__factory.connect(ExpiryJson.networks[config.network].address, signer)
  ) as Expiry<T>;
}

export function getWethContract<T extends NetworkType>(
  config: CoreProtocolSetupConfig<T>,
  signer: SignerWithAddressWithSafety,
): WETHType<T> {
  return (
    config.network === Network.ArbitrumOne || config.network === Network.Base || config.network === Network.PolygonZkEvm
      ? IWETH__factory.connect(WETH_MAP[config.network].address, signer)
      : IERC20__factory.connect(WETH_MAP[config.network].address, signer)
  ) as WETHType<T>;
}

export async function setupCoreProtocol<T extends NetworkType>(
  config: Readonly<CoreProtocolSetupConfig<T>>,
): Promise<CoreProtocolType<T>> {
  if (!config.skipForking) {
    await resetForkIfPossible(config.blockNumber, config.network);
  }

  const dolomiteMarginAddress = DolomiteMarginJson.networks[config.network].address;
  const [hhUser1, hhUser2, hhUser3, hhUser4, hhUser5] = await Promise.all(
    (await ethers.getSigners()).map((s) => SignerWithAddressWithSafety.create(s.address)),
  );
  const governance: SignerWithAddressWithSafety = await impersonateOrFallback(
    await IDolomiteMargin__factory.connect(dolomiteMarginAddress, hhUser1).owner(),
    true,
    hhUser1,
  );

  const dolomiteMargin = getDolomiteMarginContract<T>(config, governance);

  const borrowPositionProxyV2 = IBorrowPositionProxyV2__factory.connect(
    BorrowPositionProxyV2Json.networks[config.network].address,
    governance,
  );

  const chainlinkPriceOracleV1 = getContract(
    CHAINLINK_PRICE_ORACLE_V1_MAP[config.network],
    IChainlinkPriceOracleV1__factory.connect,
    governance,
  );
  const chainlinkPriceOracleV3 = getContract(
    Deployments.ChainlinkPriceOracleV3[config.network]?.address,
    IChainlinkPriceOracleV3__factory.connect,
    governance,
  );

  const delayedMultiSig = IPartiallyDelayedMultiSig__factory.connect(
    await dolomiteMargin.connect(hhUser1).owner(),
    governance,
  );

  const depositWithdrawalProxy = IDepositWithdrawalProxy__factory.connect(
    DepositWithdrawalProxyJson.networks[config.network].address,
    governance,
  );

  const dolomiteRegistry = IDolomiteRegistry__factory.connect(
    Deployments.DolomiteRegistryProxy[config.network].address,
    governance,
  );

  const dolomiteRegistryProxy = RegistryProxy__factory.connect(
    Deployments.DolomiteRegistryProxy[config.network].address,
    governance,
  );

  const dolomiteAccountRegistry = IDolomiteAccountRegistry__factory.connect(
    Deployments.DolomiteAccountRegistryProxy[config.network].address,
    governance,
  );

  const dolomiteAccountRegistryProxy = RegistryProxy__factory.connect(
    Deployments.DolomiteAccountRegistryProxy[config.network].address,
    governance,
  );

  const eventEmitterRegistry = getContract(
    Deployments.EventEmitterRegistryProxy[config.network].address,
    IEventEmitterRegistry__factory.connect,
    governance,
  );

  const eventEmitterRegistryProxy = getContract(
    Deployments.EventEmitterRegistryProxy[config.network].address,
    RegistryProxy__factory.connect,
    governance,
  );

  const expiry = getExpiryContract<T>(config, governance);

  const freezableLiquidatorProxy = IsolationModeFreezableLiquidatorProxy__factory.connect(
    getMaxDeploymentVersionAddressByDeploymentKey('IsolationModeFreezableLiquidatorProxy', config.network),
    governance,
  );

  const genericTraderProxy = getContract(
    IGenericTraderProxyV1Json.networks[config.network].address,
    IGenericTraderProxyV1__factory.connect,
    governance,
  );

  const interestSetters = await createInterestSetters(config.network, hhUser1);

  const liquidatorAssetRegistry = ILiquidatorAssetRegistry__factory.connect(
    LiquidatorAssetRegistryJson.networks[config.network].address,
    governance,
  );

  const liquidatorProxyV1 = ILiquidatorProxyV1__factory.connect(
    LiquidatorProxyV1Json.networks[config.network].address,
    governance,
  );

  const liquidatorProxyV4 = getContract(
    LiquidatorProxyV4WithGenericTraderJson.networks[config.network].address,
    ILiquidatorProxyV4WithGenericTrader__factory.connect,
    governance,
  );

  const oracleAggregatorV2 = getContract(
    Deployments.OracleAggregatorV2[config.network].address,
    OracleAggregatorV2__factory.connect,
    governance,
  );

  const testEcosystem = await createTestEcosystem(dolomiteMargin, governance);

  const libraries: LibraryMaps = {
    tokenVaultActionsImpl: createTokenVaultActionsLibraries(config),
    unwrapperTraderImpl: createAsyncUnwrapperImplLibraries(config),
    wrapperTraderImpl: createAsyncWrapperImplLibraries(config),
  };

  const coreProtocolParams: CoreProtocolParams<T> = {
    borrowPositionProxyV2,
    chainlinkPriceOracleV1,
    chainlinkPriceOracleV3,
    delayedMultiSig,
    depositWithdrawalProxy,
    dolomiteMargin,
    dolomiteRegistry,
    dolomiteRegistryProxy,
    dolomiteAccountRegistry,
    dolomiteAccountRegistryProxy,
    eventEmitterRegistry,
    eventEmitterRegistryProxy,
    expiry,
    freezableLiquidatorProxy,
    genericTraderProxy,
    governance,
    interestSetters,
    libraries,
    liquidatorAssetRegistry,
    liquidatorProxyV1,
    liquidatorProxyV4,
    oracleAggregatorV2,
    testEcosystem,
    hhUser1,
    hhUser2,
    hhUser3,
    hhUser4,
    hhUser5,
    apiTokens: {
      usdc: {
        marketId: new ZapBigNumber(USDC_MAP[config.network].marketId),
        symbol: 'USDC',
        name: 'USD Coin',
        decimals: 6,
        tokenAddress: USDC_MAP[config.network].address,
      },
      weth: {
        marketId: new ZapBigNumber(WETH_MAP[config.network].marketId),
        symbol: 'WETH',
        name: 'Wrapped Ether',
        decimals: 18,
        tokenAddress: WETH_MAP[config.network].address,
      },
    },
    config: getCoreProtocolConfig(config.network, config.blockNumber),
    constants: {
      slippageToleranceForPauseSentinel: SLIPPAGE_TOLERANCE_FOR_PAUSE_SENTINEL,
      chainlinkAggregators: CHAINLINK_PRICE_AGGREGATORS_MAP[config.network],
    },
    marketIds: {
      usdc: USDC_MAP[config.network].marketId,
      weth: WETH_MAP[config.network].marketId,
      stablecoins: [USDC_MAP[config.network].marketId],
      stablecoinsWithUnifiedInterestRateModels: [USDC_MAP[config.network].marketId],
    },
    tokens: {
      usdc: IERC20__factory.connect(USDC_MAP[config.network].address, hhUser1),
      weth: getWethContract(config, hhUser1),
      stablecoins: [IERC20__factory.connect(USDC_MAP[config.network].address, hhUser1)],
    },
  };

  if (config.network === Network.ArbitrumOne) {
    const typedConfig = config as CoreProtocolSetupConfig<Network.ArbitrumOne>;
    return new CoreProtocolArbitrumOne(coreProtocolParams as CoreProtocolParams<Network.ArbitrumOne>, {
      chainlinkPriceOracleV1,
      chainlinkPriceOracleV3,
      abraEcosystem: await createAbraEcosystem(typedConfig.network, hhUser1),
      arbEcosystem: await createArbEcosystem(typedConfig.network, hhUser1),
      camelotEcosystem: await createCamelotEcosystem(typedConfig.network, hhUser1),
      chainlinkAutomationRegistry: IChainlinkAutomationRegistry__factory.connect(
        CHAINLINK_AUTOMATION_REGISTRY_MAP[typedConfig.network],
        governance,
      ),
      chroniclePriceOracleV3: ChroniclePriceOracleV3__factory.connect(
        Deployments.ChroniclePriceOracleV3[typedConfig.network].address,
        hhUser1,
      ),
      dolomiteAccountValuesReader: IDolomiteAccountValuesReader__factory.connect(
        CoreDeployments.AccountValuesReader[typedConfig.network].address,
        hhUser1,
      ),
      dolomiteMigrator: IDolomiteMigrator__factory.connect(
        Deployments.DolomiteMigratorV2[typedConfig.network].address,
        hhUser1,
      ),
      dTokens: {
        usdc: DolomiteERC20__factory.connect(Deployments.DolomiteUsdcToken[typedConfig.network].address, hhUser1),
        wbtc: DolomiteERC20__factory.connect(Deployments.DolomiteWbtcToken[typedConfig.network].address, hhUser1),
        weth: DolomiteERC20WithPayable__factory.connect(
          Deployments.DolomiteWethToken[typedConfig.network].address,
          hhUser1,
        ),
        usdcProxy: RegistryProxy__factory.connect(Deployments.DolomiteUsdcToken[typedConfig.network].address, hhUser1),
        wbtcProxy: RegistryProxy__factory.connect(Deployments.DolomiteWbtcToken[typedConfig.network].address, hhUser1),
        wethProxy: RegistryProxy__factory.connect(Deployments.DolomiteWethToken[typedConfig.network].address, hhUser1),
      },
      gmxEcosystem: await createGmxEcosystem(typedConfig.network, hhUser1),
      gmxEcosystemV2: await createGmxEcosystemV2(typedConfig.network, hhUser1),
      jonesEcosystem: await createJonesEcosystem(typedConfig.network, hhUser1),
      liquidityMiningEcosystem: {
        goARB: await createGoARBLiquidityMiningEcosystem(typedConfig.network, hhUser1),
        minerals: await createMineralLiquidityMiningEcosystem(typedConfig.network, hhUser1),
        oARB: await createOARBLiquidityMiningEcosystem(typedConfig.network, hhUser1),
      },
      odosEcosystem: await createOdosEcosystem(typedConfig.network, hhUser1),
      paraswapEcosystem: await createParaswapEcosystem(typedConfig.network, hhUser1),
      pendleEcosystem: await createPendleEcosystemArbitrumOne(typedConfig.network, hhUser1),
      plutusEcosystem: await createPlutusEcosystem(typedConfig.network, hhUser1),
      premiaEcosystem: await createPremiaEcosystem(typedConfig.network, hhUser1),
      redstonePriceOracleV3: RedstonePriceOracleV3__factory.connect(
        Deployments.RedstonePriceOracleV3[typedConfig.network].address,
        hhUser1,
      ),
      umamiEcosystem: await createUmamiEcosystem(typedConfig.network, hhUser1),
      marketIds: {
        ...coreProtocolParams.marketIds,
        arb: ARB_MAP[typedConfig.network].marketId,
        dArb: D_ARB_MAP[typedConfig.network].marketId,
        dfsGlp: DFS_GLP_MAP[typedConfig.network].marketId,
        dGmx: D_GMX_MAP[typedConfig.network].marketId,
        dGmAaveUsd: D_GM_AAVE_USD_MAP[typedConfig.network].marketId,
        dGmArbUsd: D_GM_ARB_USD_MAP[typedConfig.network].marketId,
        dGmBtcUsd: D_GM_BTC_USD_MAP[typedConfig.network].marketId,
        dGmBtc: D_GM_BTC_MAP[typedConfig.network].marketId,
        dGmDogeUsd: D_GM_DOGE_USD_MAP[typedConfig.network].marketId,
        dGmEthUsd: D_GM_ETH_USD_MAP[typedConfig.network].marketId,
        dGmEth: D_GM_ETH_MAP[typedConfig.network].marketId,
        dGmGmxUsd: D_GM_GMX_USD_MAP[typedConfig.network].marketId,
        dGmLinkUsd: D_GM_LINK_USD_MAP[typedConfig.network].marketId,
        dGmSolUsd: D_GM_SOL_USD_MAP[typedConfig.network].marketId,
        dGmUniUsd: D_GM_UNI_USD_MAP[typedConfig.network].marketId,
        dGmWstEthUsd: D_GM_WST_ETH_USD_MAP[typedConfig.network].marketId,
        djUsdcV1: DJ_USDC_V1[typedConfig.network].marketId,
        djUsdcV2: DJ_USDC_V2[typedConfig.network].marketId,
        dplvGlp: DPLV_GLP_MAP[typedConfig.network].marketId,
        dPtEzEthJun2024: DPT_EZ_ETH_JUN_2024_MAP[typedConfig.network].marketId,
        dPtEzEthSep2024: DPT_EZ_ETH_SEP_2024_MAP[typedConfig.network].marketId,
        dPtGlpMar2024: DPT_GLP_MAR_2024_MAP[typedConfig.network].marketId,
        dPtREthJun2025: DPT_R_ETH_JUN_2025_MAP[typedConfig.network].marketId,
        dPtRsEthSep2024: DPT_RS_ETH_SEP_2024_MAP[typedConfig.network].marketId,
        dPtWeEthApr2024: DPT_WE_ETH_APR_2024_MAP[typedConfig.network].marketId,
        dPtWeEthJun2024: DPT_WE_ETH_JUN_2024_MAP[typedConfig.network].marketId,
        dPtWeEthSep2024: DPT_WE_ETH_SEP_2024_MAP[typedConfig.network].marketId,
        dPtWstEthJun2024: DPT_WST_ETH_JUN_2024_MAP[typedConfig.network].marketId,
        dPtWstEthJun2025: DPT_WST_ETH_JUN_2025_MAP[typedConfig.network].marketId,
        dai: DAI_MAP[typedConfig.network]!.marketId,
        dpx: DPX_MAP[typedConfig.network].marketId,
        dYtGlp: DYT_GLP_2024_MAP[typedConfig.network].marketId,
        ezEth: EZ_ETH_MAP[typedConfig.network].marketId,
        gmx: GMX_MAP[typedConfig.network].marketId,
        grai: GRAI_MAP[typedConfig.network].marketId,
        grail: GRAIL_MAP[typedConfig.network].marketId,
        jones: JONES_MAP[typedConfig.network].marketId,
        link: LINK_MAP[typedConfig.network]!.marketId,
        magic: MAGIC_MAP[typedConfig.network].marketId,
        magicGlp: MAGIC_GLP_MAP[typedConfig.network].marketId,
        mim: MIM_MAP[typedConfig.network].marketId,
        nativeUsdc: NATIVE_USDC_MAP[typedConfig.network].marketId,
        premia: PREMIA_MAP[typedConfig.network].marketId,
        rEth: R_ETH_MAP[typedConfig.network].marketId,
        rsEth: RS_ETH_MAP[typedConfig.network].marketId,
        radiant: RDNT_MAP[typedConfig.network].marketId,
        pendle: PENDLE_MAP[typedConfig.network].marketId,
        sGlp: S_GLP_MAP[typedConfig.network].marketId,
        uni: UNI_MAP[typedConfig.network].marketId,
        usdt: USDT_MAP[typedConfig.network].marketId,
        wbtc: WBTC_MAP[typedConfig.network].marketId,
        weEth: WE_ETH_MAP[typedConfig.network].marketId,
        woEth: WO_ETH_MAP[typedConfig.network].marketId,
        wstEth: WST_ETH_MAP[typedConfig.network].marketId,
        wusdm: W_USDM_MAP[typedConfig.network].marketId,
        xai: XAI_MAP[typedConfig.network].marketId,
        stablecoins: [
          ...coreProtocolParams.marketIds.stablecoins,
          DAI_MAP[typedConfig.network]!.marketId,
          GRAI_MAP[typedConfig.network].marketId,
          MIM_MAP[typedConfig.network].marketId,
          NATIVE_USDC_MAP[typedConfig.network].marketId,
          W_USDM_MAP[typedConfig.network].marketId,
          USDE_MAP[typedConfig.network].marketId,
          USDT_MAP[typedConfig.network].marketId,
        ],
        stablecoinsWithUnifiedInterestRateModels: [
          ...coreProtocolParams.marketIds.stablecoins,
          DAI_MAP[typedConfig.network]!.marketId,
          MIM_MAP[typedConfig.network].marketId,
          NATIVE_USDC_MAP[typedConfig.network].marketId,
          USDE_MAP[typedConfig.network].marketId,
          USDT_MAP[typedConfig.network].marketId,
        ],
      },
      tokens: {
        ...coreProtocolParams.tokens,
        arb: IERC20__factory.connect(ARB_MAP[typedConfig.network].address, hhUser1),
        dai: IERC20__factory.connect(DAI_MAP[typedConfig.network]!.address, hhUser1),
        dArb: IERC20__factory.connect(D_ARB_MAP[typedConfig.network].address, hhUser1),
        dfsGlp: IERC20__factory.connect(DFS_GLP_MAP[typedConfig.network].address, hhUser1),
        dGmx: IERC20__factory.connect(D_GMX_MAP[typedConfig.network].address, hhUser1),
        dGmArb: IERC20__factory.connect(D_GM_ARB_USD_MAP[typedConfig.network].address, hhUser1),
        dGmBtc: IERC20__factory.connect(D_GM_BTC_USD_MAP[typedConfig.network].address, hhUser1),
        dGmEth: IERC20__factory.connect(D_GM_ETH_USD_MAP[typedConfig.network].address, hhUser1),
        dGmLink: IERC20__factory.connect(D_GM_LINK_USD_MAP[typedConfig.network].address, hhUser1),
        djUsdcV1: IERC20__factory.connect(DJ_USDC_V1[typedConfig.network].address, hhUser1),
        djUsdcV2: IERC20__factory.connect(DJ_USDC_V2[typedConfig.network].address, hhUser1),
        dPtGlp: IERC20__factory.connect(DPT_GLP_MAR_2024_MAP[typedConfig.network].address, hhUser1),
        dPtREthJun2025: IERC20__factory.connect(DPT_R_ETH_JUN_2025_MAP[typedConfig.network].address, hhUser1),
        dPtWeEthApr2024: IERC20__factory.connect(DPT_WE_ETH_APR_2024_MAP[typedConfig.network].address, hhUser1),
        dPtWstEthJun2024: IERC20__factory.connect(DPT_WST_ETH_JUN_2024_MAP[typedConfig.network].address, hhUser1),
        dPtWstEthJun2025: IERC20__factory.connect(DPT_WST_ETH_JUN_2025_MAP[typedConfig.network].address, hhUser1),
        dpx: IERC20__factory.connect(DPX_MAP[typedConfig.network].address, hhUser1),
        dYtGlp: IERC20__factory.connect(DYT_GLP_2024_MAP[typedConfig.network].address, hhUser1),
        eEth: IERC20__factory.connect(E_ETH_MAP[typedConfig.network].address, hhUser1),
        ezEth: IERC20__factory.connect(EZ_ETH_MAP[typedConfig.network].address, hhUser1),
        ezEthReversed: IERC20__factory.connect(EZ_ETH_REVERSED_MAP[typedConfig.network].address, hhUser1),
        frax: IERC20__factory.connect(FRAX_MAP[typedConfig.network].address, hhUser1),
        gmx: IERC20__factory.connect(GMX_MAP[typedConfig.network].address, hhUser1),
        gmxBtc: IERC20__factory.connect(GMX_BTC_PLACEHOLDER_MAP[typedConfig.network].address, hhUser1),
        grai: IERC20__factory.connect(GRAI_MAP[typedConfig.network].address, hhUser1),
        grail: IERC20__factory.connect(GRAIL_MAP[typedConfig.network].address, hhUser1),
        jones: IERC20__factory.connect(JONES_MAP[typedConfig.network].address, hhUser1),
        link: IERC20__factory.connect(LINK_MAP[typedConfig.network]!.address, hhUser1),
        mGlp: IERC20__factory.connect(MAGIC_GLP_MAP[typedConfig.network].address, hhUser1),
        magic: IERC20__factory.connect(MAGIC_MAP[typedConfig.network].address, hhUser1),
        mim: IERC20__factory.connect(MIM_MAP[typedConfig.network].address, hhUser1),
        nativeUsdc: IERC20__factory.connect(NATIVE_USDC_MAP[typedConfig.network].address, hhUser1),
        premia: IERC20__factory.connect(PREMIA_MAP[typedConfig.network].address, hhUser1),
        pendle: IERC20__factory.connect(PENDLE_MAP[typedConfig.network].address, hhUser1),
        rEth: IERC20__factory.connect(R_ETH_MAP[typedConfig.network].address, hhUser1),
        rsEth: IERC20__factory.connect(RS_ETH_MAP[typedConfig.network].address, hhUser1),
        rsEthReversed: IERC20__factory.connect(RS_ETH_REVERSED_MAP[typedConfig.network].address, hhUser1),
        radiant: IERC20__factory.connect(RDNT_MAP[typedConfig.network].address, hhUser1),
        sGlp: IERC20__factory.connect(S_GLP_MAP[typedConfig.network].address, hhUser1),
        size: IERC20__factory.connect(SIZE_MAP[typedConfig.network].address, hhUser1),
        sol: IERC20__factory.connect(SOL_MAP[typedConfig.network].address, hhUser1),
        stEth: IERC20__factory.connect(ST_ETH_MAP[typedConfig.network].address, hhUser1),
        uni: IERC20__factory.connect(UNI_MAP[typedConfig.network].address, hhUser1),
        usde: IERC20__factory.connect(USDE_MAP[typedConfig.network].address, hhUser1),
        usdm: IERC20__factory.connect(USDM_MAP[typedConfig.network].address, hhUser1),
        usdt: IERC20__factory.connect(USDT_MAP[typedConfig.network].address, hhUser1),
        wbtc: IERC20__factory.connect(WBTC_MAP[typedConfig.network].address, hhUser1),
        weth: coreProtocolParams.tokens.weth as any,
        weEth: IERC20__factory.connect(WE_ETH_MAP[typedConfig.network].address, hhUser1),
        woEth: IERC20__factory.connect(WO_ETH_MAP[typedConfig.network].address, hhUser1),
        wstEth: IERC20__factory.connect(WST_ETH_MAP[typedConfig.network].address, hhUser1),
        wusdm: IERC20__factory.connect(W_USDM_MAP[typedConfig.network].address, hhUser1),
        xai: IERC20__factory.connect(XAI_MAP[typedConfig.network].address, hhUser1),
        stablecoins: [
          ...coreProtocolParams.tokens.stablecoins,
          IERC20__factory.connect(DAI_MAP[typedConfig.network]!.address, hhUser1),
          IERC20__factory.connect(GRAI_MAP[typedConfig.network].address, hhUser1),
          IERC20__factory.connect(MIM_MAP[typedConfig.network].address, hhUser1),
          IERC20__factory.connect(NATIVE_USDC_MAP[typedConfig.network].address, hhUser1),
          IERC20__factory.connect(USDE_MAP[typedConfig.network].address, hhUser1),
          IERC20__factory.connect(USDT_MAP[typedConfig.network].address, hhUser1),
          IERC20__factory.connect(W_USDM_MAP[typedConfig.network].address, hhUser1),
        ],
      },
    }) as any;
  }
  if (config.network === Network.Base) {
    const typedConfig = config as CoreProtocolSetupConfig<Network.Base>;
    return new CoreProtocolBase(coreProtocolParams as CoreProtocolParams<Network.Base>, {
      odosEcosystem: await createOdosEcosystem(typedConfig.network, hhUser1),
      paraswapEcosystem: await createParaswapEcosystem(typedConfig.network, hhUser1),
    }) as any;
  }
  if (config.network === Network.Berachain) {
    const typedConfig = config as CoreProtocolSetupConfig<Network.Berachain>;
    const chroniclePriceOracle = ChroniclePriceOracleV3__factory.connect(
      getMaxDeploymentVersionAddressByDeploymentKey('ChroniclePriceOracle', Network.Berachain, ADDRESS_ZERO),
      hhUser1,
    );
    const redstonePriceOracle = RedstonePriceOracleV3__factory.connect(
      getMaxDeploymentVersionAddressByDeploymentKey('RedstonePriceOracle', Network.Berachain, ADDRESS_ZERO),
      hhUser1,
    );
    return new CoreProtocolBerachain(coreProtocolParams as CoreProtocolParams<Network.Berachain>, {
      chroniclePriceOracleV3: chroniclePriceOracle,
      redstonePriceOracleV3: redstonePriceOracle,
      marketIds: {
        ...coreProtocolParams.marketIds,
        honey: HONEY_MAP[typedConfig.network].marketId,
        wbera: WBERA_MAP[typedConfig.network].marketId,
        stablecoins: [...coreProtocolParams.marketIds.stablecoins, HONEY_MAP[typedConfig.network].marketId],
        stablecoinsWithUnifiedInterestRateModels: [
          ...coreProtocolParams.marketIds.stablecoins,
          HONEY_MAP[typedConfig.network].marketId,
        ],
      },
      tokens: {
        ...coreProtocolParams.tokens,
        honey: IERC20__factory.connect(HONEY_MAP[typedConfig.network].address, hhUser1),
        uniBtc: IERC20__factory.connect(UNI_BTC_MAP[typedConfig.network].address, hhUser1),
        wbera: IWETH__factory.connect(WBERA_MAP[typedConfig.network].address, hhUser1),
        bgt: IBGT__factory.connect(BGT_MAP[typedConfig.network].address, hhUser1),
        ibgt: IERC20__factory.connect(IBGT_MAP[typedConfig.network].address, hhUser1),
        stablecoins: [
          ...coreProtocolParams.tokens.stablecoins,
          IERC20__factory.connect(HONEY_MAP[typedConfig.network].address, hhUser1),
        ],
      },
      berachainRewardsEcosystem: await createBerachainRewardsEcosystem(typedConfig.network, hhUser1),
      oogaBoogaEcosystem: await createOogaBoogaEcosystem(typedConfig.network, hhUser1),
    }) as any;
  }
  if (config.network === Network.Mantle) {
    const typedConfig = config as CoreProtocolSetupConfig<Network.Mantle>;
    const chroniclePriceOracle = ChroniclePriceOracleV3__factory.connect(
      getMaxDeploymentVersionAddressByDeploymentKey('ChroniclePriceOracle', Network.Mantle, ADDRESS_ZERO),
      hhUser1,
    );
    const redstonePriceOracle = RedstonePriceOracleV3__factory.connect(
      getMaxDeploymentVersionAddressByDeploymentKey('RedstonePriceOracle', Network.Mantle, ADDRESS_ZERO),
      hhUser1,
    );
    return new CoreProtocolMantle(coreProtocolParams as CoreProtocolParams<Network.Mantle>, {
      chroniclePriceOracleV3: chroniclePriceOracle,
      mantleRewardStation: IMantleRewardStation__factory.connect(
        MANTLE_REWARD_STATION_MAP[typedConfig.network],
        hhUser1,
      ),
      marketIds: {
        ...coreProtocolParams.marketIds,
        fbtc: FBTC_MAP[typedConfig.network].marketId,
        meth: METH_MAP[typedConfig.network].marketId,
        usdt: USDT_MAP[typedConfig.network].marketId,
        usdy: USDY_MAP[typedConfig.network].marketId,
        wbtc: WBTC_MAP[typedConfig.network].marketId,
        wmnt: WMNT_MAP[typedConfig.network].marketId,
        usde: USDE_MAP[typedConfig.network].marketId,
        stablecoins: [
          ...coreProtocolParams.marketIds.stablecoins,
          USDT_MAP[typedConfig.network].marketId,
          USDY_MAP[typedConfig.network].marketId,
        ],
        stablecoinsWithUnifiedInterestRateModels: [
          ...coreProtocolParams.marketIds.stablecoins,
          USDT_MAP[typedConfig.network].marketId,
        ],
      },
      odosEcosystem: await createOdosEcosystem(typedConfig.network, hhUser1),
      pendleEcosystem: await createPendleEcosystemMantle(typedConfig.network, hhUser1),
      redstonePriceOracleV3: redstonePriceOracle,
      tokens: {
        ...coreProtocolParams.tokens,
        fbtc: IERC20__factory.connect(FBTC_MAP[typedConfig.network].address, hhUser1),
        meth: IERC20__factory.connect(METH_MAP[typedConfig.network].address, hhUser1),
        usde: IERC20__factory.connect(USDE_MAP[typedConfig.network].address, hhUser1),
        usdt: IERC20__factory.connect(USDT_MAP[typedConfig.network].address, hhUser1),
        usdy: IERC20__factory.connect(USDY_MAP[typedConfig.network].address, hhUser1),
        wbtc: IERC20__factory.connect(WBTC_MAP[typedConfig.network].address, hhUser1),
        wmnt: IWETH__factory.connect(WMNT_MAP[typedConfig.network].address, hhUser1),
        stablecoins: [
          ...coreProtocolParams.tokens.stablecoins,
          IERC20__factory.connect(USDT_MAP[typedConfig.network].address, hhUser1),
          IERC20__factory.connect(USDY_MAP[typedConfig.network].address, hhUser1),
        ],
      },
    }) as any;
  }
  if (config.network === Network.PolygonZkEvm) {
    const typedConfig = config as CoreProtocolSetupConfig<Network.PolygonZkEvm>;
    return new CoreProtocolPolygonZkEvm(coreProtocolParams as CoreProtocolParams<Network.PolygonZkEvm>, {
      marketIds: {
        ...coreProtocolParams.marketIds,
        dai: DAI_MAP[typedConfig.network]!.marketId,
        link: LINK_MAP[typedConfig.network]!.marketId,
        matic: MATIC_MAP[typedConfig.network].marketId,
        pol: POL_MAP[typedConfig.network].marketId,
        usdt: USDT_MAP[typedConfig.network].marketId,
        wbtc: WBTC_MAP[typedConfig.network].marketId,
        stablecoins: [
          ...coreProtocolParams.marketIds.stablecoins,
          DAI_MAP[typedConfig.network]!.marketId,
          USDT_MAP[typedConfig.network].marketId,
        ],
        stablecoinsWithUnifiedInterestRateModels: [
          ...coreProtocolParams.marketIds.stablecoins,
          DAI_MAP[typedConfig.network]!.marketId,
          USDT_MAP[typedConfig.network].marketId,
        ],
      },
      paraswapEcosystem: await createParaswapEcosystem(typedConfig.network, hhUser1),
      tokens: {
        ...coreProtocolParams.tokens,
        dai: IERC20__factory.connect(DAI_MAP[typedConfig.network]!.address, hhUser1),
        link: IERC20__factory.connect(LINK_MAP[typedConfig.network]!.address, hhUser1),
        matic: IERC20__factory.connect(MATIC_MAP[typedConfig.network].address, hhUser1),
        pol: IERC20__factory.connect(POL_MAP[typedConfig.network].address, hhUser1),
        usdt: IERC20__factory.connect(USDT_MAP[typedConfig.network].address, hhUser1),
        wbtc: IERC20__factory.connect(WBTC_MAP[typedConfig.network].address, hhUser1),
        weth: coreProtocolParams.tokens.weth as any,
        stablecoins: [
          ...coreProtocolParams.tokens.stablecoins,
          IERC20__factory.connect(DAI_MAP[typedConfig.network]!.address, hhUser1),
          IERC20__factory.connect(USDT_MAP[typedConfig.network].address, hhUser1),
        ],
      },
    }) as any;
  }
  if (config.network === Network.XLayer) {
    const typedConfig = config as CoreProtocolSetupConfig<Network.XLayer>;
    return new CoreProtocolXLayer(coreProtocolParams as CoreProtocolParams<Network.XLayer>, {
      marketIds: {
        ...coreProtocolParams.marketIds,
        usdt: USDT_MAP[typedConfig.network].marketId,
        wbtc: WBTC_MAP[typedConfig.network].marketId,
        wokb: WOKB_MAP[typedConfig.network].marketId,
        stablecoins: [...coreProtocolParams.marketIds.stablecoins, USDT_MAP[typedConfig.network].marketId],
        stablecoinsWithUnifiedInterestRateModels: [
          ...coreProtocolParams.marketIds.stablecoins,
          USDT_MAP[typedConfig.network].marketId,
        ],
      },
      liquidityMiningEcosystem: {
        minerals: await createMineralLiquidityMiningEcosystem(typedConfig.network, hhUser1),
      },
      okxEcosystem: await createOkxEcosystem(typedConfig.network, hhUser1),
      okxPriceOracleV3: OkxPriceOracleV3__factory.connect(
        Deployments.OkxPriceOracleV3[typedConfig.network].address,
        hhUser1,
      ),
      tokens: {
        ...coreProtocolParams.tokens,
        usdt: IERC20__factory.connect(USDT_MAP[typedConfig.network].address, hhUser1),
        wbtc: IERC20__factory.connect(WBTC_MAP[typedConfig.network].address, hhUser1),
        wokb: IWETH__factory.connect(WOKB_MAP[typedConfig.network].address, hhUser1),
        stablecoins: [
          ...coreProtocolParams.tokens.stablecoins,
          IERC20__factory.connect(USDT_MAP[typedConfig.network].address, hhUser1),
        ],
      },
    }) as any;
  }

  return Promise.reject(new Error(`Invalid network, found: ${config.network}`));
}

export async function setupTestMarket<T extends NetworkType>(
  core: CoreProtocolType<T>,
  token: { address: address },
  isClosing: boolean,
  priceOracle?: { address: address },
  marginPremium?: BigNumberish,
  spreadPremium?: BigNumberish,
  earningsRateOverride?: BigNumberish,
) {
  if (core.config.network === Network.ArbitrumOne) {
    await (core.dolomiteMargin as IDolomiteMargin)
      .connect(core.governance)
      .ownerAddMarket(
        token.address,
        (priceOracle ?? core.testEcosystem!.testPriceOracle).address,
        core.testEcosystem!.testInterestSetter.address,
        { value: marginPremium ?? 0 },
        { value: spreadPremium ?? 0 },
        0,
        isClosing,
        false,
      );
  } else {
    await (core.dolomiteMargin as IDolomiteMarginV2)
      .connect(core.governance)
      .ownerAddMarket(
        token.address,
        (priceOracle ?? core.testEcosystem!.testPriceOracle).address,
        core.testEcosystem!.testInterestSetter.address,
        { value: marginPremium ?? 0 },
        { value: spreadPremium ?? 0 },
        0,
        0,
        { value: earningsRateOverride ?? 0 },
        isClosing,
      );
  }
}

function createTokenVaultActionsLibraries<T extends NetworkType>(
  config: CoreProtocolSetupConfig<T>,
): Record<string, string> {
  return {
    IsolationModeTokenVaultV1ActionsImpl: getMaxDeploymentVersionAddressByDeploymentKey(
      'IsolationModeTokenVaultV1ActionsImpl',
      config.network,
    ),
  };
}

function createAsyncUnwrapperImplLibraries<T extends NetworkType>(
  config: CoreProtocolSetupConfig<T>,
): Record<string, string> {
  return {
    AsyncIsolationModeUnwrapperTraderImpl: getMaxDeploymentVersionAddressByDeploymentKey(
      'AsyncIsolationModeUnwrapperTraderImpl',
      config.network,
    ),
  };
}

function createAsyncWrapperImplLibraries<T extends NetworkType>(
  config: CoreProtocolSetupConfig<T>,
): Record<string, string> {
  return {
    AsyncIsolationModeWrapperTraderImpl: getMaxDeploymentVersionAddressByDeploymentKey(
      'AsyncIsolationModeWrapperTraderImpl',
      config.network,
    ),
  };
}

export function getMaxDeploymentVersionAddressByDeploymentKey(
  key: string,
  network: Network,
  defaultAddress?: string,
): address {
  const deploymentsMap = deployments as Record<string, any>;
  const maxVersion = Object.keys(deploymentsMap)
    .filter((k) => k.startsWith(key) && deploymentsMap[k][network])
    .sort((a, b) => {
      // Add an extra 1 for the "V" in the version name
      const subA = a.substring(key.length + 1);
      const subB = b.substring(key.length + 1);
      const valueA = parseInt(subA, 10);
      const valueB = parseInt(subB, 10);
      if (Number.isNaN(valueA)) {
        throw new Error(`Invalid version: ${subA}`);
      }
      if (Number.isNaN(valueB)) {
        throw new Error(`Invalid version: ${subB}`);
      }

      return valueB - valueA;
    })[0];
  if (!maxVersion && !defaultAddress) {
    throw new Error(`Could not find ${key} for network ${network}`);
  }

  if ((!deploymentsMap[maxVersion] || !deploymentsMap[maxVersion][network]) && defaultAddress) {
    return defaultAddress;
  }

  return deploymentsMap[maxVersion][network].address;
}

export function getContract<T>(
  address: string,
  connector: (address: string, signerOrProvider: any) => T,
  signerOrProvider: Signer | Provider,
): T {
  return connector(address, signerOrProvider);
}

export function getContractOpt<T>(
  address: string | undefined,
  connector: (address: string, signerOrProvider: any) => T,
  signerOrProvider: Signer | Provider,
): T | undefined {
  if (!address) {
    return undefined;
  }

  return connector(address, signerOrProvider);
}<|MERGE_RESOLUTION|>--- conflicted
+++ resolved
@@ -348,29 +348,17 @@
   amount: BigNumberish,
   spender: { address: string },
 ) {
-<<<<<<< HEAD
   let whaleAddress: string;
   if (core.network === Network.Berachain) {
     whaleAddress = '0xBD8DFf36a635B951e008E414ED73021869324Fd7';
+  } else if (core.network === Network.XLayer){
+    whaleAddress = '0x2d22604d6bbf51839c404aef5c65443e424e0945';
   } else {
     whaleAddress = '0x805ba50001779CeD4f59CfF63aea527D12B94829'; // Radiant USDC pool
   }
   const whaleSigner = await impersonate(whaleAddress, true);
   await core.tokens.usdc.connect(whaleSigner).transfer(signer.address, amount);
   await core.tokens.usdc.connect(signer).approve(spender.address, ethers.constants.MaxUint256);
-=======
-  if (core.network === Network.XLayer) {
-    const whaleAddress = '0x2d22604d6bbf51839c404aef5c65443e424e0945';
-    const whaleSigner = await impersonate(whaleAddress, true);
-    await core.tokens.usdc.connect(whaleSigner).transfer(signer.address, amount);
-    await core.tokens.usdc.connect(signer).approve(spender.address, ethers.constants.MaxUint256);
-  } else {
-    const whaleAddress = '0x805ba50001779CeD4f59CfF63aea527D12B94829'; // Radiant USDC pool
-    const whaleSigner = await impersonate(whaleAddress, true);
-    await core.tokens.usdc.connect(whaleSigner).transfer(signer.address, amount);
-    await core.tokens.usdc.connect(signer).approve(spender.address, ethers.constants.MaxUint256);
-  }
->>>>>>> fcabc2ac
 }
 
 export async function setupUSDMBalance(
