import { ActionType, AmountDenomination, AmountReference } from '@dolomite-margin/dist/src';
import { expect } from 'chai';
import { BigNumber } from 'ethers';
import { defaultAbiCoder } from 'ethers/lib/utils';
import { ethers } from 'hardhat';
import { EnsoAggregatorTrader, EnsoAggregatorTrader__factory } from '../../src/types';
import { AccountStruct } from '../../src/utils/constants';
import { getEnsoAggregatorTraderConstructorParams } from '../../src/utils/constructors/traders';
import { createContractWithAbi, depositIntoDolomiteMargin } from '../../src/utils/dolomite-utils';
import { BYTES_EMPTY, Network, ZERO_BI } from '../../src/utils/no-deps-constants';
import { getRealLatestBlockNumber, impersonate, revertToSnapshotAndCapture, snapshot } from '../utils';
import { expectProtocolBalance, expectProtocolBalanceIsGreaterThan, expectThrow } from '../utils/assertions';
import { CoreProtocolEthereum } from '../utils/core-protocols/core-protocol-ethereum';

import { disableInterestAccrual, setupCoreProtocol, setupWETHBalance } from '../utils/setup';
import { getCalldataForEnso } from '../utils/trader-utils';

const defaultAccountNumber = '0';
const amountIn = BigNumber.from('1000000000000000000');
const minAmountOut = BigNumber.from('2000000000'); // 2000 USDC

const ENSO_ROUTER_ADDRESS = '0xF75584eF6673aD213a685a1B58Cc0330B8eA22Cf';
const ENSO_SHORTCUTS = '0x4Fe93ebC4Ce6Ae4f81601cC7Ce7139023919E003';
const ENSO_SWAP_HELPERS = '0xbedFAC7488DCcAAFdD66d1D7D56349780Fe0477e';

describe('EnsoAggregatorTrader', () => {
  let snapshotId: string;

  let core: CoreProtocolEthereum;
  let trader: EnsoAggregatorTrader;
  let defaultAccount: AccountStruct;

  before(async () => {
    const latestBlockNumber = await getRealLatestBlockNumber(true, Network.Ethereum);
    core = await setupCoreProtocol({
      blockNumber: latestBlockNumber,
      network: Network.Ethereum,
    });
    trader = await createContractWithAbi<EnsoAggregatorTrader>(
      EnsoAggregatorTrader__factory.abi,
      EnsoAggregatorTrader__factory.bytecode,
      getEnsoAggregatorTraderConstructorParams(core),
    );
    defaultAccount = { owner: core.hhUser1.address, number: defaultAccountNumber };

    // prevent interest accrual between calls
    await disableInterestAccrual(core, core.marketIds.weth);
    await disableInterestAccrual(core, core.marketIds.usdc);

    await setupWETHBalance(core, core.hhUser1, amountIn, { address: core.dolomiteMargin.address });
    await depositIntoDolomiteMargin(core, core.hhUser1, defaultAccountNumber, core.marketIds.weth, amountIn);
    await expectProtocolBalance(core, core.hhUser1, defaultAccountNumber, core.marketIds.weth, amountIn);

    snapshotId = await snapshot();
  });

  beforeEach(async () => {
    snapshotId = await revertToSnapshotAndCapture(snapshotId);
  });

  describe('#contructor', () => {
    it('should initialize variables properly', async () => {
      expect(await trader.ENSO_ROUTER()).to.equal(ENSO_ROUTER_ADDRESS);
    });
  });

  describe('#exchange', () => {
    it('should succeed for normal swap', async () => {
      const { calldata } = await getCalldataForEnso(core, amountIn, core.tokens.weth, core.tokens.usdc, trader);

      await doSwapAndCheckResults(calldata);
    });

    it('should succeed for normal swap when actual input amount is larger', async () => {
      const { calldata } = await getCalldataForEnso(
        core,
        amountIn.mul(95).div(100),
        core.tokens.weth,
        core.tokens.usdc,
        trader,
      );

      await doSwapAndCheckResults(calldata);
    });

    it('should succeed for normal swap when actual input amount is smaller', async () => {
      const { calldata } = await getCalldataForEnso(
        core,
        amountIn.mul(10001).div(10000),
        core.tokens.weth,
        core.tokens.usdc,
        trader,
      );

      await doSwapAndCheckResults(calldata);
    });

    it('should fail if scaled output amount is insufficient', async () => {
      const { calldata } = await getCalldataForEnso(
        core,
        amountIn,
        core.tokens.weth,
        core.tokens.usdc,
        trader,
      );

<<<<<<< HEAD
      const [indices, originalInputAmount, expectedOutputAmount, tradeData] = defaultAbiCoder.decode(
        ['uint256[]', 'uint256', 'uint256', 'bytes'],
        calldata,
      );
      const newCalldata = defaultAbiCoder.encode(
        ['uint256[]', 'uint256', 'uint256', 'bytes'],
        [indices, originalInputAmount, expectedOutputAmount.mul(105).div(100), tradeData],
=======
      const [indices, originalInputAmount, tradeData] = defaultAbiCoder.decode(
        ['uint256[]', 'uint256', 'bytes'],
        calldata
      );
      const newCalldata = defaultAbiCoder.encode(
        ['uint256[]', 'uint256', 'bytes'],
        [indices, originalInputAmount.div(10), tradeData]
>>>>>>> 2f210f83
      );

      await expectThrow(
        core.dolomiteMargin.connect(core.hhUser1).operate(
          [{ owner: core.hhUser1.address, number: defaultAccountNumber }],
          [
            {
              actionType: ActionType.Sell,
              primaryMarketId: core.marketIds.weth,
              secondaryMarketId: core.marketIds.usdc,
              accountId: 0,
              otherAccountId: 0,
              amount: {
                sign: false,
                denomination: AmountDenomination.Wei,
                ref: AmountReference.Delta,
                value: amountIn,
              },
              otherAddress: trader.address,
              data: defaultAbiCoder.encode(['uint256', 'bytes'], [minAmountOut, newCalldata]),
            },
          ],
        ),
        'EnsoAggregatorTrader: Insufficient output amount',
      );
    });

    it('should fail if pointer is out of bounds', async () => {
      const { calldata } = await getCalldataForEnso(core, amountIn, core.tokens.weth, core.tokens.usdc, trader);

<<<<<<< HEAD
      const [indices, originalInputAmount, expectedOutputAmount, tradeData] = defaultAbiCoder.decode(
        ['uint256[]', 'uint256', 'uint256', 'bytes'],
        calldata,
      );
      const newCalldata = defaultAbiCoder.encode(
        ['uint256[]', 'uint256', 'uint256', 'bytes'],
        [[tradeData.length + 100], originalInputAmount, expectedOutputAmount, tradeData],
=======
      const [indices, originalInputAmount, tradeData] = defaultAbiCoder.decode(
        ['uint256[]', 'uint256', 'bytes'],
        calldata
      );
      const newCalldata = defaultAbiCoder.encode(
        ['uint256[]', 'uint256', 'bytes'],
        [[tradeData.length + 100], originalInputAmount, tradeData]
>>>>>>> 2f210f83
      );

      const doloImpersonator = await impersonate(core.dolomiteMargin.address, true);
      await expectThrow(
        trader
          .connect(doloImpersonator)
          .exchange(
            core.hhUser1.address,
            core.dolomiteMargin.address,
            core.tokens.weth.address,
            core.tokens.usdc.address,
            amountIn,
            defaultAbiCoder.encode(['uint256', 'bytes'], [minAmountOut, newCalldata]),
          ),
        'EnsoAggregatorTrader: Pointer is out of bounds',
      );
    });

    it('should fail when caller is not DolomiteMargin', async () => {
      await expectThrow(
        trader
          .connect(core.hhUser1)
          .exchange(
            core.hhUser1.address,
            core.dolomiteMargin.address,
            core.tokens.weth.address,
            core.tokens.usdc.address,
            ZERO_BI,
            BYTES_EMPTY,
          ),
        `OnlyDolomiteMargin: Only Dolomite can call function <${core.hhUser1.address.toLowerCase()}>`,
      );
    });

    it('should fail when output is insufficient', async () => {
      const { calldata, outputAmount } = await getCalldataForEnso(
        core,
        amountIn,
        core.tokens.weth,
        core.tokens.usdc,
        trader,
      );
      const actualOrderData = ethers.utils.defaultAbiCoder.encode(
        ['uint256', 'bytes'],
        [outputAmount.mul(2), calldata],
      );
      await expectThrow(
        core.dolomiteMargin.connect(core.hhUser1).operate(
          [{ owner: core.hhUser1.address, number: defaultAccountNumber }],
          [
            {
              actionType: ActionType.Sell,
              primaryMarketId: core.marketIds.weth,
              secondaryMarketId: core.marketIds.usdc,
              accountId: 0,
              otherAccountId: 0,
              amount: {
                sign: false,
                denomination: AmountDenomination.Wei,
                ref: AmountReference.Delta,
                value: amountIn,
              },
              otherAddress: trader.address,
              data: actualOrderData,
            },
          ],
        ),
        // 'EnsoAggregatorTrader: Insufficient output amount',
      );
    });
  });

  describe('#getExchangeCost', () => {
    it('should always fail', async () => {
      await expectThrow(
        trader.getExchangeCost(core.tokens.weth.address, core.tokens.usdc.address, ZERO_BI, BYTES_EMPTY),
        'EnsoAggregatorTrader: getExchangeCost not implemented',
      );
    });
  });

  async function doSwapAndCheckResults(calldata: string) {
    const actualOrderData = ethers.utils.defaultAbiCoder.encode(['uint256', 'bytes'], [minAmountOut, calldata]);
    await core.dolomiteMargin.connect(core.hhUser1).operate(
      [{ owner: core.hhUser1.address, number: defaultAccountNumber }],
      [
        {
          actionType: ActionType.Sell,
          primaryMarketId: core.marketIds.weth,
          secondaryMarketId: core.marketIds.usdc,
          accountId: 0,
          otherAccountId: 0,
          amount: { sign: false, denomination: AmountDenomination.Wei, ref: AmountReference.Delta, value: amountIn },
          otherAddress: trader.address,
          data: actualOrderData,
        },
      ],
    );
    expect(await core.tokens.weth.balanceOf(trader.address)).to.eq(ZERO_BI);
    expect(await core.tokens.usdc.balanceOf(trader.address)).to.eq(ZERO_BI);
    expect(await core.tokens.weth.balanceOf(ENSO_SHORTCUTS)).to.eq(ZERO_BI);
    expect(await core.tokens.usdc.balanceOf(ENSO_SHORTCUTS)).to.eq(ZERO_BI);
    expect(await core.tokens.weth.balanceOf(ENSO_SWAP_HELPERS)).to.eq(ZERO_BI);
    expect(await core.tokens.usdc.balanceOf(ENSO_SWAP_HELPERS)).to.eq(ZERO_BI);
    await expectProtocolBalance(core, core.hhUser1, defaultAccountNumber, core.marketIds.weth, ZERO_BI);
    await expectProtocolBalanceIsGreaterThan(core, defaultAccount, core.marketIds.usdc, minAmountOut, 0);
  }
});<|MERGE_RESOLUTION|>--- conflicted
+++ resolved
@@ -96,31 +96,15 @@
     });
 
     it('should fail if scaled output amount is insufficient', async () => {
-      const { calldata } = await getCalldataForEnso(
-        core,
-        amountIn,
-        core.tokens.weth,
-        core.tokens.usdc,
-        trader,
-      );
-
-<<<<<<< HEAD
-      const [indices, originalInputAmount, expectedOutputAmount, tradeData] = defaultAbiCoder.decode(
-        ['uint256[]', 'uint256', 'uint256', 'bytes'],
+      const { calldata } = await getCalldataForEnso(core, amountIn, core.tokens.weth, core.tokens.usdc, trader);
+
+      const [indices, originalInputAmount, tradeData] = defaultAbiCoder.decode(
+        ['uint256[]', 'uint256', 'bytes'],
         calldata,
       );
       const newCalldata = defaultAbiCoder.encode(
-        ['uint256[]', 'uint256', 'uint256', 'bytes'],
-        [indices, originalInputAmount, expectedOutputAmount.mul(105).div(100), tradeData],
-=======
-      const [indices, originalInputAmount, tradeData] = defaultAbiCoder.decode(
-        ['uint256[]', 'uint256', 'bytes'],
-        calldata
-      );
-      const newCalldata = defaultAbiCoder.encode(
-        ['uint256[]', 'uint256', 'bytes'],
-        [indices, originalInputAmount.div(10), tradeData]
->>>>>>> 2f210f83
+        ['uint256[]', 'uint256', 'bytes'],
+        [indices, originalInputAmount.div(10), tradeData],
       );
 
       await expectThrow(
@@ -151,23 +135,13 @@
     it('should fail if pointer is out of bounds', async () => {
       const { calldata } = await getCalldataForEnso(core, amountIn, core.tokens.weth, core.tokens.usdc, trader);
 
-<<<<<<< HEAD
-      const [indices, originalInputAmount, expectedOutputAmount, tradeData] = defaultAbiCoder.decode(
-        ['uint256[]', 'uint256', 'uint256', 'bytes'],
+      const [, originalInputAmount, tradeData] = defaultAbiCoder.decode(
+        ['uint256[]', 'uint256', 'bytes'],
         calldata,
       );
       const newCalldata = defaultAbiCoder.encode(
-        ['uint256[]', 'uint256', 'uint256', 'bytes'],
-        [[tradeData.length + 100], originalInputAmount, expectedOutputAmount, tradeData],
-=======
-      const [indices, originalInputAmount, tradeData] = defaultAbiCoder.decode(
-        ['uint256[]', 'uint256', 'bytes'],
-        calldata
-      );
-      const newCalldata = defaultAbiCoder.encode(
-        ['uint256[]', 'uint256', 'bytes'],
-        [[tradeData.length + 100], originalInputAmount, tradeData]
->>>>>>> 2f210f83
+        ['uint256[]', 'uint256', 'bytes'],
+        [[tradeData.length + 100], originalInputAmount, tradeData],
       );
 
       const doloImpersonator = await impersonate(core.dolomiteMargin.address, true);
