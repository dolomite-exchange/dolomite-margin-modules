--- conflicted
+++ resolved
@@ -433,7 +433,6 @@
     });
   });
 
-<<<<<<< HEAD
   describe('#ownerSetTrustedInternalTradeCallers', () => {
     it('should work normally', async () => {
       expect(await registry.isTrustedInternalTradeCaller(core.hhUser1.address)).to.equal(false);
@@ -467,6 +466,23 @@
         'DolomiteRegistryImplementation: Invalid tradeCaller'
       );
     });
+  });
+
+  describe('#ownerSetTreasury', () => {
+    it('should work normally', async () => {
+      const result = await registry.connect(core.governance).ownerSetTreasury(core.hhUser1.address);
+      await expectEvent(registry, result, 'TreasurySet', {
+        _treasury: core.hhUser1.address,
+      });
+      expect(await registry.treasury()).to.equal(core.hhUser1.address);
+    });
+
+    it('should fail if zero address is provided', async () => {
+      await expectThrow(
+        registry.connect(core.governance).ownerSetTreasury(ZERO_ADDRESS),
+        'DolomiteRegistryImplementation: Invalid treasury'
+      );
+    });
 
     it('should fail when not called by owner', async () => {
       await expectThrow(
@@ -493,31 +509,13 @@
       await expectThrow(
         registry.connect(core.governance).ownerSetSmartDebtTrader(ZERO_ADDRESS),
         'DolomiteRegistryImplementation: Invalid smartDebtTrader',
-=======
-  describe('#ownerSetTreasury', () => {
-    it('should work normally', async () => {
-      const result = await registry.connect(core.governance).ownerSetTreasury(core.hhUser1.address);
-      await expectEvent(registry, result, 'TreasurySet', {
-        _treasury: core.hhUser1.address,
-      });
-      expect(await registry.treasury()).to.equal(core.hhUser1.address);
-    });
-
-    it('should fail if zero address is provided', async () => {
-      await expectThrow(
-        registry.connect(core.governance).ownerSetTreasury(ZERO_ADDRESS),
-        'DolomiteRegistryImplementation: Invalid treasury'
->>>>>>> 0cf1547f
-      );
-    });
-
-    it('should fail when not called by owner', async () => {
-      await expectThrow(
-<<<<<<< HEAD
+      );
+    });
+
+    it('should fail when not called by owner', async () => {
+      await expectThrow(
         registry.connect(core.hhUser1).ownerSetSmartDebtTrader(OTHER_ADDRESS),
-=======
         registry.connect(core.hhUser1).ownerSetTreasury(core.hhUser1.address),
->>>>>>> 0cf1547f
         `OnlyDolomiteMargin: Caller is not owner of Dolomite <${core.hhUser1.address.toLowerCase()}>`,
       );
     });
