--- conflicted
+++ resolved
@@ -1,4 +1,4 @@
-import { ADDRESS_ZERO, MAX_UINT_256_BI, Network, ONE_BI, ONE_ETH_BI, ZERO_BI } from 'packages/base/src/utils/no-deps-constants';
+
 import { CoreProtocolArbitrumOne } from '../utils/core-protocols/core-protocol-arbitrum-one';
 import {
   disableInterestAccrual,
@@ -59,6 +59,7 @@
 import { ChainlinkDataStreamsPriceOracle, ChainlinkDataStreamsPriceOracle__factory, IVerifierProxy__factory } from 'packages/oracles/src/types';
 import { getChainlinkDataStreamsPriceOracleConstructorParams } from 'packages/oracles/src/oracles-constructors';
 import { PairType } from '../utils/trader-utils';
+import { ADDRESS_ZERO, MAX_UINT_256_BI, Network, ONE_BI, ONE_ETH_BI, ZERO_BI } from 'packages/base/src/utils/no-deps-constants';
 
 const amountWei = ONE_ETH_BI;
 const outputAmount = parseEther('.5');
@@ -240,10 +241,14 @@
     });
 
     xit('should work with internal liquidity', async () => {
-<<<<<<< HEAD
       const verifierProxy = IVerifierProxy__factory.connect(
         CHAINLINK_VERIFIER_PROXY_MAP[Network.ArbitrumOne],
         core.hhUser1
+      );
+      const dolomiteAutoTrader = await createContractWithAbi<TestDolomiteAutoTrader>(
+        TestDolomiteAutoTrader__factory.abi,
+        TestDolomiteAutoTrader__factory.bytecode,
+        [],
       );
       const oracle = await createContractWithAbi<ChainlinkDataStreamsPriceOracle>(
         ChainlinkDataStreamsPriceOracle__factory.abi,
@@ -258,14 +263,6 @@
       await core.dolomiteRegistry.connect(core.governance).ownerSetChainlinkDataStreamsPriceOracle(oracle.address);
       const smartDebtAutoTrader = await createSmartDebtAutoTrader(core, Network.ArbitrumOne);
       await core.dolomiteMargin.connect(core.governance).ownerSetGlobalOperator(smartDebtAutoTrader.address, true);
-=======
-      const dolomiteAutoTrader = await createContractWithAbi<TestDolomiteAutoTrader>(
-        TestDolomiteAutoTrader__factory.abi,
-        TestDolomiteAutoTrader__factory.bytecode,
-        [],
-      );
-      await core.dolomiteMargin.connect(core.governance).ownerSetGlobalOperator(dolomiteAutoTrader.address, true);
->>>>>>> 0cf1547f
       await core.dolomiteRegistry.connect(core.governance).ownerSetTrustedInternalTraders(
         [smartDebtAutoTrader.address],
         [true]
