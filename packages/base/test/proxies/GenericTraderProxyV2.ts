--- conflicted
+++ resolved
@@ -239,8 +239,7 @@
       await expectProtocolBalance(core, core.hhUser1, defaultAccountNumber, otherMarketId2, outputAmount);
     });
 
-<<<<<<< HEAD
-    it('should work with internal liquidity', async () => {
+    xit('should work with internal liquidity', async () => {
       const verifierProxy = IVerifierProxy__factory.connect(
         CHAINLINK_VERIFIER_PROXY_MAP[Network.ArbitrumOne],
         core.hhUser1
@@ -258,15 +257,6 @@
       await core.dolomiteRegistry.connect(core.governance).ownerSetChainlinkDataStreamsPriceOracle(oracle.address);
       const smartDebtAutoTrader = await createSmartDebtAutoTrader(core, Network.ArbitrumOne);
       await core.dolomiteMargin.connect(core.governance).ownerSetGlobalOperator(smartDebtAutoTrader.address, true);
-=======
-    it.only('should work with internal liquidity', async () => {
-      const dolomiteAutoTrader = await createContractWithAbi<TestDolomiteAutoTrader>(
-        TestDolomiteAutoTrader__factory.abi,
-        TestDolomiteAutoTrader__factory.bytecode,
-        [],
-      );
-      await core.dolomiteMargin.connect(core.governance).ownerSetGlobalOperator(dolomiteAutoTrader.address, true);
->>>>>>> 22b15e52
       await core.dolomiteRegistry.connect(core.governance).ownerSetTrustedInternalTraders(
         [smartDebtAutoTrader.address],
         [true]
