--- conflicted
+++ resolved
@@ -128,13 +128,9 @@
       [otherToken1.address, factory.address, core.dolomiteMargin.address, core.dolomiteRegistry.address],
     );
     await core.dolomiteMargin.connect(core.governance).ownerSetGlobalOperator(factory.address, true);
-<<<<<<< HEAD
-    await factory.connect(core.governance).ownerInitialize([tokenUnwrapper.address, tokenWrapper.address]);
-=======
     await factory.connect(core.governance).ownerInitialize(
-      [tokenUnwrapper.address, tokenWrapper.address, core.depositWithdrawalRouter.address]
+      [tokenUnwrapper.address, tokenWrapper.address]
     );
->>>>>>> e0836b58
 
     await factory.createVault(core.hhUser1.address);
     const vaultAddress = await factory.getVaultByAccount(core.hhUser1.address);
@@ -294,147 +290,6 @@
     });
   });
 
-<<<<<<< HEAD
-=======
-  describe('#validateDepositIntoVaultAfterTransfer', () => {
-    it('should work normally when depositing isolation mode asset', async () => {
-      await underlyingToken.connect(core.hhUser1).approve(core.depositWithdrawalRouter.address, amountWei);
-      await core.depositWithdrawalRouter.connect(core.hhUser1).depositWei(
-        isolationModeMarketId,
-        defaultAccountNumber,
-        isolationModeMarketId,
-        amountWei,
-        0
-      );
-      await expectProtocolBalance(core, userVault, defaultAccountNumber, isolationModeMarketId, amountWei);
-      await expectWalletBalance(userVault, underlyingToken, amountWei);
-      await expectWalletBalance(core.hhUser1, underlyingToken, ZERO_BI);
-    });
-
-    it('should work normally when depositing other asset', async () => {
-      await otherToken1.connect(core.hhUser1).addBalance(core.hhUser1.address, otherAmountWei);
-      await otherToken1.connect(core.hhUser1).approve(core.depositWithdrawalRouter.address, otherAmountWei);
-
-      await core.depositWithdrawalRouter.connect(core.hhUser1).depositWei(
-        isolationModeMarketId,
-        borrowAccountNumber,
-        otherMarketId1,
-        otherAmountWei,
-        0
-      );
-      await expectProtocolBalance(core, userVault, borrowAccountNumber, otherMarketId1, otherAmountWei);
-    });
-
-    it('should fail when depositing other asset into account number 0', async () => {
-      await otherToken1.connect(core.hhUser1).addBalance(core.hhUser1.address, otherAmountWei);
-      await otherToken1.connect(core.hhUser1).approve(core.depositWithdrawalRouter.address, otherAmountWei);
-
-      await expectThrow(
-        core.depositWithdrawalRouter.connect(core.hhUser1).depositWei(
-          isolationModeMarketId,
-          defaultAccountNumber,
-          otherMarketId1,
-          otherAmountWei,
-          0
-        ),
-        'IsolationModeVaultV1ActionsImpl: Invalid borrowAccountNumber <0>'
-      );
-    });
-
-    it('should fail if not valid collateral asset', async () => {
-      await otherToken1.connect(core.hhUser1).addBalance(core.hhUser1.address, otherAmountWei);
-      await otherToken1.connect(core.hhUser1).approve(core.depositWithdrawalRouter.address, otherAmountWei);
-      await factory.setAllowableCollateralMarketIds([core.marketIds.weth]);
-
-      await expectThrow(
-        core.depositWithdrawalRouter.connect(core.hhUser1).depositWei(
-          isolationModeMarketId,
-          borrowAccountNumber,
-          otherMarketId1,
-          otherAmountWei,
-          0
-        ),
-        `IsolationModeVaultV1ActionsImpl: Market not allowed as collateral <${otherMarketId1.toString()}>`
-      );
-    });
-  });
-
-  describe('#validateWithdrawalFromVaultAfterTransfer', () => {
-    it('should work normally for isolation mode asset', async () => {
-      await userVault.depositIntoVaultForDolomiteMargin(defaultAccountNumber, amountWei);
-      await core.depositWithdrawalRouter.connect(core.hhUser1).withdrawWei(
-        isolationModeMarketId,
-        defaultAccountNumber,
-        isolationModeMarketId,
-        amountWei,
-        0
-      );
-      await expectProtocolBalance(core, userVault, defaultAccountNumber, isolationModeMarketId, ZERO_BI);
-      await expectWalletBalance(userVault, underlyingToken, ZERO_BI);
-      await expectWalletBalance(core.hhUser1, underlyingToken, amountWei);
-    });
-
-    it('should work normally when withdrawing other asset from borrow account', async () => {
-      await otherToken1.connect(core.hhUser1).addBalance(core.hhUser1.address, otherAmountWei);
-      await otherToken1.connect(core.hhUser1).approve(core.depositWithdrawalRouter.address, otherAmountWei);
-
-      await core.depositWithdrawalRouter.connect(core.hhUser1).depositWei(
-        isolationModeMarketId,
-        borrowAccountNumber,
-        otherMarketId1,
-        otherAmountWei,
-        0
-      );
-
-      await core.depositWithdrawalRouter.connect(core.hhUser1).withdrawWei(
-        isolationModeMarketId,
-        borrowAccountNumber,
-        otherMarketId1,
-        otherAmountWei,
-        BalanceCheckFlag.None
-      );
-      await expectProtocolBalance(core, userVault, borrowAccountNumber, otherMarketId1, ZERO_BI);
-    });
-
-    it('should fail when withdrawing other asset from default account', async () => {
-      await userVault.depositIntoVaultForDolomiteMargin(defaultAccountNumber, amountWei);
-      await expectThrow(
-        core.depositWithdrawalRouter.connect(core.hhUser1).withdrawWei(
-          isolationModeMarketId,
-          defaultAccountNumber,
-          otherMarketId1,
-          otherAmountWei,
-          BalanceCheckFlag.None
-        ),
-        'IsolationModeVaultV1ActionsImpl: Invalid borrowAccountNumber <0>'
-      );
-    });
-
-    it('should fail if balance is negative and not a valid debt market', async () => {
-      await factory.setAllowableDebtMarketIds([otherMarketId1]);
-      await underlyingToken.connect(core.hhUser1).approve(core.depositWithdrawalRouter.address, amountWei);
-      await core.depositWithdrawalRouter.connect(core.hhUser1).depositWei(
-        isolationModeMarketId,
-        borrowAccountNumber,
-        isolationModeMarketId,
-        amountWei,
-        0
-      );
-
-      await expectThrow(
-        core.depositWithdrawalRouter.connect(core.hhUser1).withdrawWei(
-          isolationModeMarketId,
-          borrowAccountNumber,
-          otherMarketId2,
-          ONE_BI,
-          BalanceCheckFlag.None
-        ),
-        `IsolationModeVaultV1ActionsImpl: Market not allowed as debt <${otherMarketId2.toString()}>`
-      );
-    });
-  });
-
->>>>>>> e0836b58
   describe('#depositIntoVaultForDolomiteMargin', () => {
     it('should work normally', async () => {
       await userVault.depositIntoVaultForDolomiteMargin(defaultAccountNumber, amountWei);
