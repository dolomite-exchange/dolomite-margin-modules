--- conflicted
+++ resolved
@@ -420,11 +420,7 @@
   },
 };
 
-<<<<<<< HEAD
-export const WUSDM_MAP: Record<Network.ArbitrumOne, TokenWithMarketId> = {
-=======
 export const W_USDM_MAP: Record<Network.ArbitrumOne, TokenWithMarketId> = {
->>>>>>> de72515b
   [Network.ArbitrumOne]: {
     address: '0x57F5E098CaD7A3D1Eed53991D4d66C45C9AF7812',
     marketId: 48,
