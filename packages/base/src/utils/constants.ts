--- conflicted
+++ resolved
@@ -2224,17 +2224,10 @@
     [HONEY_MAP[Network.Berachain].address]: {
       scribeAddress: '0xd800ca44ffabecd159c7889c3bf64a217361aec8',
     },
-<<<<<<< HEAD
     // [NECT_MAP[Network.Berachain].address]: {
-    //   scribeAddress: '0xd800ca44ffabecd159c7889c3bf64a217361aec8', // TODO: fix this
+    //   scribeAddress: '0xC73637228BF74d10Cf2D5DFeAB0964162488D5e1',
     //   tokenPairAddress: HONEY_MAP[Network.Berachain].address,
     // },
-=======
-    [NECT_MAP[Network.Berachain].address]: {
-      scribeAddress: '0xC73637228BF74d10Cf2D5DFeAB0964162488D5e1',
-      tokenPairAddress: HONEY_MAP[Network.Berachain].address,
-    },
->>>>>>> 48aed79c
     [PUMP_BTC_MAP[Network.Berachain].address]: {
       scribeAddress: '0xc991e18e3f167f7457e06b780e92ea94a6b3c1bb',
     },
