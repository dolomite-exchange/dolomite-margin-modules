--- conflicted
+++ resolved
@@ -184,7 +184,7 @@
   ];
 }
 
-export function getIsolationModeTraderProxyConstructorParams<T extends Network>(
+export function getIsolationModeTraderProxyConstructorParams<T extends DolomiteNetwork>(
   implementationAddress: string,
   implementationCalldata: string,
   core: CoreProtocolType<T>,
@@ -192,7 +192,7 @@
   return [implementationAddress, core.dolomiteMargin.address, implementationCalldata];
 }
 
-export async function getEventEmitterRegistryConstructorParams<T extends Network>(
+export async function getEventEmitterRegistryConstructorParams<T extends DolomiteNetwork>(
   core: CoreProtocolType<T>,
   implementation: EventEmitterRegistry,
 ): Promise<any[]> {
@@ -372,11 +372,7 @@
     `Dolomite: ${symbol}`,
     `d${symbol}`,
     await token.decimals(),
-<<<<<<< HEAD
     marketId,
-=======
-    marketId
->>>>>>> 2f7f00af
   );
   return [implementationContract.address, core.dolomiteMargin.address, transaction.data!];
 }
@@ -399,11 +395,7 @@
     `Dolomite: ${symbol}`,
     `d${symbol}`,
     await token.decimals(),
-<<<<<<< HEAD
     marketId,
-=======
-    marketId
->>>>>>> 2f7f00af
   );
   return [implementationContract.address, core.dolomiteMargin.address, transaction.data!];
 }
