import { BaseContract, BigNumber, BigNumberish, PopulatedTransaction } from 'ethers';
import { parseEther } from 'ethers/lib/utils';
import { DolomiteMargin } from '../../../test/utils/dolomite';
import { CoreProtocolConfig, CoreProtocolType } from '../../../test/utils/setup';
import {
  DolomiteERC20,
  DolomiteERC4626,
  EventEmitterRegistry,
  IDolomiteMargin,
  IDolomiteMarginV2,
  IDolomiteRegistry,
  IERC20,
  IERC20Metadata__factory,
  IIsolationModeVaultFactory,
  ILiquidatorAssetRegistry,
  RegistryProxy,
  TestDolomiteERC4626,
} from '../../types';
import { IDolomiteInterestSetter, IDolomiteStructs } from '../../types/contracts/protocol/interfaces/IDolomiteMargin';
import { Network, NetworkType, ZERO_BI } from '../no-deps-constants';
import InterestRateStruct = IDolomiteInterestSetter.InterestRateStruct;
import MonetaryPriceStruct = IDolomiteStructs.MonetaryPriceStruct;

export enum TargetCollateralization {
  Base = '1.00',
  _120 = '1.20',
  _125 = '1.25',
  _133 = '1.33333333',
  _150 = '1.50',
  _166 = '1.66666666',
}

export enum TargetLiquidationPenalty {
  Base = '0',
  _6 = '0.06',
  _7 = '0.07',
  _8 = '0.08',
  _9 = '0.09',
  _10 = '0.10',
  _15 = '0.15',
}

export function getDolomiteOwnerConstructorParams(gnosisSafeAddress: string, secondsTimeLocked: BigNumberish): any[] {
  return [gnosisSafeAddress, secondsTimeLocked];
}

export function getRegistryProxyConstructorParams<T extends NetworkType>(
  implementationAddress: string,
  implementationCalldata: string,
  dolomiteMargin: DolomiteMargin<T>,
): any[] {
  return [implementationAddress, dolomiteMargin.address, implementationCalldata];
}

export function getUpgradeableProxyConstructorParams<T extends NetworkType>(
  implementationAddress: string,
  implementationCalldata: PopulatedTransaction,
  dolomiteMargin: DolomiteMargin<T>,
): any[] {
  return [implementationAddress, dolomiteMargin.address, implementationCalldata.data!];
}

export function getIsolationModeFreezableLiquidatorProxyConstructorParams<T extends NetworkType>(
  core: CoreProtocolType<T>,
): any[] {
  return getIsolationModeFreezableLiquidatorProxyConstructorParamsWithoutCore(
    core.dolomiteRegistry,
    core.liquidatorAssetRegistry,
    core.dolomiteMargin,
    core.expiry,
    core.config,
  );
}

export function getIsolationModeFreezableLiquidatorProxyConstructorParamsWithoutCore<T extends NetworkType>(
  dolomiteRegistry: IDolomiteRegistry | RegistryProxy,
  liquidatorAssetRegistry: ILiquidatorAssetRegistry,
  dolomiteMargin: DolomiteMargin<T>,
  expiry: BaseContract,
  config: CoreProtocolConfig<T>,
): any[] {
  return [
    dolomiteRegistry.address,
    liquidatorAssetRegistry.address,
    dolomiteMargin.address,
    expiry.address,
    config.networkNumber,
  ];
}

export function getIsolationModeTraderProxyConstructorParams<T extends Network>(
  implementationAddress: string,
  implementationCalldata: string,
  core: CoreProtocolType<T>,
): any[] {
  return [implementationAddress, core.dolomiteMargin.address, implementationCalldata];
}

export async function getEventEmitterRegistryConstructorParams<T extends Network>(
  core: CoreProtocolType<T>,
  implementation: EventEmitterRegistry,
): Promise<any[]> {
  const initializationCallData = await implementation.populateTransaction.initialize();
  return [implementation.address, core.dolomiteMargin.address, initializationCallData.data!];
}

type OwnerAddMarketParameters<T extends Network> = T extends Network.ArbitrumOne
  ? Parameters<IDolomiteMargin['functions']['ownerAddMarket']>
  : Parameters<IDolomiteMarginV2['functions']['ownerAddMarket']>;

export interface BaseOracleContract {
  address: string;
  getPrice: (token: string) => Promise<MonetaryPriceStruct>;
}

export interface BaseInterestRateSetterContract {
  address: string;
  getInterestRate: (token: string, borrowWei: BigNumberish, supplyWei: BigNumberish) => Promise<InterestRateStruct>;
}

export function getOwnerAddMarketParameters<T extends NetworkType>(
  core: CoreProtocolType<T>,
  token: IERC20,
  priceOracle: BaseOracleContract,
  interestSetter: BaseInterestRateSetterContract,
  marginPremium: BigNumberish,
  spreadPremium: BigNumberish,
  maxSupplyWei: BigNumberish,
  maxBorrowWei: BigNumberish,
  isCollateralOnly: boolean,
  earningsRateOverride: BigNumberish = ZERO_BI,
): OwnerAddMarketParameters<T> {
  if (core.network === Network.ArbitrumOne) {
    return [
      token.address,
      priceOracle.address,
      interestSetter.address,
      { value: marginPremium },
      { value: spreadPremium },
      maxSupplyWei,
      isCollateralOnly,
      false,
    ] as Parameters<IDolomiteMargin['functions']['ownerAddMarket']> as any;
  }

  if (BigNumber.from(maxBorrowWei).gt(maxSupplyWei)) {
    throw new Error('maxBorrowWei must be smaller than maxSupplyWei');
  }

  return [
    token.address,
    priceOracle.address,
    interestSetter.address,
    { value: marginPremium },
    { value: spreadPremium },
    maxSupplyWei,
    maxBorrowWei,
    { value: earningsRateOverride },
    isCollateralOnly,
  ] as Parameters<IDolomiteMarginV2['functions']['ownerAddMarket']> as any;
}

export function getMarginPremiumForTargetCollateralization(
  targetCollateralization: TargetCollateralization,
): BigNumber {
  if (targetCollateralization === TargetCollateralization.Base) {
    return ZERO_BI;
  }

  const one = parseEther('1');
  const baseCollateralization = parseEther('1.15');
  return parseEther(targetCollateralization).mul(one).div(baseCollateralization).sub(one);
}

export function getLiquidationPremiumForTargetLiquidationPenalty(targetPenalty: TargetLiquidationPenalty): BigNumber {
  if (targetPenalty === TargetLiquidationPenalty.Base) {
    return ZERO_BI;
  }

  const one = parseEther('1');
  const baseAmount = parseEther('0.05');
  return parseEther(targetPenalty).mul(one).div(baseAmount).sub(one);
}

export function getOwnerAddMarketParametersForIsolationMode<T extends NetworkType>(
  core: CoreProtocolType<T>,
  token: IIsolationModeVaultFactory,
  priceOracle: { address: string; getPrice: (token: string) => Promise<MonetaryPriceStruct> },
  interestSetter: {
    address: string;
    getInterestRate: (token: string, borrowWei: BigNumberish, supplyWei: BigNumberish) => Promise<InterestRateStruct>;
  },
  marginPremium: BigNumberish,
  spreadPremium: BigNumberish,
  maxSupplyWei: BigNumberish,
  maxBorrowWei: BigNumberish,
  isCollateralOnly: boolean = true,
  earningsRateOverride: BigNumberish = ZERO_BI,
): OwnerAddMarketParameters<T> {
  return getOwnerAddMarketParameters(
    core,
    token as any as IERC20,
    priceOracle,
    interestSetter,
    marginPremium,
    spreadPremium,
    maxSupplyWei,
    maxBorrowWei,
    isCollateralOnly,
    earningsRateOverride,
  );
}

export function getDolomiteMigratorConstructorParams<T extends NetworkType>(
  dolomiteMargin: DolomiteMargin<T>,
  dolomiteRegistry: IDolomiteRegistry,
  handler: string,
): any[] {
  return [dolomiteRegistry.address, handler, dolomiteMargin.address];
}

export async function getDolomiteErc20ProxyConstructorParams<T extends NetworkType>(
  core: CoreProtocolType<T>,
  implementation: DolomiteERC20,
  marketId: BigNumberish,
): Promise<any[]> {
  const token = IERC20Metadata__factory.connect(
    await core.dolomiteMargin.getMarketTokenAddress(marketId),
    core.hhUser1,
  );
  const symbol = await token.symbol();
  const transaction = await implementation.populateTransaction.initialize(
    `Dolomite: ${symbol}`,
    `d${symbol}`,
    await token.decimals(),
    marketId,
  );
  return [implementation.address, core.dolomiteMargin.address, transaction.data!];
}

export async function getDolomiteErc4626ProxyConstructorParams<T extends NetworkType>(
  core: CoreProtocolType<T>,
<<<<<<< HEAD
  implementation: DolomiteERC4626 | TestDolomiteERC4626,
=======
>>>>>>> bf34cb19
  marketId: BigNumberish,
): Promise<any[]> {
  const token = IERC20Metadata__factory.connect(
    await core.dolomiteMargin.getMarketTokenAddress(marketId),
    core.hhUser1,
  );
  const symbol = await token.symbol();
<<<<<<< HEAD
  const transaction = await implementation.populateTransaction.initialize(
    `Dolomite ERC4626: ${symbol}`,
    `d${symbol}-ERC4626`,
    await token.decimals(),
    marketId,
    core.dolomiteRegistry.address
  );
  return [implementation.address, core.dolomiteMargin.address, transaction.data!];
=======
  const implementationContract = core.implementationContracts.dolomiteERC4626Implementation;
  const transaction = await implementationContract.populateTransaction.initialize(
    `Dolomite: ${symbol}`,
    `d${symbol}`,
    await token.decimals(),
    marketId,
    core.dolomiteRegistry.address,
  );
  return [
    implementationContract.address,
    core.dolomiteMargin.address,
    transaction.data!,
  ];
}

export async function getDolomiteErc4626WithPayableProxyConstructorParams<T extends NetworkType>(
  core: CoreProtocolType<T>,
  marketId: BigNumberish,
): Promise<any[]> {
  const token = IERC20Metadata__factory.connect(
    await core.dolomiteMargin.getMarketTokenAddress(marketId),
    core.hhUser1,
  );
  const implementationContract = core.implementationContracts.dolomiteERC4626WithPayableImplementation;
  const symbol = await token.symbol();
  const transaction = await implementationContract.populateTransaction.initialize(
    `Dolomite: ${symbol}`,
    `d${symbol}`,
    await token.decimals(),
    marketId,
    core.dolomiteRegistry.address,
  );
  return [
    implementationContract.address,
    core.dolomiteMargin.address,
    transaction.data!,
  ];
>>>>>>> bf34cb19
}

export function getIsolationModeTokenVaultMigratorConstructorParams<T extends NetworkType>(
  core: CoreProtocolType<T>,
  token: IERC20,
): any[] {
  return [core.dolomiteRegistry.address, token.address];
}<|MERGE_RESOLUTION|>--- conflicted
+++ resolved
@@ -4,7 +4,6 @@
 import { CoreProtocolConfig, CoreProtocolType } from '../../../test/utils/setup';
 import {
   DolomiteERC20,
-  DolomiteERC4626,
   EventEmitterRegistry,
   IDolomiteMargin,
   IDolomiteMarginV2,
@@ -14,7 +13,6 @@
   IIsolationModeVaultFactory,
   ILiquidatorAssetRegistry,
   RegistryProxy,
-  TestDolomiteERC4626,
 } from '../../types';
 import { IDolomiteInterestSetter, IDolomiteStructs } from '../../types/contracts/protocol/interfaces/IDolomiteMargin';
 import { Network, NetworkType, ZERO_BI } from '../no-deps-constants';
@@ -240,10 +238,6 @@
 
 export async function getDolomiteErc4626ProxyConstructorParams<T extends NetworkType>(
   core: CoreProtocolType<T>,
-<<<<<<< HEAD
-  implementation: DolomiteERC4626 | TestDolomiteERC4626,
-=======
->>>>>>> bf34cb19
   marketId: BigNumberish,
 ): Promise<any[]> {
   const token = IERC20Metadata__factory.connect(
@@ -251,16 +245,6 @@
     core.hhUser1,
   );
   const symbol = await token.symbol();
-<<<<<<< HEAD
-  const transaction = await implementation.populateTransaction.initialize(
-    `Dolomite ERC4626: ${symbol}`,
-    `d${symbol}-ERC4626`,
-    await token.decimals(),
-    marketId,
-    core.dolomiteRegistry.address
-  );
-  return [implementation.address, core.dolomiteMargin.address, transaction.data!];
-=======
   const implementationContract = core.implementationContracts.dolomiteERC4626Implementation;
   const transaction = await implementationContract.populateTransaction.initialize(
     `Dolomite: ${symbol}`,
@@ -298,7 +282,6 @@
     core.dolomiteMargin.address,
     transaction.data!,
   ];
->>>>>>> bf34cb19
 }
 
 export function getIsolationModeTokenVaultMigratorConstructorParams<T extends NetworkType>(
