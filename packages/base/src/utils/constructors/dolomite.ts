--- conflicted
+++ resolved
@@ -381,11 +381,7 @@
     `Dolomite: ${symbol}`,
     `d${symbol}`,
     await token.decimals(),
-<<<<<<< HEAD
-    marketId,
-=======
     marketId
->>>>>>> 4b2a1e29
   );
   return [implementationContract.address, core.dolomiteMargin.address, transaction.data!];
 }
@@ -408,11 +404,7 @@
     `Dolomite: ${symbol}`,
     `d${symbol}`,
     await token.decimals(),
-<<<<<<< HEAD
-    marketId,
-=======
     marketId
->>>>>>> 4b2a1e29
   );
   return [implementationContract.address, core.dolomiteMargin.address, transaction.data!];
 }
