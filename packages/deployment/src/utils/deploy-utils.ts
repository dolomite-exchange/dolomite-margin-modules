import { address } from '@dolomite-exchange/dolomite-margin';
import {
  DolomiteERC4626,
  DolomiteERC4626__factory,
  DolomiteERC4626WithPayable,
  DolomiteERC4626WithPayable__factory,
  IERC20,
  IERC20Metadata__factory,
<<<<<<< HEAD
  IIsolationModeUnwrapperTraderV2,
  IIsolationModeVaultFactory, IIsolationModeVaultFactory__factory,
  IIsolationModeWrapperTraderV2,
=======
>>>>>>> 05f79aae
} from '@dolomite-exchange/modules-base/src/types';
import {
  getDolomiteErc4626ProxyConstructorParams,
  getDolomiteErc4626WithPayableProxyConstructorParams,
} from '@dolomite-exchange/modules-base/src/utils/constructors/dolomite';
import {
  ADDRESS_ZERO,
  BYTES_EMPTY,
  BYTES_ZERO,
  Network,
  NETWORK_TO_NETWORK_NAME_MAP,
  NetworkType,
} from '@dolomite-exchange/modules-base/src/utils/no-deps-constants';
import { CoreProtocolArbitrumOne } from '@dolomite-exchange/modules-base/test/utils/core-protocols/core-protocol-arbitrum-one';
import { CoreProtocolType } from '@dolomite-exchange/modules-base/test/utils/setup';
import {
  GmxV2IsolationModeVaultFactory,
  GmxV2IsolationModeVaultFactory__factory,
  IGmxV2IsolationModeUnwrapperTraderV2,
  IGmxV2IsolationModeUnwrapperTraderV2__factory,
  IGmxV2IsolationModeWrapperTraderV2,
  IGmxV2IsolationModeWrapperTraderV2__factory,
} from '@dolomite-exchange/modules-gmx-v2/src/types';
import {
  CoreProtocolWithPendle,
  getPendlePtIsolationModeUnwrapperTraderV2ConstructorParams,
  getPendlePtIsolationModeVaultFactoryConstructorParams,
  getPendlePtIsolationModeWrapperTraderV2ConstructorParams,
  getPendlePtPriceOracleV2ConstructorParams,
  getPendleRegistryConstructorParams,
} from '@dolomite-exchange/modules-pendle/src/pendle-constructors';
import {
  IPendlePtMarket,
  IPendlePtOracle,
  IPendlePtToken,
  IPendleSyToken,
  PendlePtIsolationModeTokenVaultV1__factory,
  PendlePtIsolationModeUnwrapperTraderV2,
  PendlePtIsolationModeUnwrapperTraderV2__factory,
  PendlePtIsolationModeVaultFactory,
  PendlePtIsolationModeVaultFactory__factory,
  PendlePtIsolationModeWrapperTraderV2,
  PendlePtIsolationModeWrapperTraderV2__factory,
  PendlePtPriceOracleV2,
  PendlePtPriceOracleV2__factory,
  PendleRegistry__factory,
} from '@dolomite-exchange/modules-pendle/src/types';
import { Etherscan } from '@nomicfoundation/hardhat-verify/etherscan';
import { Libraries } from '@nomiclabs/hardhat-ethers/src/types';
import { sleep } from '@openzeppelin/upgrades';
import { BigNumber, BigNumberish, Signer } from 'ethers';
import { keccak256, parseEther } from 'ethers/lib/utils';
import fs, { readFileSync } from 'fs';
import fsExtra from 'fs-extra';
import hardhat, { artifacts, ethers, network } from 'hardhat';
import { assertHardhatInvariant } from 'hardhat/internal/core/errors';
import { createContractWithName } from 'packages/base/src/utils/dolomite-utils';
import { GlvToken } from 'packages/base/test/utils/ecosystem-utils/glv';
import { GmToken } from 'packages/base/test/utils/ecosystem-utils/gmx';
import {
  getGlvIsolationModeUnwrapperTraderV2ConstructorParams,
  getGlvIsolationModeVaultFactoryConstructorParams,
  getGlvIsolationModeWrapperTraderV2ConstructorParams,
} from 'packages/glv/src/glv-constructors';
import {
  GlvIsolationModeVaultFactory__factory,
  IGlvIsolationModeUnwrapperTraderV2,
  IGlvIsolationModeUnwrapperTraderV2__factory,
  IGlvIsolationModeVaultFactory,
  IGlvIsolationModeWrapperTraderV2,
  IGlvIsolationModeWrapperTraderV2__factory,
} from 'packages/glv/src/types';
import {
  getGmxV2IsolationModeUnwrapperTraderV2ConstructorParams,
  getGmxV2IsolationModeVaultFactoryConstructorParams,
  getGmxV2IsolationModeWrapperTraderV2ConstructorParams,
  GMX_V2_EXECUTION_FEE,
} from 'packages/gmx-v2/src/gmx-v2-constructors';
import path, { join } from 'path';
import ModuleDeployments from '../deploy/deployments.json';
import { CREATE3Factory__factory } from '../saved-types';

type ChainId = string;

export const DEPLOYMENT_FILE_NAME = `${__dirname}/../deploy/deployments.json`;
export const CORE_DEPLOYMENT_FILE_NAME = path.resolve(
  __dirname,
  '../../../../node_modules/@dolomite-exchange/dolomite-margin/dist/migrations/deployed.json',
);
export const TRANSACTION_BUILDER_VERSION = '1.16.5';

export function readDeploymentFile(): Record<string, Record<ChainId, any>> {
  return JSON.parse(fs.readFileSync(DEPLOYMENT_FILE_NAME).toString());
}

export async function verifyContract(
  address: string,
  constructorArguments: any[],
  contractName: string,
  libraries: Libraries,
  attempts: number = 0,
): Promise<void> {
  const customChain = hardhat.config.etherscan.customChains.filter((c) => c.network === hardhat.network.name)[0];
  const instance = new Etherscan(
    (hardhat.config.etherscan.apiKey as Record<string, string>)[customChain.network],
    customChain.urls.apiURL,
    customChain.urls.browserURL,
  );
  if (await instance.isVerified(address)) {
    console.log('\tContract is already verified. Skipping verification...');
    return;
  }

  try {
    console.log('\tVerifying contract...');
    const artifact = await artifacts.readArtifact(contractName);
    const factory = await ethers.getContractFactoryFromArtifact(artifact, { libraries });

    const buildInfo = artifacts.getBuildInfoSync(contractName);

    // Retrieve and override only the needed sources
    const output = buildInfo!.output.contracts[artifact.sourceName][artifact.contractName];
    const allSources = JSON.parse((output as any).metadata).sources as Record<string, any>;
    buildInfo!.input.sources = Object.keys(buildInfo!.input.sources).reduce((memo, sourceName) => {
      if (allSources[sourceName]) {
        memo[sourceName] = buildInfo!.input.sources[sourceName];
      }
      return memo;
    }, {} as Record<string, { content: string }>);

    // Inject any needed libraries
    buildInfo!.input.settings.libraries = Object.keys(libraries).reduce<any>((acc, library) => {
      const artifact = artifacts.readArtifactSync(library);
      acc[`${artifact.sourceName}`] = { [library]: libraries[library] };
      return acc;
    }, {});

    const { message: guid } = await instance.verify(
      address,
      JSON.stringify(buildInfo!.input),
      contractName,
      `v${buildInfo!.solcLongVersion}`,
      factory.interface.encodeDeploy(constructorArguments).slice(2),
    );

    await sleep(1000);
    const verificationStatus = await instance.getVerificationStatus(guid);
    if (verificationStatus.isSuccess() || verificationStatus.isOk()) {
      const contractURL = instance.getContractUrl(address);
      console.log(`\tSuccessfully verified contract "${contractName}": ${contractURL}`);
    } else if (verificationStatus.isFailure()) {
      console.error(`\tCould not verify contract due to reason: ${verificationStatus.message}`);
    }
  } catch (e: any) {
    if (e?.message.toLowerCase().includes('already verified')) {
      console.log('\tEtherscanVerification: Swallowing already verified error');
    } else if (attempts < 2) {
      await sleep(3_000);
      await verifyContract(address, constructorArguments, contractName, libraries, attempts + 1);
    } else {
      console.error('Error with verifying:', e);
      return Promise.reject(e);
    }
  }
}

type ConstructorArgument = string | BigNumberish | boolean | ConstructorArgument[];

function findArtifactPath(parentPath: string, artifactName: string): string | undefined {
  const childPath = join(parentPath, `${artifactName}.sol`, `${artifactName}.json`);
  if (fs.existsSync(childPath)) {
    return childPath;
  }

  if (!fs.existsSync(parentPath)) {
    return undefined;
  }

  const childDirectories = fs.readdirSync(parentPath, { withFileTypes: true });
  for (const childDirectory of childDirectories) {
    const fullPath = join(parentPath, childDirectory.name);
    if (childDirectory.isDirectory() && !childDirectory.name.includes('.sol')) {
      const artifactPath = findArtifactPath(fullPath, artifactName);
      if (artifactPath) {
        return artifactPath;
      }
    }
  }

  return undefined;
}

export async function initializeFreshArtifactFromWorkspace(artifactName: string): Promise<void> {
  const packagesPath = '../../../../packages';
  const deploymentsArtifactsPath = join(__dirname, packagesPath, 'deployment', 'artifacts');
  fsExtra.removeSync(deploymentsArtifactsPath);

  const workspaces = fs
    .readdirSync(join(__dirname, packagesPath), { withFileTypes: true })
    .filter((d) => d.isDirectory() && !d.name.includes('deployment'))
    .map((d) => join(packagesPath, d.name));

  const contractsFolder = process.env.COVERAGE === 'true' ? 'contracts_coverage' : 'contracts';
  for (const workspace of workspaces) {
    const parentPath = join(__dirname, workspace, `artifacts/${contractsFolder}`);
    const artifactPath = findArtifactPath(parentPath, artifactName);
    if (artifactPath) {
      await fsExtra.copy(join(__dirname, workspace, 'artifacts'), deploymentsArtifactsPath, { overwrite: true });

      const artifact = JSON.parse(readFileSync(artifactPath, 'utf8'));
      const pathToBuildInfo = getBuildInfoFromDebugFileSync(getDebugFilePath(artifactPath));
      await artifacts.saveArtifactAndDebugFile(artifact, pathToBuildInfo);
      return;
    }
  }

  return Promise.reject(new Error(`Could not find ${artifactName}`));
}

function getDebugFilePath(artifactPath: string): string {
  return artifactPath.replace(/\.json$/, '.dbg.json');
}

export function getBuildInfoFromDebugFileSync(debugFilePath: string): string | undefined {
  if (fsExtra.pathExistsSync(debugFilePath)) {
    const { buildInfo } = fsExtra.readJsonSync(debugFilePath);
    return path.resolve(path.dirname(debugFilePath), buildInfo);
  }

  return undefined;
}

function validateNameWithoutVersionPostfix(nameWithoutVersionPostfix: string) {
  const lastChar = nameWithoutVersionPostfix.substring(nameWithoutVersionPostfix.length - 1);
  if (!Number.isNaN(parseInt(lastChar, 10))) {
    throw new Error('Name cannot include version declaration');
  }
}

export function getMaxDeploymentVersionNumberByDeploymentKey(
  nameWithoutVersionPostfix: string,
  defaultVersion: number,
): number {
  validateNameWithoutVersionPostfix(nameWithoutVersionPostfix);

  const maxVersion = Object.keys(readDeploymentFile()).reduce((max, curr) => {
    if (curr.includes(nameWithoutVersionPostfix)) {
      // Add 1 to the length for the `V`
      const currentVersion = parseInt(curr.substring(nameWithoutVersionPostfix.length + 1), 10);
      return currentVersion > max ? currentVersion : max;
    }

    return max;
  }, defaultVersion);

  return Number(maxVersion);
}

/**
 * @param nameWithoutVersionPostfix IE IsolationModeTokenVault
 * @param defaultVersion The version that should be declared if no other version exists
 */
export function getMaxDeploymentVersionNameByDeploymentKey(nameWithoutVersionPostfix: string, defaultVersion: number) {
  const maxVersion = getMaxDeploymentVersionNumberByDeploymentKey(nameWithoutVersionPostfix, defaultVersion);
  return `${nameWithoutVersionPostfix}V${maxVersion}`;
}

/**
 * @param nameWithoutVersionPostfix IE IsolationModeTokenVault
 * @param network The chain ID of the address that's needed
 */
export function getMaxDeploymentVersionAddressByDeploymentKey(nameWithoutVersionPostfix: string, network: Network) {
  const nameWithVersion = getMaxDeploymentVersionNameByDeploymentKey(nameWithoutVersionPostfix, 1);
  return (ModuleDeployments as any)[nameWithVersion][network].address;
}

export function getOldDeploymentVersionNamesByDeploymentKey(nameWithoutVersionPostfix: string, defaultVersion: number) {
  validateNameWithoutVersionPostfix(nameWithoutVersionPostfix);

  const [versions, maxVersion] = Object.keys(readDeploymentFile()).reduce(
    ([versions, max], curr) => {
      if (curr.includes(nameWithoutVersionPostfix)) {
        // Add 1 to the length for the `V`
        const currentVersion = parseInt(curr.substring(nameWithoutVersionPostfix.length + 1), 10);
        return [versions.concat(currentVersion), currentVersion > max ? currentVersion : max];
      }

      return [versions, max];
    },
    [[] as number[], defaultVersion],
  );

  return versions.reduce((acc, version) => {
    if (version !== maxVersion) {
      return acc.concat(`${nameWithoutVersionPostfix}V${version}`);
    }
    return acc;
  }, [] as string[]);
}

export function isDeployed(contractName: string): boolean {
  const fileBuffer = fs.readFileSync(DEPLOYMENT_FILE_NAME);
  let file: Record<string, Record<ChainId, any>>;
  try {
    file = JSON.parse(fileBuffer.toString()) ?? {};
  } catch (e) {
    file = {};
  }

  const networkName = process.env.NETWORK ?? '';
  const chainId = hardhat.userConfig.networks![networkName]!.chainId;
  assertHardhatInvariant(
    typeof chainId === 'number' && NETWORK_TO_NETWORK_NAME_MAP[chainId.toString() as Network] === networkName,
    `Invalid chainId, found: ${chainId}`,
  );
  return file[contractName]?.[chainId.toString()];
}

let nonce: number | undefined = undefined;

export async function deployContractAndSave(
  contractName: string,
  args: ConstructorArgument[],
  contractRename?: string,
  libraries?: Record<string, string>,
  options: {
    nonce?: number;
    gasLimit?: BigNumberish;
    gasPrice?: BigNumberish;
    type?: number;
    skipArtifactInitialization?: boolean;
    signer?: Signer;
  } = {},
  attempts: number = 0,
): Promise<address> {
  if (attempts === 3) {
    return Promise.reject(new Error(`\tCould not deploy after ${attempts} attempts!`));
  }

  const fileBuffer = fs.readFileSync(DEPLOYMENT_FILE_NAME);

  let file: Record<string, Record<ChainId, any>>;
  try {
    file = JSON.parse(fileBuffer.toString()) ?? {};
  } catch (e) {
    file = {};
  }

  if (!options.skipArtifactInitialization) {
    await initializeFreshArtifactFromWorkspace(contractName);
  }
  const networkName = process.env.NETWORK ?? '';
  const chainId = hardhat.userConfig.networks![networkName]!.chainId;
  assertHardhatInvariant(
    typeof chainId === 'number' && NETWORK_TO_NETWORK_NAME_MAP[chainId.toString() as Network] === networkName,
    `Invalid chainId, found: ${chainId}`,
  );
  const usedContractName = contractRename ?? contractName;
  const contractData = file[usedContractName]?.[chainId.toString()];
  if (contractData && contractData.address !== ADDRESS_ZERO) {
    const contract = file[usedContractName][chainId.toString()];
    console.log(
      `\tContract ${usedContractName} has already been deployed to chainId ${chainId} (${contract.address}). Skipping...`,
    );
    if (!contract.isVerified) {
      await prettyPrintAndVerifyContract(file, chainId, contractName, usedContractName, args, libraries ?? {});
    }
    console.log('');

    await verifyFactoryChildProxyContractIfNecessary(
      file,
      file[usedContractName]?.[chainId.toString()]?.transaction,
      usedContractName,
      chainId,
    );

    return contract.address;
  }

  console.log(`\tDeploying ${usedContractName} to network ${network.name}...`);

  let contract: { address: string; transactionHash: string };
  try {
    const deployer = process.env.DEPLOYER_PRIVATE_KEY
      ? new ethers.Wallet(process.env.DEPLOYER_PRIVATE_KEY, ethers.provider)
      : undefined;
    const signer = options.signer ?? deployer ?? ethers.provider.getSigner(0);
    if (nonce === undefined) {
      nonce = await ethers.provider.getTransactionCount(await signer.getAddress(), 'pending');
    }
    const opts = {
      nonce: options.nonce === undefined ? nonce : options.nonce,
      gasPrice: options.gasPrice,
      gasLimit: options.gasLimit,
      type: options.type,
    };

    if (contractName === 'CREATE3Factory') {
      const result = await createContractWithName('CREATE3Factory', args, opts, signer);
      contract = {
        address: result.address,
        transactionHash: result.deployTransaction.hash,
      };
    } else {
      const factory = await ethers.getContractFactory(contractName, { libraries, signer });
      const transaction = factory.getDeployTransaction(...args);
      const deployer = CREATE3Factory__factory.connect(
        (ModuleDeployments.CREATE3Factory as any)[chainId].address,
        signer,
      );
      const salt = keccak256(ethers.utils.defaultAbiCoder.encode(['string'], [usedContractName]));
      const contractAddress = await deployer.getDeployed(await signer.getAddress(), salt);
      const code = await ethers.provider.getCode(contractAddress);
      if (code === BYTES_EMPTY) {
        const result = await deployer.deploy(salt, transaction.data!, opts);
        await result.wait();
        contract = {
          address: contractAddress,
          transactionHash: result.hash,
        };
        nonce += 1;
      } else {
        console.warn(`\t${contractRename} was already deployed. Filling in 0x0 for hash...`);
        contract = {
          address: contractAddress,
          transactionHash: BYTES_ZERO,
        };
      }
    }
  } catch (e) {
    console.error(`\tCould not deploy at attempt ${attempts + 1} due for ${contractName} to error:`, e);
    console.log(); // print new line

    const errorMessage = (e as any).message;
    if (errorMessage.includes('nonce has already been used') || errorMessage.includes('replacement fee too low')) {
      console.log('\tRe-fetching nonce...');
      const signer = ethers.provider.getSigner(0);
      nonce = await ethers.provider.getTransactionCount(await signer.getAddress(), 'pending');
    }
    return deployContractAndSave(contractName, args, contractRename, libraries, options, attempts + 1);
  }

  file[usedContractName] = {
    ...file[usedContractName],
    [chainId]: {
      address: contract.address,
      transaction: contract.transactionHash,
      isVerified: false,
    },
  };

  if (network.name !== 'hardhat') {
    writeDeploymentFile(file);
  }

  await prettyPrintAndVerifyContract(file, chainId, contractName, usedContractName, args, libraries ?? {});
  console.log();

  await verifyFactoryChildProxyContractIfNecessary(
    file,
    file[usedContractName]?.[chainId.toString()]?.transaction,
    usedContractName,
    chainId,
  );

  return contract.address;
}

async function verifyFactoryChildProxyContractIfNecessary(
  file: Record<string, Record<ChainId, any>>,
  deploymentTransactionHash: string,
  usedContractName: string,
  chainId: number,
) {
  if (network.name !== 'hardhat') {
    const receipt = await ethers.provider.getTransactionReceipt(deploymentTransactionHash);
    const vaultCreatedTopic0 = '0x5d9c31ffa0fecffd7cf379989a3c7af252f0335e0d2a1320b55245912c781f53';
    const event = receipt?.logs.find((l) => l.topics[0] === vaultCreatedTopic0);
    if (event) {
      const vaultAddress = ethers.utils.defaultAbiCoder.decode(['address'], event.data)[0];
      const vaultRename = `${usedContractName}DeadProxy`;
      if (!file[vaultRename]?.[chainId]?.isVerified) {
        file[vaultRename] = {
          ...file[vaultRename],
          [chainId]: {
            address: vaultAddress,
            transaction: deploymentTransactionHash,
            isVerified: false,
          },
        };
        writeDeploymentFile(file);
        await prettyPrintAndVerifyContract(file, chainId, 'IsolationModeUpgradeableProxy', vaultRename, [], {});
      } else {
        console.log(
          `\tContract ${vaultRename} has already been verified on chainId ${chainId} (${vaultAddress}). Skipping...`,
        );
      }

      console.log('');
    }
  }
}

export interface GmxV2GlvTokenSystem {
  factory: IGlvIsolationModeVaultFactory;
  unwrapper: IGlvIsolationModeUnwrapperTraderV2;
  wrapper: IGlvIsolationModeWrapperTraderV2;
}

export async function deployGmxV2GlvTokenSystem(
  core: CoreProtocolArbitrumOne,
  glvToken: GlvToken,
  glvName: string,
): Promise<GmxV2GlvTokenSystem> {
  const stablecoins = core.marketIds.stablecoins;
  const shortIndex = stablecoins.findIndex((m) => BigNumber.from(m).eq(glvToken.shortMarketId));
  if (shortIndex !== -1) {
    const firstValue = stablecoins[0];
    stablecoins[0] = stablecoins[shortIndex];
    stablecoins[shortIndex] = firstValue;
  }

  const longMarketId = BigNumber.from(glvToken.longMarketId);
  const debtMarketIds = [...stablecoins];
  const collateralMarketIds = [...stablecoins];
  if (!longMarketId.eq(-1)) {
    debtMarketIds.unshift(longMarketId);
    collateralMarketIds.unshift(longMarketId);
  }
  if (longMarketId.eq(glvToken.shortMarketId)) {
    // Need to append the short marketId to the beginning too, even if they're the same asset
    debtMarketIds.unshift(longMarketId);
    collateralMarketIds.unshift(longMarketId);
  }

  function addMarketIdIfNeeded(list: BigNumberish[], findMarketId: BigNumberish) {
    if (!list.some((m) => BigNumber.from(m).eq(findMarketId))) {
      list.push(findMarketId);
    }
  }

  addMarketIdIfNeeded(debtMarketIds, core.marketIds.wbtc);
  addMarketIdIfNeeded(collateralMarketIds, core.marketIds.wbtc);

  addMarketIdIfNeeded(debtMarketIds, core.marketIds.weth);
  addMarketIdIfNeeded(collateralMarketIds, core.marketIds.weth);

  const factoryAddress = await deployContractAndSave(
    'GlvIsolationModeVaultFactory',
    getGlvIsolationModeVaultFactoryConstructorParams(
      core,
      core.glvEcosystem.live.registry,
      debtMarketIds,
      collateralMarketIds,
      glvToken,
      core.glvEcosystem.live.tokenVaultImplementation,
      GMX_V2_EXECUTION_FEE,
      longMarketId.eq(-1),
    ),
    `Glv${glvName}IsolationModeVaultFactory`,
    { ...core.gmxV2Ecosystem.live.gmxV2LibraryMap },
  );
  const factory = GlvIsolationModeVaultFactory__factory.connect(factoryAddress, core.hhUser1);

  const unwrapperProxyAddress = await deployContractAndSave(
    'IsolationModeTraderProxy',
    await getGlvIsolationModeUnwrapperTraderV2ConstructorParams(
      core,
      core.glvEcosystem.live.unwrapperImplementation,
      factory,
      core.glvEcosystem.live.registry,
      false,
    ),
    `Glv${glvName}AsyncIsolationModeUnwrapperTraderProxyV2`,
  );

  const wrapperProxyAddress = await deployContractAndSave(
    'IsolationModeTraderProxy',
    await getGlvIsolationModeWrapperTraderV2ConstructorParams(
      core,
      core.glvEcosystem.live.wrapperImplementation,
      factory,
      core.glvEcosystem.live.registry,
      false,
    ),
    `Glv${glvName}AsyncIsolationModeWrapperTraderProxyV2`,
  );

  return {
    factory,
    unwrapper: IGlvIsolationModeUnwrapperTraderV2__factory.connect(unwrapperProxyAddress, core.hhUser1),
    wrapper: IGlvIsolationModeWrapperTraderV2__factory.connect(wrapperProxyAddress, core.hhUser1),
  };
}

export interface GmxV2GmTokenSystem {
  factory: GmxV2IsolationModeVaultFactory;
  unwrapper: IGmxV2IsolationModeUnwrapperTraderV2;
  wrapper: IGmxV2IsolationModeWrapperTraderV2;
}

export async function deployGmxV2GmTokenSystem(
  core: CoreProtocolArbitrumOne,
  gmToken: GmToken,
  gmName: string,
): Promise<GmxV2GmTokenSystem> {
  const stablecoins = core.marketIds.stablecoins;
  const shortIndex = stablecoins.findIndex((m) => BigNumber.from(m).eq(gmToken.shortMarketId));
  if (shortIndex !== -1) {
    const firstValue = stablecoins[0];
    stablecoins[0] = stablecoins[shortIndex];
    stablecoins[shortIndex] = firstValue;
  }

  const longMarketId = BigNumber.from(gmToken.longMarketId);
  const debtMarketIds = [...stablecoins];
  const collateralMarketIds = [...stablecoins];
  if (!longMarketId.eq(-1)) {
    debtMarketIds.unshift(longMarketId);
    collateralMarketIds.unshift(longMarketId);
  }
  if (longMarketId.eq(gmToken.shortMarketId)) {
    // Need to append the short marketId to the beginning too, even if they're the same asset
    debtMarketIds.unshift(longMarketId);
    collateralMarketIds.unshift(longMarketId);
  }

  function addMarketIdIfNeeded(list: BigNumberish[], findMarketId: BigNumberish) {
    if (!list.some((m) => BigNumber.from(m).eq(findMarketId))) {
      list.push(findMarketId);
    }
  }

  addMarketIdIfNeeded(debtMarketIds, core.marketIds.wbtc);
  addMarketIdIfNeeded(collateralMarketIds, core.marketIds.wbtc);

  addMarketIdIfNeeded(debtMarketIds, core.marketIds.weth);
  addMarketIdIfNeeded(collateralMarketIds, core.marketIds.weth);

  const factoryAddress = await deployContractAndSave(
    'GmxV2IsolationModeVaultFactory',
    getGmxV2IsolationModeVaultFactoryConstructorParams(
      core,
      core.gmxV2Ecosystem.live.registry,
      debtMarketIds,
      collateralMarketIds,
      gmToken,
      core.gmxV2Ecosystem.live.tokenVaultImplementation,
      GMX_V2_EXECUTION_FEE,
      longMarketId.eq(-1),
    ),
    `GmxV2${gmName}IsolationModeVaultFactory`,
    core.gmxV2Ecosystem.live.gmxV2LibraryMap,
  );
  const factory = GmxV2IsolationModeVaultFactory__factory.connect(factoryAddress, core.hhUser1);

  const unwrapperProxyAddress = await deployContractAndSave(
    'IsolationModeTraderProxy',
    await getGmxV2IsolationModeUnwrapperTraderV2ConstructorParams(
      core,
      core.gmxV2Ecosystem.live.unwrapperImplementation,
      factory,
      core.gmxV2Ecosystem.live.registry,
      false,
    ),
    `GmxV2${gmName}AsyncIsolationModeUnwrapperTraderProxyV2`,
  );

  const wrapperProxyAddress = await deployContractAndSave(
    'IsolationModeTraderProxy',
    await getGmxV2IsolationModeWrapperTraderV2ConstructorParams(
      core,
      core.gmxV2Ecosystem.live.wrapperImplementation,
      factory,
      core.gmxV2Ecosystem.live.registry,
      false,
    ),
    `GmxV2${gmName}AsyncIsolationModeWrapperTraderProxyV2`,
  );

  return {
    factory,
    unwrapper: IGmxV2IsolationModeUnwrapperTraderV2__factory.connect(unwrapperProxyAddress, core.hhUser1),
    wrapper: IGmxV2IsolationModeWrapperTraderV2__factory.connect(wrapperProxyAddress, core.hhUser1),
  };
}

export interface PendlePtSystem {
  factory: PendlePtIsolationModeVaultFactory;
  oracle: PendlePtPriceOracleV2;
  unwrapper: PendlePtIsolationModeUnwrapperTraderV2;
  wrapper: PendlePtIsolationModeWrapperTraderV2;
}

export async function deployPendlePtSystem<T extends NetworkType>(
  core: CoreProtocolWithPendle<T>,
  ptName: string,
  ptMarket: IPendlePtMarket,
  ptOracle: IPendlePtOracle,
  ptToken: IPendlePtToken,
  syToken: IPendleSyToken,
  underlyingToken: IERC20,
): Promise<PendlePtSystem> {
  const officialPtName = await IERC20Metadata__factory.connect(ptToken.address, ptToken.signer).name();
  const [syOfficial, ptOfficial] = await ptMarket.readTokens();
  const syTokensIn = await syToken.getTokensIn();
  const ptNamePart = ptName.substring(0, ptName.length - 7);
  if (!officialPtName.toUpperCase().includes(ptNamePart.toUpperCase())) {
    return Promise.reject(
      new Error(
        `ptName does not match official PT name on chain. official: [${officialPtName}], found: [${ptNamePart}]`,
      ),
    );
  }
  if (syOfficial !== syToken.address) {
    return Promise.reject(new Error(`SY does not match official SY on chain: ${syOfficial} / ${syToken.address}`));
  }
  if (ptOfficial !== ptToken.address) {
    return Promise.reject(new Error(`PT does not match official PT on chain: ${ptOfficial} / ${ptToken.address}`));
  }
  if (!syTokensIn.some((t) => t === underlyingToken.address)) {
    return Promise.reject(
      new Error(
        `Underlying does not match official underlying on chain: underlying=[${
          underlyingToken.address
        }] official=[${syTokensIn.join(', ')}]`,
      ),
    );
  }

  const userVaultImplementationAddress = await deployContractAndSave(
    'PendlePtIsolationModeTokenVaultV1',
    [],
    `PendlePt${ptName}IsolationModeTokenVaultV1`,
    core.libraries.tokenVaultActionsImpl,
  );
  const userVaultImplementation = PendlePtIsolationModeTokenVaultV1__factory.connect(
    userVaultImplementationAddress,
    core.governance,
  );

  const registryImplementationAddress = await deployContractAndSave(
    'PendleRegistry',
    [],
    'PendleRegistryImplementationV1',
  );
  const registryImplementation = PendleRegistry__factory.connect(registryImplementationAddress, core.governance);
  const registryAddress = await deployContractAndSave(
    'RegistryProxy',
    await getPendleRegistryConstructorParams(registryImplementation, core, ptMarket, ptOracle, syToken),
    `Pendle${ptName}RegistryProxy`,
  );
  const registry = PendleRegistry__factory.connect(registryAddress, core.governance);

  const factoryAddress = await deployContractAndSave(
    'PendlePtIsolationModeVaultFactory',
    getPendlePtIsolationModeVaultFactoryConstructorParams(core, registry, ptToken, userVaultImplementation),
    `PendlePt${ptName}IsolationModeVaultFactory`,
  );
  const factory = PendlePtIsolationModeVaultFactory__factory.connect(factoryAddress, core.governance);

  const unwrapperAddress = await deployContractAndSave(
    'PendlePtIsolationModeUnwrapperTraderV3',
    getPendlePtIsolationModeUnwrapperTraderV2ConstructorParams(core, registry, underlyingToken, factory),
    `PendlePt${ptName}IsolationModeUnwrapperTraderV3`,
  );

  const wrapperAddress = await deployContractAndSave(
    'PendlePtIsolationModeWrapperTraderV3',
    getPendlePtIsolationModeWrapperTraderV2ConstructorParams(core, registry, underlyingToken, factory),
    `PendlePt${ptName}IsolationModeWrapperTraderV3`,
  );

  const oracleAddress = await deployContractAndSave(
    'PendlePtPriceOracleV2',
    getPendlePtPriceOracleV2ConstructorParams(core, factory, registry),
    `PendlePt${ptName}PriceOracleV2`,
  );
  const oracle = PendlePtPriceOracleV2__factory.connect(oracleAddress, core.governance);

  return {
    factory,
    oracle,
    unwrapper: PendlePtIsolationModeUnwrapperTraderV2__factory.connect(unwrapperAddress, core.governance),
    wrapper: PendlePtIsolationModeWrapperTraderV2__factory.connect(wrapperAddress, core.governance),
  };
}

export enum InterestSetterType {
  Altcoin = 'Altcoin',
  Stablecoin = 'Stablecoin',
}

const ONE_PERCENT = parseEther('0.01');

export async function deployLinearInterestSetterAndSave(
  interestSetterType: InterestSetterType,
  lowerOptimal: BigNumber,
  upperOptimal: BigNumber,
): Promise<address> {
  if (
    lowerOptimal.lt(ONE_PERCENT) ||
    upperOptimal.lt(ONE_PERCENT) ||
    !lowerOptimal.add(upperOptimal).eq(ONE_PERCENT.mul(100))
  ) {
    return Promise.reject(new Error('Invalid lowerOptimal and upperOptimal'));
  }
  const lowerName = lowerOptimal.div(ONE_PERCENT).toString().concat('L');
  const upperName = upperOptimal.div(ONE_PERCENT).toString().concat('U');

  return deployContractAndSave(
    'LinearStepFunctionInterestSetter',
    [lowerOptimal, upperOptimal],
    `${interestSetterType}${lowerName}${upperName}LinearStepFunctionInterestSetter`,
  );
}

export async function deployDolomiteErc4626Token(
  core: CoreProtocolType<any>,
  tokenName: string,
  marketId: BigNumberish,
  options: { skipDeploymentAddressCheck: boolean } = { skipDeploymentAddressCheck: false },
): Promise<DolomiteERC4626> {
  const contractRename = `Dolomite${tokenName}4626Token`;
  const address = await deployContractAndSave(
    'RegistryProxy',
    await getDolomiteErc4626ProxyConstructorParams(core, marketId),
    contractRename,
  );
  const previousDeployments = (ModuleDeployments as any)[contractRename];
  if (previousDeployments && Object.values(previousDeployments).length > 0) {
    const firstDeployment = (Object.values(previousDeployments) as any[])[0].address;
    if (firstDeployment !== address && !options.skipDeploymentAddressCheck) {
      return Promise.reject(
        new Error(
          `Addresses does not match expected name for ${tokenName}. Expected: ${firstDeployment} Actual: ${address}`,
        ),
      );
    }
  }

  const vaultToken = DolomiteERC4626__factory.connect(address, core.hhUser1);
  const symbol = await vaultToken.symbol();
  console.log(`\tCheck the supplied symbol vs the real symbol of the market: ${tokenName} // ${symbol}`);

  return vaultToken;
}

export async function deployDolomiteErc4626WithPayableToken(
  core: CoreProtocolType<any>,
  tokenName: string,
  marketId: BigNumberish,
): Promise<DolomiteERC4626WithPayable> {
  const address = await deployContractAndSave(
    'RegistryProxy',
    await getDolomiteErc4626WithPayableProxyConstructorParams(core, marketId),
    `Dolomite${tokenName}4626Token`,
  );
  return DolomiteERC4626WithPayable__factory.connect(address, core.hhUser1);
}

export function sortFile(file: Record<string, Record<ChainId, any>>) {
  const sortedFileKeys = Object.keys(file).sort((a, b) => {
    const aSplitPoint = a.search(/V\d+$/);
    const bSplitPoint = b.search(/V\d+$/);
    if (aSplitPoint !== -1 && bSplitPoint !== -1) {
      const aBase = a.substring(0, aSplitPoint);
      const bBase = b.substring(0, bSplitPoint);
      if (aBase === bBase) {
        const aVersion = a.substring(aSplitPoint + 1);
        const bVersion = b.substring(bSplitPoint + 1);
        return parseInt(aVersion, 10) - parseInt(bVersion, 10);
      }
    }
    return a.localeCompare(b);
  });
  const sortedFile: Record<string, Record<ChainId, any>> = {};
  for (const key of sortedFileKeys) {
    sortedFile[key] = file[key];
  }
  return sortedFile;
}

async function prettyPrintAndVerifyContract(
  file: Record<string, Record<ChainId, any>>,
  chainId: number,
  contractName: string,
  contractRename: string,
  args: any[],
  libraries: Libraries,
) {
  if (network.name === 'hardhat') {
    return;
  }

  const contract = file[contractRename][chainId.toString()];

  console.log(`\t========================= ${contractRename} =========================`);
  console.log('\tAddress: ', contract.address);
  console.log(`\t${'='.repeat(52 + contractRename.length)}`);

  if (!(process.env.SKIP_VERIFICATION === 'true')) {
    const sleepTimeSeconds = 5;
    console.log(
      `\tSleeping for ${sleepTimeSeconds}s to wait for the transaction to be indexed by the block explorer...`,
    );
    await sleep(sleepTimeSeconds * 1_000);
    const artifact = await artifacts.readArtifact(contractName);
    await verifyContract(contract.address, [...args], `${artifact.sourceName}:${contractName}`, libraries);
    file[contractRename][chainId].isVerified = true;
    writeDeploymentFile(file);
  } else {
    console.log('\tSkipping Etherscan verification...');
  }
}

<<<<<<< HEAD
let counter = 1;

/**
 * @deprecated
 */
export async function prettyPrintEncodedData(
  transactionPromise: Promise<PopulatedTransaction>,
  methodName: string,
): Promise<void> {
  const transaction = await transactionPromise;
  console.log(`=================================== ${counter++} - ${methodName} ===================================`);
  console.log('To: ', transaction.to);
  console.log('Data: ', transaction.data);
  console.log('='.repeat(75 + (counter - 1).toString().length + methodName.length));
  console.log(''); // add a new line
}

const numMarketsKey = 'numMarkets';
const marketIdToMarketNameCache: Record<string, string | undefined> = {};

async function getFormattedMarketName<T extends NetworkType>(
  core: CoreProtocolType<T>,
  marketId: BigNumberish,
): Promise<string> {
  let cachedNumMarkets = marketIdToMarketNameCache[numMarketsKey];
  if (!cachedNumMarkets) {
    cachedNumMarkets = (await core.dolomiteMargin.getNumMarkets()).toString();
    marketIdToMarketNameCache[cachedNumMarkets] = cachedNumMarkets;
  }
  if (BigNumber.from(marketId).gte(cachedNumMarkets)) {
    return '(Unknown)';
  }

  const cachedName = marketIdToMarketNameCache[marketId.toString()];
  if (typeof cachedName !== 'undefined') {
    return cachedName;
  }
  const tokenAddress = await core.dolomiteMargin.getMarketTokenAddress(marketId);
  const marketName = await getFormattedTokenName(core, tokenAddress);
  marketIdToMarketNameCache[marketId.toString()] = marketName;
  return marketName;
}

const addressToNameCache: Record<string, string | undefined> = {};

async function getFormattedTokenName<T extends NetworkType>(
  core: CoreProtocolType<T>,
  tokenAddress: string,
): Promise<string> {
  if (tokenAddress === ADDRESS_ZERO) {
    return '(None)';
  }

  const token = IERC20Metadata__factory.connect(tokenAddress, core.hhUser1);
  try {
    mostRecentTokenDecimals = await token.decimals();
  } catch (e) {}

  const cachedName = addressToNameCache[tokenAddress.toString().toLowerCase()];
  if (typeof cachedName !== 'undefined') {
    return cachedName;
  }
  try {
    addressToNameCache[tokenAddress.toLowerCase()] = `(${await token.symbol()})`;
    return addressToNameCache[tokenAddress.toLowerCase()]!;
  } catch (e) {
    addressToNameCache[tokenAddress.toLowerCase()] = '';
    return '';
  }
}

async function getFormattedChainlinkAggregatorName<T extends NetworkType>(
  core: CoreProtocolType<T>,
  aggregatorAddress: string,
): Promise<string> {
  if (aggregatorAddress === ADDRESS_ZERO) {
    return 'None';
  }

  const cachedName = addressToNameCache[aggregatorAddress.toString().toLowerCase()];
  if (typeof cachedName !== 'undefined') {
    return cachedName;
  }

  const aggregator = IChainlinkAggregator__factory.connect(aggregatorAddress, core.hhUser1);
  try {
    addressToNameCache[aggregatorAddress.toLowerCase()] = `(${await aggregator.description()})`;
    return addressToNameCache[aggregatorAddress.toLowerCase()]!;
  } catch (e) {
    addressToNameCache[aggregatorAddress.toLowerCase()] = '';
    return '';
  }
}

function isMarketIdParam(paramType: ParamType): boolean {
  return paramType.name.includes('marketId') || paramType.name.includes('MarketId');
}

function isTokenParam(paramType: ParamType): boolean {
  return (
    (paramType.name.includes('token') || paramType.name.includes('Token')) &&
    !paramType.name.toLowerCase().includes('decimals')
  );
}

function isChainlinkAggregatorParam(paramType: ParamType): boolean {
  return paramType.name.includes('chainlinkAggregator');
}

function isMaxWeiParam(paramType: ParamType): boolean {
  return (
    paramType.name.includes('maxWei') ||
    paramType.name.includes('maxSupplyWei') ||
    paramType.name.includes('maxBorrowWei')
  );
}

export interface EncodedTransaction {
  to: string;
  value: string;
  data: string;
}

export interface DenJsonUpload {
  addExecuteImmediatelyTransactions?: boolean;
  chainId: NetworkType;
  transactions: EncodedTransaction[];
}

export interface TransactionBuilderUpload extends DenJsonUpload {
  version: '1.0';
  meta: {
    name: string;
    txBuilderVersion: typeof TRANSACTION_BUILDER_VERSION;
  };
}

function isOwnerFunction(methodName: string, isMultisig: boolean): boolean {
  return (
    methodName.startsWith('owner') ||
    methodName === 'initializeETHMarket' ||
    methodName === 'setGmxRegistry' ||
    methodName === 'setIsTokenConverterTrusted' ||
    methodName === 'setUserVaultImplementation' ||
    methodName === 'upgradeTo' ||
    methodName === 'upgradeToAndCall' ||
    (isMultisig && methodName === 'addOwner') ||
    (isMultisig && methodName === 'changeRequirement') ||
    (isMultisig && methodName === 'changeTimelock') ||
    (isMultisig && methodName === 'removeOver') ||
    (isMultisig && methodName === 'replaceOwner') ||
    (isMultisig && methodName === 'setSelector')
  );
}

export async function prettyPrintEncodedDataWithTypeSafety<
  N extends NetworkType,
  T extends V[K],
  U extends keyof T['populateTransaction'],
  V extends Record<K, BaseContract>,
  K extends keyof V,
>(
  core: CoreProtocolType<N>,
  liveMap: V,
  key: K,
  methodName: U,
  args: Parameters<T['populateTransaction'][U]>,
  options: { skipWrappingCalldataInSubmitTransaction: boolean } = { skipWrappingCalldataInSubmitTransaction: false },
): Promise<EncodedTransaction> {
  const contract = liveMap[key];
  const transaction = await contract.populateTransaction[methodName.toString()](...(args as any));

  if (hardhat.network.name !== 'hardhat') {
    const fragment = contract.interface.getFunction(methodName.toString());
    const mappedArgs: string[] = [];
    for (let i = 0; i < (args as any[]).length; i++) {
      mappedArgs.push(await getReadableArg(core, fragment.inputs[i], (args as any[])[i]));
    }

    const repeatLength = 76 + (counter - 1).toString().length + key.toString().length + methodName.toString().length;
    console.log(''); // add a new line
    console.log(
      `=================================== ${counter++} - ${String(key)}.${String(
        methodName,
      )} ===================================`,
    );
    console.log('Readable:\t', `${String(key)}.${String(methodName)}(\n\t\t\t${mappedArgs.join(' ,\n\t\t\t')}\n\t\t)`);
    console.log(
      'To:\t\t',
      (await getReadableArg(core, ParamType.fromString('address to'), transaction.to)).substring(13),
    );
    console.log('Data:\t\t', transaction.data);
    console.log('='.repeat(repeatLength));
    console.log(''); // add a new line
  }

  const realtimeOwner = await core.dolomiteMargin.owner();
  const skipWrappingCalldataInSubmitTransaction =
    options.skipWrappingCalldataInSubmitTransaction ||
    (realtimeOwner === core.ownerAdapterV1.address && realtimeOwner === transaction.to!);
  if (skipWrappingCalldataInSubmitTransaction) {
    return {
      to: transaction.to!,
      value: transaction.value?.toString() ?? '0',
      data: transaction.data!,
    };
  }

  let outerTransaction: PopulatedTransaction;
  if (realtimeOwner === core.ownerAdapterV1?.address) {
    outerTransaction = await core.ownerAdapterV1.populateTransaction.submitTransaction(
      transaction.to!,
      transaction.data!,
    );
  } else if (realtimeOwner === core.delayedMultiSig?.address) {
    outerTransaction = await core.delayedMultiSig.populateTransaction.submitTransaction(
      transaction.to!,
      transaction.value ?? ZERO_BI,
      transaction.data!,
    );
  } else if (realtimeOwner === core.gnosisSafeAddress) {
    outerTransaction = { ...transaction };
  } else {
    return Promise.reject(new Error(`Unknown owner contract: ${realtimeOwner}`));
  }

  return {
    to: outerTransaction.to!,
    value: outerTransaction.value?.toString() ?? '0',
    data: outerTransaction.data!,
  };
}

let mostRecentTokenDecimals: number | undefined = undefined;

async function getReadableArg<T extends NetworkType>(
  core: CoreProtocolType<T>,
  inputParamType: ParamType,
  arg: any,
  decimals?: number,
  index?: number,
  nestedLevel: number = 3,
): Promise<string> {
  let formattedInputParamName: string;
  if (typeof index !== 'undefined') {
    formattedInputParamName = `${inputParamType.name}[${index}]`;
  } else {
    formattedInputParamName = inputParamType.format(FormatTypes.full);
  }

  if (Array.isArray(arg)) {
    // remove the [] at the end
    const subParamType = ParamType.fromObject({
      ...inputParamType.arrayChildren,
      name: inputParamType.name,
    });
    const formattedArgs = await Promise.all(
      arg.map(async (value, i) => {
        return await getReadableArg(core, subParamType, value, decimals, i, nestedLevel + 1);
      }),
    );
    const tabs = '\t'.repeat(nestedLevel);
    return `${formattedInputParamName} = [\n${tabs}\t${formattedArgs.join(` ,\n${tabs}\t`)}\n${tabs}]`;
  }

  if (isMarketIdParam(inputParamType)) {
    return `${formattedInputParamName} = ${arg} ${await getFormattedMarketName(core, arg)}`;
  }
  if (isTokenParam(inputParamType)) {
    const tokenName = await getFormattedTokenName(core, arg);
    if (tokenName) {
      return `${formattedInputParamName} = ${arg} ${tokenName}`;
    }
  }
  if (isChainlinkAggregatorParam(inputParamType)) {
    return `${formattedInputParamName} = ${arg} ${await getFormattedChainlinkAggregatorName(core, arg)}`;
  }
  if (isMaxWeiParam(inputParamType) && typeof mostRecentTokenDecimals !== 'undefined') {
    const scaleTo18Decimals = BigNumber.from(10).pow(18 - mostRecentTokenDecimals);
    const decimal = commify(formatEther(BigNumber.from(arg).mul(scaleTo18Decimals)));
    return `${formattedInputParamName} = ${arg} (${decimal})`;
  }

  let specialName: string = '';
  if (inputParamType.type === 'address') {
    const chainId = core.config.network;
    const allDeployments = readAllDeploymentFiles();
    Object.keys(allDeployments).forEach((key) => {
      if ((allDeployments as any)[key][chainId]?.address?.toLowerCase() === arg.toLowerCase()) {
        specialName = ` (${key})`;
      }
    });
    if (!specialName) {
      Object.keys(allDeployments).forEach((key) => {
        if ((allDeployments as any)[key][chainId]?.address?.toLowerCase() === arg.toLowerCase()) {
          specialName = ` (${key})`;
        }
      });

      const tokenName = await getFormattedTokenName(core, arg);
      if (tokenName) {
        specialName = ` ${tokenName}`;
      }
    }
  }

  if (typeof arg === 'object' && !BigNumber.isBigNumber(arg)) {
    if (inputParamType.baseType !== 'tuple') {
      return Promise.reject(new Error('Object type is not tuple'));
    }
    let decimals: number | undefined = undefined;
    if (inputParamType.name.toLowerCase().includes('premium')) {
      decimals = 18;
    }
    const values: string[] = [];
    const keys = Object.keys(arg);
    for (let i = 0; i < keys.length; i++) {
      const componentPiece = inputParamType.components[i];
      values.push(
        await getReadableArg(core, componentPiece, arg[componentPiece.name], decimals, index, nestedLevel + 1),
      );
    }
    const tabs = '\t'.repeat(nestedLevel);
    return `${formattedInputParamName} = {\n${tabs}\t${values.join(` ,\n${tabs}\t`)}\n${tabs}}`;
  }

  if (BigNumber.isBigNumber(arg) && typeof decimals !== 'undefined') {
    const multiplier = BigNumber.from(10).pow(18 - decimals);
    specialName = ` (${commify(formatEther(arg.mul(multiplier)))})`;
  }

  return `${formattedInputParamName} = ${arg}${specialName}`;
}

export async function prettyPrintEncodeInsertChainlinkOracle<T extends NetworkType>(
  core: CoreProtocolWithChainlinkOld<T>,
  token: IERC20,
  tokenPairAddress: string | undefined = CHAINLINK_PRICE_AGGREGATORS_MAP[core.network][token.address]!.tokenPairAddress,
  aggregatorAddress: string = CHAINLINK_PRICE_AGGREGATORS_MAP[core.network][token.address]!.aggregatorAddress,
  options?: { ignoreDescription: boolean },
): Promise<EncodedTransaction> {
  const invalidTokens = ['stEth', 'eEth'];
  let tokenDecimals: number;
  if (invalidTokens.some((t) => t in core.tokens && token.address === (core.tokens as any)[t].address)) {
    tokenDecimals = 18;
  } else {
    tokenDecimals = await IERC20Metadata__factory.connect(token.address, core.hhUser1).decimals();
  }

  const aggregator = IChainlinkAggregator__factory.connect(aggregatorAddress, core.governance);

  const description = (await aggregator.description()).toLowerCase();
  const symbol = (await IERC20Metadata__factory.connect(token.address, token.signer).symbol()).toLowerCase();
  if (!options?.ignoreDescription) {
    if (!description.includes(symbol) && !description.includes(symbol.substring(1))) {
      return Promise.reject(new Error(`Invalid aggregator for symbol, found: ${description}, expected: ${symbol}`));
    }
  }

  mostRecentTokenDecimals = tokenDecimals;
  return await prettyPrintEncodedDataWithTypeSafety(
    core,
    { chainlinkPriceOracle: core.chainlinkPriceOracleV1 },
    'chainlinkPriceOracle',
    'ownerInsertOrUpdateOracleToken',
    [token.address, tokenDecimals, aggregator.address, tokenPairAddress ?? ADDRESS_ZERO],
  );
}

export async function prettyPrintEncodeInsertChainlinkOracleV3<T extends NetworkType>(
  core: CoreProtocolWithChainlinkV3<T>,
  token: IERC20,
  invertPrice: boolean = CHAINLINK_PRICE_AGGREGATORS_MAP[core.network][token.address]!.invert ?? false,
  tokenPairAddress: string | undefined = CHAINLINK_PRICE_AGGREGATORS_MAP[core.network][token.address]!.tokenPairAddress,
  aggregatorAddress: string = CHAINLINK_PRICE_AGGREGATORS_MAP[core.network][token.address]!.aggregatorAddress,
  options?: { ignoreDescription: boolean },
): Promise<EncodedTransaction[]> {
  const invalidTokenSettings = INVALID_TOKEN_MAP[core.network][token.address];

  let tokenDecimals: number;
  if (invalidTokenSettings) {
    tokenDecimals = invalidTokenSettings.decimals;
  } else {
    tokenDecimals = await IERC20Metadata__factory.connect(token.address, core.hhUser1).decimals();
  }

  const aggregator = IChainlinkAggregator__factory.connect(aggregatorAddress, core.governance);

  const description = await aggregator.description();
  let symbol: string;
  if (invalidTokenSettings) {
    symbol = invalidTokenSettings.symbol;
  } else {
    symbol = await IERC20Metadata__factory.connect(token.address, token.signer).symbol();
  }

  if (!options?.ignoreDescription) {
    if (
      !description.toUpperCase().includes(symbol.toUpperCase()) &&
      !description.toUpperCase().includes(symbol.toUpperCase().substring(1))
    ) {
      return Promise.reject(new Error(`Invalid aggregator for symbol, found: ${description}, expected: ${symbol}`));
    }
  }

  mostRecentTokenDecimals = tokenDecimals;
  return [
    await prettyPrintEncodedDataWithTypeSafety(
      core,
      { chainlinkPriceOracle: core.chainlinkPriceOracleV3 },
      'chainlinkPriceOracle',
      'ownerInsertOrUpdateOracleToken',
      [token.address, aggregator.address, invertPrice],
    ),
    await prettyPrintEncodedDataWithTypeSafety(
      core,
      { oracleAggregatorV2: core.oracleAggregatorV2 },
      'oracleAggregatorV2',
      'ownerInsertOrUpdateToken',
      [
        {
          token: token.address,
          decimals: tokenDecimals,
          oracleInfos: [
            {
              oracle: core.chainlinkPriceOracleV3.address,
              tokenPair: tokenPairAddress ?? ADDRESS_ZERO,
              weight: 100,
            },
          ],
        },
      ],
    ),
  ];
}

export async function prettyPrintEncodeInsertChaosLabsOracleV3<T extends NetworkType>(
  core: CoreProtocolWithChaosLabsV3<T>,
  token: IERC20,
  invertPrice: boolean = CHAOS_LABS_PRICE_AGGREGATORS_MAP[core.network][token.address]?.invert ?? false,
  tokenPairAddress: string | undefined = CHAOS_LABS_PRICE_AGGREGATORS_MAP[core.network][token.address]
    ?.tokenPairAddress,
  aggregatorAddress: string = CHAOS_LABS_PRICE_AGGREGATORS_MAP[core.network][token.address]!.aggregatorAddress,
  options?: { ignoreDescription: boolean },
): Promise<EncodedTransaction[]> {
  const invalidTokenSettings = INVALID_TOKEN_MAP[core.network][token.address];

  let tokenDecimals: number;
  if (invalidTokenSettings) {
    tokenDecimals = invalidTokenSettings.decimals;
  } else {
    tokenDecimals = await IERC20Metadata__factory.connect(token.address, core.hhUser1).decimals();
  }

  const aggregator = IChainlinkAggregator__factory.connect(aggregatorAddress, core.governance);

  const description = await aggregator.description();
  let symbol: string;
  if (invalidTokenSettings) {
    symbol = invalidTokenSettings.symbol;
  } else {
    symbol = await IERC20Metadata__factory.connect(token.address, token.signer).symbol();
  }

  if (!options?.ignoreDescription) {
    if (
      !description.toUpperCase().includes(symbol.toUpperCase()) &&
      !description.toUpperCase().includes(symbol.toUpperCase().substring(1))
    ) {
      return Promise.reject(new Error(`Invalid aggregator for symbol, found: ${description}, expected: ${symbol}`));
    }
  }

  mostRecentTokenDecimals = tokenDecimals;
  return [
    await prettyPrintEncodedDataWithTypeSafety(
      core,
      { chaosLabsPriceOracle: core.chaosLabsPriceOracleV3 },
      'chaosLabsPriceOracle',
      'ownerInsertOrUpdateOracleToken',
      [token.address, aggregator.address, invertPrice],
    ),
    await prettyPrintEncodedDataWithTypeSafety(
      core,
      { oracleAggregatorV2: core.oracleAggregatorV2 },
      'oracleAggregatorV2',
      'ownerInsertOrUpdateToken',
      [
        {
          token: token.address,
          decimals: tokenDecimals,
          oracleInfos: [
            {
              oracle: core.chaosLabsPriceOracleV3.address,
              tokenPair: tokenPairAddress ?? ADDRESS_ZERO,
              weight: 100,
            },
          ],
        },
      ],
    ),
  ];
}

export async function prettyPrintEncodeInsertChronicleOracleV3(
  core: CoreProtocolWithChronicle<Network.ArbitrumOne | Network.Berachain | Network.Mantle>,
  token: IERC20,
  invertPrice: boolean = CHRONICLE_PRICE_SCRIBES_MAP[core.config.network][token.address].invertPrice ?? false,
  tokenPairAddress: string | undefined = CHRONICLE_PRICE_SCRIBES_MAP[core.config.network][token.address]
    .tokenPairAddress,
  scribeAddress: string = CHRONICLE_PRICE_SCRIBES_MAP[core.config.network][token.address].scribeAddress,
): Promise<EncodedTransaction[]> {
  const invalidTokenSettings = INVALID_TOKEN_MAP[core.network][token.address];

  let tokenDecimals: number;
  if (invalidTokenSettings) {
    tokenDecimals = invalidTokenSettings.decimals;
  } else {
    tokenDecimals = await IERC20Metadata__factory.connect(token.address, core.hhUser1).decimals();
  }

  const scribe = IChronicleScribe__factory.connect(scribeAddress, core.governance);

  let symbol: string;
  if (invalidTokenSettings) {
    symbol = invalidTokenSettings.symbol;
  } else {
    symbol = await IERC20Metadata__factory.connect(token.address, token.signer).symbol();
  }

  const oracleAddress = core.chroniclePriceOracleV3.address;
  if ((await scribe.bud(oracleAddress)).eq(ZERO_BI)) {
    console.warn(`ChroniclePriceOracleV3 has not been kissed yet for scribe ${scribe.address}!`);
  }

  if (network.name === 'hardhat') {
    const toller = await impersonate((await scribe.authed())[0], true);
    const oracle = await impersonate(oracleAddress, true);
    await scribe.connect(toller).kiss(oracle.address);
    console.log(`\tChronicle price for ${symbol}:`, (await scribe.connect(oracle).latestRoundData()).answer.toString());
  }

  mostRecentTokenDecimals = tokenDecimals;
  return [
    await prettyPrintEncodedDataWithTypeSafety(
      core,
      { chroniclePriceOracle: core.chroniclePriceOracleV3 },
      'chroniclePriceOracle',
      'ownerInsertOrUpdateOracleToken',
      [token.address, scribe.address, invertPrice],
    ),
    await prettyPrintEncodedDataWithTypeSafety(
      core,
      { oracleAggregatorV2: core.oracleAggregatorV2 },
      'oracleAggregatorV2',
      'ownerInsertOrUpdateToken',
      [
        {
          token: token.address,
          decimals: tokenDecimals,
          oracleInfos: [
            {
              oracle: core.chroniclePriceOracleV3.address,
              tokenPair: tokenPairAddress ?? ADDRESS_ZERO,
              weight: 100,
            },
          ],
        },
      ],
    ),
  ];
}

export async function prettyPrintEncodeInsertOkxOracleV3(
  core: CoreProtocolXLayer,
  token: IERC20,
  invertPrice: boolean,
  tokenPairAddress: string | undefined = CHAINLINK_PRICE_AGGREGATORS_MAP[core.network][token.address]!.tokenPairAddress,
  aggregatorAddress: string = CHAINLINK_PRICE_AGGREGATORS_MAP[core.network][token.address]!.aggregatorAddress,
): Promise<EncodedTransaction[]> {
  const invalidTokenMap: Record<Network.XLayer, Record<string, { symbol: string; decimals: number }>> = {
    [Network.XLayer]: {},
  };
  const invalidTokenSettings = invalidTokenMap[core.network][token.address];

  let tokenDecimals: number;
  if (invalidTokenSettings) {
    tokenDecimals = invalidTokenSettings.decimals;
  } else {
    tokenDecimals = await IERC20Metadata__factory.connect(token.address, core.hhUser1).decimals();
  }

  const aggregator = IChainlinkAggregator__factory.connect(aggregatorAddress, core.governance);

  const description = await aggregator.description();
  let symbol: string;
  if (invalidTokenSettings) {
    symbol = invalidTokenSettings.symbol;
  } else {
    symbol = await IERC20Metadata__factory.connect(token.address, token.signer).symbol();
  }

  if (
    !description.toUpperCase().includes(symbol.toUpperCase()) &&
    !description.toUpperCase().includes(symbol.toUpperCase().substring(1))
  ) {
    return Promise.reject(new Error(`Invalid aggregator for symbol, found: ${description}, expected: ${symbol}`));
  }

  mostRecentTokenDecimals = tokenDecimals;
  return [
    await prettyPrintEncodedDataWithTypeSafety(
      core,
      { okxPriceOracle: core.okxPriceOracleV3 },
      'okxPriceOracle',
      'ownerInsertOrUpdateOracleToken',
      [token.address, aggregator.address, invertPrice],
    ),
    await prettyPrintEncodedDataWithTypeSafety(
      core,
      { oracleAggregatorV2: core.oracleAggregatorV2 },
      'oracleAggregatorV2',
      'ownerInsertOrUpdateToken',
      [
        {
          token: token.address,
          decimals: tokenDecimals,
          oracleInfos: [
            {
              oracle: core.okxPriceOracleV3.address,
              tokenPair: tokenPairAddress ?? ADDRESS_ZERO,
              weight: 100,
            },
          ],
        },
      ],
    ),
  ];
}

export async function prettyPrintEncodeInsertPendlePtOracle<T extends NetworkType>(
  core: CoreProtocolType<T>,
  pendleSystem: PendlePtSystem,
  token: IERC20,
): Promise<EncodedTransaction> {
  return prettyPrintEncodedDataWithTypeSafety(
    core,
    { oracleAggregatorV2: core.oracleAggregatorV2 },
    'oracleAggregatorV2',
    'ownerInsertOrUpdateToken',
    [
      {
        token: pendleSystem.factory.address,
        decimals: await pendleSystem.factory.decimals(),
        oracleInfos: [
          {
            oracle: pendleSystem.oracle.address,
            tokenPair: token.address,
            weight: 100,
          },
        ],
      },
    ],
  );
}

export async function prettyPrintEncodeInsertRedstoneOracleV3<T extends NetworkType>(
  core: CoreProtocolWithRedstone<T>,
  token: IERC20,
  invertPrice: boolean = REDSTONE_PRICE_AGGREGATORS_MAP[core.config.network][token.address]!.invert ?? false,
  tokenPairAddress: string | undefined = REDSTONE_PRICE_AGGREGATORS_MAP[core.config.network][token.address]!
    .tokenPairAddress,
  aggregatorAddress: string = REDSTONE_PRICE_AGGREGATORS_MAP[core.config.network][token.address]!.aggregatorAddress,
): Promise<EncodedTransaction[]> {
  const invalidTokenSettings = INVALID_TOKEN_MAP[Network.Mantle][token.address];

  let tokenDecimals: number;
  if (invalidTokenSettings) {
    tokenDecimals = invalidTokenSettings.decimals;
  } else {
    tokenDecimals = await IERC20Metadata__factory.connect(token.address, core.hhUser1).decimals();
  }

  const aggregator = IChainlinkAggregator__factory.connect(aggregatorAddress, core.governance);

  let symbol: string;
  if (invalidTokenSettings) {
    symbol = invalidTokenSettings.symbol;
  } else {
    symbol = await IERC20Metadata__factory.connect(token.address, token.signer).symbol();
  }

  console.log(`\tRedstone price for ${symbol}:`, (await aggregator.latestRoundData()).answer.toString());

  mostRecentTokenDecimals = tokenDecimals;
  return [
    await prettyPrintEncodedDataWithTypeSafety(
      core,
      { redstonePriceOracle: core.redstonePriceOracleV3 },
      'redstonePriceOracle',
      'ownerInsertOrUpdateOracleToken',
      [token.address, aggregator.address, invertPrice],
    ),
    await prettyPrintEncodedDataWithTypeSafety(
      core,
      { oracleAggregatorV2: core.oracleAggregatorV2 },
      'oracleAggregatorV2',
      'ownerInsertOrUpdateToken',
      [
        {
          token: token.address,
          decimals: tokenDecimals,
          oracleInfos: [
            {
              oracle: core.redstonePriceOracleV3.address,
              tokenPair: tokenPairAddress ?? ADDRESS_ZERO,
              weight: 100,
            },
          ],
        },
      ],
    ),
  ];
}

export interface AddMarketOptions {
  additionalConverters?: BaseContract[];
  skipAmountValidation?: boolean;
  decimals?: number;
}

export async function prettyPrintEncodeAddIsolationModeMarket<T extends NetworkType>(
  core: CoreProtocolType<T>,
  factory: IIsolationModeVaultFactory,
  oracle: IDolomitePriceOracle,
  unwrapper: IIsolationModeUnwrapperTraderV2,
  wrapper: IIsolationModeWrapperTraderV2,
  marketId: BigNumberish,
  targetCollateralization: TargetCollateralization,
  targetLiquidationPremium: TargetLiquidationPenalty,
  maxSupplyWei: BigNumberish,
  options: AddMarketOptions = {},
): Promise<EncodedTransaction[]> {
  const transactions: EncodedTransaction[] = await prettyPrintEncodeAddMarket(
    core,
    IERC20__factory.connect(factory.address, factory.signer),
    oracle,
    core.interestSetters.alwaysZeroInterestSetter,
    targetCollateralization,
    targetLiquidationPremium,
    maxSupplyWei,
    ZERO_BI,
    true,
    ZERO_BI,
    options,
  );

  throw new Error('add routers to core object and ownerInitialize');
  transactions.push(
    await prettyPrintEncodedDataWithTypeSafety(
      core,
      { dolomiteMargin: core.dolomiteMargin },
      'dolomiteMargin',
      'ownerSetGlobalOperator',
      [factory.address, true],
    ),
    await prettyPrintEncodedDataWithTypeSafety(core, { factory }, 'factory', 'ownerInitialize', [
      [unwrapper.address, wrapper.address, ...(options.additionalConverters ?? []).map((c) => c.address)],
    ]),
    await prettyPrintEncodedDataWithTypeSafety(
      core,
      { liquidatorAssetRegistry: core.liquidatorAssetRegistry },
      'liquidatorAssetRegistry',
      'ownerAddLiquidatorToAssetWhitelist',
      [marketId, core.liquidatorProxyV4.address],
    ),
  );

  return transactions;
}

export async function prettyPrintEncodeAddAsyncIsolationModeMarket<T extends NetworkType>(
  core: CoreProtocolType<T>,
  factory: IIsolationModeVaultFactory,
  oracle: IDolomitePriceOracle,
  unwrapper: IIsolationModeUnwrapperTraderV2,
  wrapper: IIsolationModeWrapperTraderV2,
  handlerRegistry: HandlerRegistry,
  marketId: BigNumberish,
  targetCollateralization: TargetCollateralization,
  targetLiquidationPremium: TargetLiquidationPenalty,
  maxSupplyWei: BigNumberish,
  options: AddMarketOptions = {},
): Promise<EncodedTransaction[]> {
  const transactions: EncodedTransaction[] = await prettyPrintEncodeAddIsolationModeMarket(
    core,
    IIsolationModeVaultFactory__factory.connect(factory.address, factory.signer),
    oracle,
    unwrapper,
    wrapper,
    marketId,
    targetCollateralization,
    targetLiquidationPremium,
    maxSupplyWei,
    options,
  );

  transactions.push(
    await prettyPrintEncodedDataWithTypeSafety(
      core,
      { liquidatorAssetRegistry: core.liquidatorAssetRegistry },
      'liquidatorAssetRegistry',
      'ownerAddLiquidatorToAssetWhitelist',
      [marketId, core.freezableLiquidatorProxy.address],
    ),
    await prettyPrintEncodedDataWithTypeSafety(
      core,
      { handlerRegistry },
      'handlerRegistry',
      'ownerSetUnwrapperByToken',
      [factory.address, unwrapper.address],
    ),
    await prettyPrintEncodedDataWithTypeSafety(core, { handlerRegistry }, 'handlerRegistry', 'ownerSetWrapperByToken', [
      factory.address,
      wrapper.address,
    ]),
  );

  return transactions;
}

export async function prettyPrintEncodeAddGlvMarket(
  core: CoreProtocolArbitrumOne,
  factory: IGlvIsolationModeVaultFactory,
  pairedGmToken: GmToken,
  unwrapper: IIsolationModeUnwrapperTraderV2,
  wrapper: IIsolationModeWrapperTraderV2,
  handlerRegistry: HandlerRegistry,
  marketId: BigNumberish,
  targetCollateralization: TargetCollateralization,
  targetLiquidationPremium: TargetLiquidationPenalty,
  maxSupplyWei: BigNumberish,
  options: AddMarketOptions = {},
): Promise<EncodedTransaction[]> {
  return [
    await prettyPrintEncodedDataWithTypeSafety(
      core,
      { glvRegistry: core.glvEcosystem.live.registry },
      'glvRegistry',
      'ownerSetGlvTokenToGmMarketForDeposit',
      [await factory.UNDERLYING_TOKEN(), pairedGmToken.marketToken.address],
    ),
    await prettyPrintEncodedDataWithTypeSafety(
      core,
      { glvRegistry: core.glvEcosystem.live.registry },
      'glvRegistry',
      'ownerSetGlvTokenToGmMarketForWithdrawal',
      [await factory.UNDERLYING_TOKEN(), pairedGmToken.marketToken.address],
    ),
    ...(await prettyPrintEncodeAddAsyncIsolationModeMarket(
      core,
      factory,
      core.oracleAggregatorV2,
      unwrapper,
      wrapper,
      handlerRegistry,
      marketId,
      targetCollateralization,
      targetLiquidationPremium,
      maxSupplyWei,
      options,
    )),
  ];
}

export async function prettyPrintEncodeAddGmxV2Market(
  core: CoreProtocolArbitrumOne,
  factory: IGmxV2IsolationModeVaultFactory,
  unwrapper: IIsolationModeUnwrapperTraderV2,
  wrapper: IIsolationModeWrapperTraderV2,
  handlerRegistry: HandlerRegistry,
  marketId: BigNumberish,
  targetCollateralization: TargetCollateralization,
  targetLiquidationPremium: TargetLiquidationPenalty,
  maxSupplyWei: BigNumberish,
  options: AddMarketOptions = {},
): Promise<EncodedTransaction[]> {
  return [
    await prettyPrintEncodedDataWithTypeSafety(
      core,
      { gmxV2PriceOracle: core.gmxV2Ecosystem.live.priceOracle },
      'gmxV2PriceOracle',
      'ownerSetMarketToken',
      [factory.address, true],
    ),
    await prettyPrintEncodedDataWithTypeSafety(
      core,
      { oracleAggregatorV2: core.oracleAggregatorV2 },
      'oracleAggregatorV2',
      'ownerInsertOrUpdateToken',
      [
        {
          decimals: await IERC20Metadata__factory.connect(factory.address, factory.signer).decimals(),
          token: factory.address,
          oracleInfos: [
            {
              oracle: core.gmxV2Ecosystem.live.priceOracle.address,
              weight: 100,
              tokenPair: ADDRESS_ZERO,
            },
          ],
        },
      ],
    ),
    await prettyPrintEncodedDataWithTypeSafety(
      core,
      { gmxV2Registry: core.gmxV2Ecosystem.live.registry },
      'gmxV2Registry',
      'ownerSetGmxMarketToIndexToken',
      [await factory.UNDERLYING_TOKEN(), await factory.INDEX_TOKEN()],
    ),
    ...(await prettyPrintEncodeAddAsyncIsolationModeMarket(
      core,
      factory,
      core.oracleAggregatorV2,
      unwrapper,
      wrapper,
      handlerRegistry,
      marketId,
      targetCollateralization,
      targetLiquidationPremium,
      maxSupplyWei,
      options,
    )),
  ];
}

export async function prettyPrintEncodeAddMarket<T extends NetworkType>(
  core: CoreProtocolType<T>,
  token: IERC20,
  oracle: IDolomitePriceOracle,
  interestSetter: IDolomiteInterestSetter,
  targetCollateralization: TargetCollateralization,
  targetLiquidationPremium: TargetLiquidationPenalty,
  maxSupplyWei: BigNumberish,
  maxBorrowWei: BigNumberish,
  isCollateralOnly: boolean,
  earningsRateOverride: BigNumberish = ZERO_BI,
  options: AddMarketOptions = {},
): Promise<EncodedTransaction[]> {
  if (!options.skipAmountValidation && !(await isValidAmount(token, maxSupplyWei))) {
    const name = await getFormattedTokenName(core, token.address);
    return Promise.reject(new Error(`Invalid max supply wei for ${name}, found: ${maxSupplyWei.toString()}`));
  }
  if (!options.skipAmountValidation && !(await isValidAmount(token, maxBorrowWei))) {
    const name = await getFormattedTokenName(core, token.address);
    return Promise.reject(new Error(`Invalid max borrow wei for ${name}, found: ${maxBorrowWei.toString()}`));
  }

  const transactions = [];
  transactions.push(
    await prettyPrintEncodedDataWithTypeSafety(
      core,
      { dolomiteMargin: core.dolomiteMargin },
      'dolomiteMargin',
      'ownerAddMarket',
      getOwnerAddMarketParameters(
        core,
        token,
        oracle,
        interestSetter,
        getMarginPremiumForTargetCollateralization(targetCollateralization),
        getLiquidationPremiumForTargetLiquidationPenalty(targetLiquidationPremium),
        maxSupplyWei,
        maxBorrowWei,
        isCollateralOnly,
        earningsRateOverride,
      ),
    ),
  );
  return transactions;
}

export async function prettyPrintSetGlobalOperator<T extends NetworkType>(
  core: CoreProtocolType<T>,
  operator: { address: string },
  isOperator: boolean,
): Promise<EncodedTransaction> {
  return prettyPrintEncodedDataWithTypeSafety(
    core,
    { dolomiteMargin: core.dolomiteMargin },
    'dolomiteMargin',
    'ownerSetGlobalOperator',
    [operator.address, isOperator],
  );
}

=======
>>>>>>> 05f79aae
export function writeDeploymentFile(fileContent: Record<string, Record<ChainId, any>>) {
  writeFile(DEPLOYMENT_FILE_NAME, JSON.stringify(sortFile(fileContent), null, 2));
}

export function createFolder(dir: string) {
  if (!fs.existsSync(dir)) {
    fs.mkdirSync(dir);
  }
}

export function writeFile(fileName: string, fileContent: string) {
  fs.writeFileSync(fileName, fileContent, { encoding: 'utf8', flag: 'w' });
}<|MERGE_RESOLUTION|>--- conflicted
+++ resolved
@@ -6,12 +6,9 @@
   DolomiteERC4626WithPayable__factory,
   IERC20,
   IERC20Metadata__factory,
-<<<<<<< HEAD
   IIsolationModeUnwrapperTraderV2,
-  IIsolationModeVaultFactory, IIsolationModeVaultFactory__factory,
+  IIsolationModeVaultFactory,
   IIsolationModeWrapperTraderV2,
-=======
->>>>>>> 05f79aae
 } from '@dolomite-exchange/modules-base/src/types';
 import {
   getDolomiteErc4626ProxyConstructorParams,
@@ -928,1006 +925,6 @@
   }
 }
 
-<<<<<<< HEAD
-let counter = 1;
-
-/**
- * @deprecated
- */
-export async function prettyPrintEncodedData(
-  transactionPromise: Promise<PopulatedTransaction>,
-  methodName: string,
-): Promise<void> {
-  const transaction = await transactionPromise;
-  console.log(`=================================== ${counter++} - ${methodName} ===================================`);
-  console.log('To: ', transaction.to);
-  console.log('Data: ', transaction.data);
-  console.log('='.repeat(75 + (counter - 1).toString().length + methodName.length));
-  console.log(''); // add a new line
-}
-
-const numMarketsKey = 'numMarkets';
-const marketIdToMarketNameCache: Record<string, string | undefined> = {};
-
-async function getFormattedMarketName<T extends NetworkType>(
-  core: CoreProtocolType<T>,
-  marketId: BigNumberish,
-): Promise<string> {
-  let cachedNumMarkets = marketIdToMarketNameCache[numMarketsKey];
-  if (!cachedNumMarkets) {
-    cachedNumMarkets = (await core.dolomiteMargin.getNumMarkets()).toString();
-    marketIdToMarketNameCache[cachedNumMarkets] = cachedNumMarkets;
-  }
-  if (BigNumber.from(marketId).gte(cachedNumMarkets)) {
-    return '(Unknown)';
-  }
-
-  const cachedName = marketIdToMarketNameCache[marketId.toString()];
-  if (typeof cachedName !== 'undefined') {
-    return cachedName;
-  }
-  const tokenAddress = await core.dolomiteMargin.getMarketTokenAddress(marketId);
-  const marketName = await getFormattedTokenName(core, tokenAddress);
-  marketIdToMarketNameCache[marketId.toString()] = marketName;
-  return marketName;
-}
-
-const addressToNameCache: Record<string, string | undefined> = {};
-
-async function getFormattedTokenName<T extends NetworkType>(
-  core: CoreProtocolType<T>,
-  tokenAddress: string,
-): Promise<string> {
-  if (tokenAddress === ADDRESS_ZERO) {
-    return '(None)';
-  }
-
-  const token = IERC20Metadata__factory.connect(tokenAddress, core.hhUser1);
-  try {
-    mostRecentTokenDecimals = await token.decimals();
-  } catch (e) {}
-
-  const cachedName = addressToNameCache[tokenAddress.toString().toLowerCase()];
-  if (typeof cachedName !== 'undefined') {
-    return cachedName;
-  }
-  try {
-    addressToNameCache[tokenAddress.toLowerCase()] = `(${await token.symbol()})`;
-    return addressToNameCache[tokenAddress.toLowerCase()]!;
-  } catch (e) {
-    addressToNameCache[tokenAddress.toLowerCase()] = '';
-    return '';
-  }
-}
-
-async function getFormattedChainlinkAggregatorName<T extends NetworkType>(
-  core: CoreProtocolType<T>,
-  aggregatorAddress: string,
-): Promise<string> {
-  if (aggregatorAddress === ADDRESS_ZERO) {
-    return 'None';
-  }
-
-  const cachedName = addressToNameCache[aggregatorAddress.toString().toLowerCase()];
-  if (typeof cachedName !== 'undefined') {
-    return cachedName;
-  }
-
-  const aggregator = IChainlinkAggregator__factory.connect(aggregatorAddress, core.hhUser1);
-  try {
-    addressToNameCache[aggregatorAddress.toLowerCase()] = `(${await aggregator.description()})`;
-    return addressToNameCache[aggregatorAddress.toLowerCase()]!;
-  } catch (e) {
-    addressToNameCache[aggregatorAddress.toLowerCase()] = '';
-    return '';
-  }
-}
-
-function isMarketIdParam(paramType: ParamType): boolean {
-  return paramType.name.includes('marketId') || paramType.name.includes('MarketId');
-}
-
-function isTokenParam(paramType: ParamType): boolean {
-  return (
-    (paramType.name.includes('token') || paramType.name.includes('Token')) &&
-    !paramType.name.toLowerCase().includes('decimals')
-  );
-}
-
-function isChainlinkAggregatorParam(paramType: ParamType): boolean {
-  return paramType.name.includes('chainlinkAggregator');
-}
-
-function isMaxWeiParam(paramType: ParamType): boolean {
-  return (
-    paramType.name.includes('maxWei') ||
-    paramType.name.includes('maxSupplyWei') ||
-    paramType.name.includes('maxBorrowWei')
-  );
-}
-
-export interface EncodedTransaction {
-  to: string;
-  value: string;
-  data: string;
-}
-
-export interface DenJsonUpload {
-  addExecuteImmediatelyTransactions?: boolean;
-  chainId: NetworkType;
-  transactions: EncodedTransaction[];
-}
-
-export interface TransactionBuilderUpload extends DenJsonUpload {
-  version: '1.0';
-  meta: {
-    name: string;
-    txBuilderVersion: typeof TRANSACTION_BUILDER_VERSION;
-  };
-}
-
-function isOwnerFunction(methodName: string, isMultisig: boolean): boolean {
-  return (
-    methodName.startsWith('owner') ||
-    methodName === 'initializeETHMarket' ||
-    methodName === 'setGmxRegistry' ||
-    methodName === 'setIsTokenConverterTrusted' ||
-    methodName === 'setUserVaultImplementation' ||
-    methodName === 'upgradeTo' ||
-    methodName === 'upgradeToAndCall' ||
-    (isMultisig && methodName === 'addOwner') ||
-    (isMultisig && methodName === 'changeRequirement') ||
-    (isMultisig && methodName === 'changeTimelock') ||
-    (isMultisig && methodName === 'removeOver') ||
-    (isMultisig && methodName === 'replaceOwner') ||
-    (isMultisig && methodName === 'setSelector')
-  );
-}
-
-export async function prettyPrintEncodedDataWithTypeSafety<
-  N extends NetworkType,
-  T extends V[K],
-  U extends keyof T['populateTransaction'],
-  V extends Record<K, BaseContract>,
-  K extends keyof V,
->(
-  core: CoreProtocolType<N>,
-  liveMap: V,
-  key: K,
-  methodName: U,
-  args: Parameters<T['populateTransaction'][U]>,
-  options: { skipWrappingCalldataInSubmitTransaction: boolean } = { skipWrappingCalldataInSubmitTransaction: false },
-): Promise<EncodedTransaction> {
-  const contract = liveMap[key];
-  const transaction = await contract.populateTransaction[methodName.toString()](...(args as any));
-
-  if (hardhat.network.name !== 'hardhat') {
-    const fragment = contract.interface.getFunction(methodName.toString());
-    const mappedArgs: string[] = [];
-    for (let i = 0; i < (args as any[]).length; i++) {
-      mappedArgs.push(await getReadableArg(core, fragment.inputs[i], (args as any[])[i]));
-    }
-
-    const repeatLength = 76 + (counter - 1).toString().length + key.toString().length + methodName.toString().length;
-    console.log(''); // add a new line
-    console.log(
-      `=================================== ${counter++} - ${String(key)}.${String(
-        methodName,
-      )} ===================================`,
-    );
-    console.log('Readable:\t', `${String(key)}.${String(methodName)}(\n\t\t\t${mappedArgs.join(' ,\n\t\t\t')}\n\t\t)`);
-    console.log(
-      'To:\t\t',
-      (await getReadableArg(core, ParamType.fromString('address to'), transaction.to)).substring(13),
-    );
-    console.log('Data:\t\t', transaction.data);
-    console.log('='.repeat(repeatLength));
-    console.log(''); // add a new line
-  }
-
-  const realtimeOwner = await core.dolomiteMargin.owner();
-  const skipWrappingCalldataInSubmitTransaction =
-    options.skipWrappingCalldataInSubmitTransaction ||
-    (realtimeOwner === core.ownerAdapterV1.address && realtimeOwner === transaction.to!);
-  if (skipWrappingCalldataInSubmitTransaction) {
-    return {
-      to: transaction.to!,
-      value: transaction.value?.toString() ?? '0',
-      data: transaction.data!,
-    };
-  }
-
-  let outerTransaction: PopulatedTransaction;
-  if (realtimeOwner === core.ownerAdapterV1?.address) {
-    outerTransaction = await core.ownerAdapterV1.populateTransaction.submitTransaction(
-      transaction.to!,
-      transaction.data!,
-    );
-  } else if (realtimeOwner === core.delayedMultiSig?.address) {
-    outerTransaction = await core.delayedMultiSig.populateTransaction.submitTransaction(
-      transaction.to!,
-      transaction.value ?? ZERO_BI,
-      transaction.data!,
-    );
-  } else if (realtimeOwner === core.gnosisSafeAddress) {
-    outerTransaction = { ...transaction };
-  } else {
-    return Promise.reject(new Error(`Unknown owner contract: ${realtimeOwner}`));
-  }
-
-  return {
-    to: outerTransaction.to!,
-    value: outerTransaction.value?.toString() ?? '0',
-    data: outerTransaction.data!,
-  };
-}
-
-let mostRecentTokenDecimals: number | undefined = undefined;
-
-async function getReadableArg<T extends NetworkType>(
-  core: CoreProtocolType<T>,
-  inputParamType: ParamType,
-  arg: any,
-  decimals?: number,
-  index?: number,
-  nestedLevel: number = 3,
-): Promise<string> {
-  let formattedInputParamName: string;
-  if (typeof index !== 'undefined') {
-    formattedInputParamName = `${inputParamType.name}[${index}]`;
-  } else {
-    formattedInputParamName = inputParamType.format(FormatTypes.full);
-  }
-
-  if (Array.isArray(arg)) {
-    // remove the [] at the end
-    const subParamType = ParamType.fromObject({
-      ...inputParamType.arrayChildren,
-      name: inputParamType.name,
-    });
-    const formattedArgs = await Promise.all(
-      arg.map(async (value, i) => {
-        return await getReadableArg(core, subParamType, value, decimals, i, nestedLevel + 1);
-      }),
-    );
-    const tabs = '\t'.repeat(nestedLevel);
-    return `${formattedInputParamName} = [\n${tabs}\t${formattedArgs.join(` ,\n${tabs}\t`)}\n${tabs}]`;
-  }
-
-  if (isMarketIdParam(inputParamType)) {
-    return `${formattedInputParamName} = ${arg} ${await getFormattedMarketName(core, arg)}`;
-  }
-  if (isTokenParam(inputParamType)) {
-    const tokenName = await getFormattedTokenName(core, arg);
-    if (tokenName) {
-      return `${formattedInputParamName} = ${arg} ${tokenName}`;
-    }
-  }
-  if (isChainlinkAggregatorParam(inputParamType)) {
-    return `${formattedInputParamName} = ${arg} ${await getFormattedChainlinkAggregatorName(core, arg)}`;
-  }
-  if (isMaxWeiParam(inputParamType) && typeof mostRecentTokenDecimals !== 'undefined') {
-    const scaleTo18Decimals = BigNumber.from(10).pow(18 - mostRecentTokenDecimals);
-    const decimal = commify(formatEther(BigNumber.from(arg).mul(scaleTo18Decimals)));
-    return `${formattedInputParamName} = ${arg} (${decimal})`;
-  }
-
-  let specialName: string = '';
-  if (inputParamType.type === 'address') {
-    const chainId = core.config.network;
-    const allDeployments = readAllDeploymentFiles();
-    Object.keys(allDeployments).forEach((key) => {
-      if ((allDeployments as any)[key][chainId]?.address?.toLowerCase() === arg.toLowerCase()) {
-        specialName = ` (${key})`;
-      }
-    });
-    if (!specialName) {
-      Object.keys(allDeployments).forEach((key) => {
-        if ((allDeployments as any)[key][chainId]?.address?.toLowerCase() === arg.toLowerCase()) {
-          specialName = ` (${key})`;
-        }
-      });
-
-      const tokenName = await getFormattedTokenName(core, arg);
-      if (tokenName) {
-        specialName = ` ${tokenName}`;
-      }
-    }
-  }
-
-  if (typeof arg === 'object' && !BigNumber.isBigNumber(arg)) {
-    if (inputParamType.baseType !== 'tuple') {
-      return Promise.reject(new Error('Object type is not tuple'));
-    }
-    let decimals: number | undefined = undefined;
-    if (inputParamType.name.toLowerCase().includes('premium')) {
-      decimals = 18;
-    }
-    const values: string[] = [];
-    const keys = Object.keys(arg);
-    for (let i = 0; i < keys.length; i++) {
-      const componentPiece = inputParamType.components[i];
-      values.push(
-        await getReadableArg(core, componentPiece, arg[componentPiece.name], decimals, index, nestedLevel + 1),
-      );
-    }
-    const tabs = '\t'.repeat(nestedLevel);
-    return `${formattedInputParamName} = {\n${tabs}\t${values.join(` ,\n${tabs}\t`)}\n${tabs}}`;
-  }
-
-  if (BigNumber.isBigNumber(arg) && typeof decimals !== 'undefined') {
-    const multiplier = BigNumber.from(10).pow(18 - decimals);
-    specialName = ` (${commify(formatEther(arg.mul(multiplier)))})`;
-  }
-
-  return `${formattedInputParamName} = ${arg}${specialName}`;
-}
-
-export async function prettyPrintEncodeInsertChainlinkOracle<T extends NetworkType>(
-  core: CoreProtocolWithChainlinkOld<T>,
-  token: IERC20,
-  tokenPairAddress: string | undefined = CHAINLINK_PRICE_AGGREGATORS_MAP[core.network][token.address]!.tokenPairAddress,
-  aggregatorAddress: string = CHAINLINK_PRICE_AGGREGATORS_MAP[core.network][token.address]!.aggregatorAddress,
-  options?: { ignoreDescription: boolean },
-): Promise<EncodedTransaction> {
-  const invalidTokens = ['stEth', 'eEth'];
-  let tokenDecimals: number;
-  if (invalidTokens.some((t) => t in core.tokens && token.address === (core.tokens as any)[t].address)) {
-    tokenDecimals = 18;
-  } else {
-    tokenDecimals = await IERC20Metadata__factory.connect(token.address, core.hhUser1).decimals();
-  }
-
-  const aggregator = IChainlinkAggregator__factory.connect(aggregatorAddress, core.governance);
-
-  const description = (await aggregator.description()).toLowerCase();
-  const symbol = (await IERC20Metadata__factory.connect(token.address, token.signer).symbol()).toLowerCase();
-  if (!options?.ignoreDescription) {
-    if (!description.includes(symbol) && !description.includes(symbol.substring(1))) {
-      return Promise.reject(new Error(`Invalid aggregator for symbol, found: ${description}, expected: ${symbol}`));
-    }
-  }
-
-  mostRecentTokenDecimals = tokenDecimals;
-  return await prettyPrintEncodedDataWithTypeSafety(
-    core,
-    { chainlinkPriceOracle: core.chainlinkPriceOracleV1 },
-    'chainlinkPriceOracle',
-    'ownerInsertOrUpdateOracleToken',
-    [token.address, tokenDecimals, aggregator.address, tokenPairAddress ?? ADDRESS_ZERO],
-  );
-}
-
-export async function prettyPrintEncodeInsertChainlinkOracleV3<T extends NetworkType>(
-  core: CoreProtocolWithChainlinkV3<T>,
-  token: IERC20,
-  invertPrice: boolean = CHAINLINK_PRICE_AGGREGATORS_MAP[core.network][token.address]!.invert ?? false,
-  tokenPairAddress: string | undefined = CHAINLINK_PRICE_AGGREGATORS_MAP[core.network][token.address]!.tokenPairAddress,
-  aggregatorAddress: string = CHAINLINK_PRICE_AGGREGATORS_MAP[core.network][token.address]!.aggregatorAddress,
-  options?: { ignoreDescription: boolean },
-): Promise<EncodedTransaction[]> {
-  const invalidTokenSettings = INVALID_TOKEN_MAP[core.network][token.address];
-
-  let tokenDecimals: number;
-  if (invalidTokenSettings) {
-    tokenDecimals = invalidTokenSettings.decimals;
-  } else {
-    tokenDecimals = await IERC20Metadata__factory.connect(token.address, core.hhUser1).decimals();
-  }
-
-  const aggregator = IChainlinkAggregator__factory.connect(aggregatorAddress, core.governance);
-
-  const description = await aggregator.description();
-  let symbol: string;
-  if (invalidTokenSettings) {
-    symbol = invalidTokenSettings.symbol;
-  } else {
-    symbol = await IERC20Metadata__factory.connect(token.address, token.signer).symbol();
-  }
-
-  if (!options?.ignoreDescription) {
-    if (
-      !description.toUpperCase().includes(symbol.toUpperCase()) &&
-      !description.toUpperCase().includes(symbol.toUpperCase().substring(1))
-    ) {
-      return Promise.reject(new Error(`Invalid aggregator for symbol, found: ${description}, expected: ${symbol}`));
-    }
-  }
-
-  mostRecentTokenDecimals = tokenDecimals;
-  return [
-    await prettyPrintEncodedDataWithTypeSafety(
-      core,
-      { chainlinkPriceOracle: core.chainlinkPriceOracleV3 },
-      'chainlinkPriceOracle',
-      'ownerInsertOrUpdateOracleToken',
-      [token.address, aggregator.address, invertPrice],
-    ),
-    await prettyPrintEncodedDataWithTypeSafety(
-      core,
-      { oracleAggregatorV2: core.oracleAggregatorV2 },
-      'oracleAggregatorV2',
-      'ownerInsertOrUpdateToken',
-      [
-        {
-          token: token.address,
-          decimals: tokenDecimals,
-          oracleInfos: [
-            {
-              oracle: core.chainlinkPriceOracleV3.address,
-              tokenPair: tokenPairAddress ?? ADDRESS_ZERO,
-              weight: 100,
-            },
-          ],
-        },
-      ],
-    ),
-  ];
-}
-
-export async function prettyPrintEncodeInsertChaosLabsOracleV3<T extends NetworkType>(
-  core: CoreProtocolWithChaosLabsV3<T>,
-  token: IERC20,
-  invertPrice: boolean = CHAOS_LABS_PRICE_AGGREGATORS_MAP[core.network][token.address]?.invert ?? false,
-  tokenPairAddress: string | undefined = CHAOS_LABS_PRICE_AGGREGATORS_MAP[core.network][token.address]
-    ?.tokenPairAddress,
-  aggregatorAddress: string = CHAOS_LABS_PRICE_AGGREGATORS_MAP[core.network][token.address]!.aggregatorAddress,
-  options?: { ignoreDescription: boolean },
-): Promise<EncodedTransaction[]> {
-  const invalidTokenSettings = INVALID_TOKEN_MAP[core.network][token.address];
-
-  let tokenDecimals: number;
-  if (invalidTokenSettings) {
-    tokenDecimals = invalidTokenSettings.decimals;
-  } else {
-    tokenDecimals = await IERC20Metadata__factory.connect(token.address, core.hhUser1).decimals();
-  }
-
-  const aggregator = IChainlinkAggregator__factory.connect(aggregatorAddress, core.governance);
-
-  const description = await aggregator.description();
-  let symbol: string;
-  if (invalidTokenSettings) {
-    symbol = invalidTokenSettings.symbol;
-  } else {
-    symbol = await IERC20Metadata__factory.connect(token.address, token.signer).symbol();
-  }
-
-  if (!options?.ignoreDescription) {
-    if (
-      !description.toUpperCase().includes(symbol.toUpperCase()) &&
-      !description.toUpperCase().includes(symbol.toUpperCase().substring(1))
-    ) {
-      return Promise.reject(new Error(`Invalid aggregator for symbol, found: ${description}, expected: ${symbol}`));
-    }
-  }
-
-  mostRecentTokenDecimals = tokenDecimals;
-  return [
-    await prettyPrintEncodedDataWithTypeSafety(
-      core,
-      { chaosLabsPriceOracle: core.chaosLabsPriceOracleV3 },
-      'chaosLabsPriceOracle',
-      'ownerInsertOrUpdateOracleToken',
-      [token.address, aggregator.address, invertPrice],
-    ),
-    await prettyPrintEncodedDataWithTypeSafety(
-      core,
-      { oracleAggregatorV2: core.oracleAggregatorV2 },
-      'oracleAggregatorV2',
-      'ownerInsertOrUpdateToken',
-      [
-        {
-          token: token.address,
-          decimals: tokenDecimals,
-          oracleInfos: [
-            {
-              oracle: core.chaosLabsPriceOracleV3.address,
-              tokenPair: tokenPairAddress ?? ADDRESS_ZERO,
-              weight: 100,
-            },
-          ],
-        },
-      ],
-    ),
-  ];
-}
-
-export async function prettyPrintEncodeInsertChronicleOracleV3(
-  core: CoreProtocolWithChronicle<Network.ArbitrumOne | Network.Berachain | Network.Mantle>,
-  token: IERC20,
-  invertPrice: boolean = CHRONICLE_PRICE_SCRIBES_MAP[core.config.network][token.address].invertPrice ?? false,
-  tokenPairAddress: string | undefined = CHRONICLE_PRICE_SCRIBES_MAP[core.config.network][token.address]
-    .tokenPairAddress,
-  scribeAddress: string = CHRONICLE_PRICE_SCRIBES_MAP[core.config.network][token.address].scribeAddress,
-): Promise<EncodedTransaction[]> {
-  const invalidTokenSettings = INVALID_TOKEN_MAP[core.network][token.address];
-
-  let tokenDecimals: number;
-  if (invalidTokenSettings) {
-    tokenDecimals = invalidTokenSettings.decimals;
-  } else {
-    tokenDecimals = await IERC20Metadata__factory.connect(token.address, core.hhUser1).decimals();
-  }
-
-  const scribe = IChronicleScribe__factory.connect(scribeAddress, core.governance);
-
-  let symbol: string;
-  if (invalidTokenSettings) {
-    symbol = invalidTokenSettings.symbol;
-  } else {
-    symbol = await IERC20Metadata__factory.connect(token.address, token.signer).symbol();
-  }
-
-  const oracleAddress = core.chroniclePriceOracleV3.address;
-  if ((await scribe.bud(oracleAddress)).eq(ZERO_BI)) {
-    console.warn(`ChroniclePriceOracleV3 has not been kissed yet for scribe ${scribe.address}!`);
-  }
-
-  if (network.name === 'hardhat') {
-    const toller = await impersonate((await scribe.authed())[0], true);
-    const oracle = await impersonate(oracleAddress, true);
-    await scribe.connect(toller).kiss(oracle.address);
-    console.log(`\tChronicle price for ${symbol}:`, (await scribe.connect(oracle).latestRoundData()).answer.toString());
-  }
-
-  mostRecentTokenDecimals = tokenDecimals;
-  return [
-    await prettyPrintEncodedDataWithTypeSafety(
-      core,
-      { chroniclePriceOracle: core.chroniclePriceOracleV3 },
-      'chroniclePriceOracle',
-      'ownerInsertOrUpdateOracleToken',
-      [token.address, scribe.address, invertPrice],
-    ),
-    await prettyPrintEncodedDataWithTypeSafety(
-      core,
-      { oracleAggregatorV2: core.oracleAggregatorV2 },
-      'oracleAggregatorV2',
-      'ownerInsertOrUpdateToken',
-      [
-        {
-          token: token.address,
-          decimals: tokenDecimals,
-          oracleInfos: [
-            {
-              oracle: core.chroniclePriceOracleV3.address,
-              tokenPair: tokenPairAddress ?? ADDRESS_ZERO,
-              weight: 100,
-            },
-          ],
-        },
-      ],
-    ),
-  ];
-}
-
-export async function prettyPrintEncodeInsertOkxOracleV3(
-  core: CoreProtocolXLayer,
-  token: IERC20,
-  invertPrice: boolean,
-  tokenPairAddress: string | undefined = CHAINLINK_PRICE_AGGREGATORS_MAP[core.network][token.address]!.tokenPairAddress,
-  aggregatorAddress: string = CHAINLINK_PRICE_AGGREGATORS_MAP[core.network][token.address]!.aggregatorAddress,
-): Promise<EncodedTransaction[]> {
-  const invalidTokenMap: Record<Network.XLayer, Record<string, { symbol: string; decimals: number }>> = {
-    [Network.XLayer]: {},
-  };
-  const invalidTokenSettings = invalidTokenMap[core.network][token.address];
-
-  let tokenDecimals: number;
-  if (invalidTokenSettings) {
-    tokenDecimals = invalidTokenSettings.decimals;
-  } else {
-    tokenDecimals = await IERC20Metadata__factory.connect(token.address, core.hhUser1).decimals();
-  }
-
-  const aggregator = IChainlinkAggregator__factory.connect(aggregatorAddress, core.governance);
-
-  const description = await aggregator.description();
-  let symbol: string;
-  if (invalidTokenSettings) {
-    symbol = invalidTokenSettings.symbol;
-  } else {
-    symbol = await IERC20Metadata__factory.connect(token.address, token.signer).symbol();
-  }
-
-  if (
-    !description.toUpperCase().includes(symbol.toUpperCase()) &&
-    !description.toUpperCase().includes(symbol.toUpperCase().substring(1))
-  ) {
-    return Promise.reject(new Error(`Invalid aggregator for symbol, found: ${description}, expected: ${symbol}`));
-  }
-
-  mostRecentTokenDecimals = tokenDecimals;
-  return [
-    await prettyPrintEncodedDataWithTypeSafety(
-      core,
-      { okxPriceOracle: core.okxPriceOracleV3 },
-      'okxPriceOracle',
-      'ownerInsertOrUpdateOracleToken',
-      [token.address, aggregator.address, invertPrice],
-    ),
-    await prettyPrintEncodedDataWithTypeSafety(
-      core,
-      { oracleAggregatorV2: core.oracleAggregatorV2 },
-      'oracleAggregatorV2',
-      'ownerInsertOrUpdateToken',
-      [
-        {
-          token: token.address,
-          decimals: tokenDecimals,
-          oracleInfos: [
-            {
-              oracle: core.okxPriceOracleV3.address,
-              tokenPair: tokenPairAddress ?? ADDRESS_ZERO,
-              weight: 100,
-            },
-          ],
-        },
-      ],
-    ),
-  ];
-}
-
-export async function prettyPrintEncodeInsertPendlePtOracle<T extends NetworkType>(
-  core: CoreProtocolType<T>,
-  pendleSystem: PendlePtSystem,
-  token: IERC20,
-): Promise<EncodedTransaction> {
-  return prettyPrintEncodedDataWithTypeSafety(
-    core,
-    { oracleAggregatorV2: core.oracleAggregatorV2 },
-    'oracleAggregatorV2',
-    'ownerInsertOrUpdateToken',
-    [
-      {
-        token: pendleSystem.factory.address,
-        decimals: await pendleSystem.factory.decimals(),
-        oracleInfos: [
-          {
-            oracle: pendleSystem.oracle.address,
-            tokenPair: token.address,
-            weight: 100,
-          },
-        ],
-      },
-    ],
-  );
-}
-
-export async function prettyPrintEncodeInsertRedstoneOracleV3<T extends NetworkType>(
-  core: CoreProtocolWithRedstone<T>,
-  token: IERC20,
-  invertPrice: boolean = REDSTONE_PRICE_AGGREGATORS_MAP[core.config.network][token.address]!.invert ?? false,
-  tokenPairAddress: string | undefined = REDSTONE_PRICE_AGGREGATORS_MAP[core.config.network][token.address]!
-    .tokenPairAddress,
-  aggregatorAddress: string = REDSTONE_PRICE_AGGREGATORS_MAP[core.config.network][token.address]!.aggregatorAddress,
-): Promise<EncodedTransaction[]> {
-  const invalidTokenSettings = INVALID_TOKEN_MAP[Network.Mantle][token.address];
-
-  let tokenDecimals: number;
-  if (invalidTokenSettings) {
-    tokenDecimals = invalidTokenSettings.decimals;
-  } else {
-    tokenDecimals = await IERC20Metadata__factory.connect(token.address, core.hhUser1).decimals();
-  }
-
-  const aggregator = IChainlinkAggregator__factory.connect(aggregatorAddress, core.governance);
-
-  let symbol: string;
-  if (invalidTokenSettings) {
-    symbol = invalidTokenSettings.symbol;
-  } else {
-    symbol = await IERC20Metadata__factory.connect(token.address, token.signer).symbol();
-  }
-
-  console.log(`\tRedstone price for ${symbol}:`, (await aggregator.latestRoundData()).answer.toString());
-
-  mostRecentTokenDecimals = tokenDecimals;
-  return [
-    await prettyPrintEncodedDataWithTypeSafety(
-      core,
-      { redstonePriceOracle: core.redstonePriceOracleV3 },
-      'redstonePriceOracle',
-      'ownerInsertOrUpdateOracleToken',
-      [token.address, aggregator.address, invertPrice],
-    ),
-    await prettyPrintEncodedDataWithTypeSafety(
-      core,
-      { oracleAggregatorV2: core.oracleAggregatorV2 },
-      'oracleAggregatorV2',
-      'ownerInsertOrUpdateToken',
-      [
-        {
-          token: token.address,
-          decimals: tokenDecimals,
-          oracleInfos: [
-            {
-              oracle: core.redstonePriceOracleV3.address,
-              tokenPair: tokenPairAddress ?? ADDRESS_ZERO,
-              weight: 100,
-            },
-          ],
-        },
-      ],
-    ),
-  ];
-}
-
-export interface AddMarketOptions {
-  additionalConverters?: BaseContract[];
-  skipAmountValidation?: boolean;
-  decimals?: number;
-}
-
-export async function prettyPrintEncodeAddIsolationModeMarket<T extends NetworkType>(
-  core: CoreProtocolType<T>,
-  factory: IIsolationModeVaultFactory,
-  oracle: IDolomitePriceOracle,
-  unwrapper: IIsolationModeUnwrapperTraderV2,
-  wrapper: IIsolationModeWrapperTraderV2,
-  marketId: BigNumberish,
-  targetCollateralization: TargetCollateralization,
-  targetLiquidationPremium: TargetLiquidationPenalty,
-  maxSupplyWei: BigNumberish,
-  options: AddMarketOptions = {},
-): Promise<EncodedTransaction[]> {
-  const transactions: EncodedTransaction[] = await prettyPrintEncodeAddMarket(
-    core,
-    IERC20__factory.connect(factory.address, factory.signer),
-    oracle,
-    core.interestSetters.alwaysZeroInterestSetter,
-    targetCollateralization,
-    targetLiquidationPremium,
-    maxSupplyWei,
-    ZERO_BI,
-    true,
-    ZERO_BI,
-    options,
-  );
-
-  throw new Error('add routers to core object and ownerInitialize');
-  transactions.push(
-    await prettyPrintEncodedDataWithTypeSafety(
-      core,
-      { dolomiteMargin: core.dolomiteMargin },
-      'dolomiteMargin',
-      'ownerSetGlobalOperator',
-      [factory.address, true],
-    ),
-    await prettyPrintEncodedDataWithTypeSafety(core, { factory }, 'factory', 'ownerInitialize', [
-      [unwrapper.address, wrapper.address, ...(options.additionalConverters ?? []).map((c) => c.address)],
-    ]),
-    await prettyPrintEncodedDataWithTypeSafety(
-      core,
-      { liquidatorAssetRegistry: core.liquidatorAssetRegistry },
-      'liquidatorAssetRegistry',
-      'ownerAddLiquidatorToAssetWhitelist',
-      [marketId, core.liquidatorProxyV4.address],
-    ),
-  );
-
-  return transactions;
-}
-
-export async function prettyPrintEncodeAddAsyncIsolationModeMarket<T extends NetworkType>(
-  core: CoreProtocolType<T>,
-  factory: IIsolationModeVaultFactory,
-  oracle: IDolomitePriceOracle,
-  unwrapper: IIsolationModeUnwrapperTraderV2,
-  wrapper: IIsolationModeWrapperTraderV2,
-  handlerRegistry: HandlerRegistry,
-  marketId: BigNumberish,
-  targetCollateralization: TargetCollateralization,
-  targetLiquidationPremium: TargetLiquidationPenalty,
-  maxSupplyWei: BigNumberish,
-  options: AddMarketOptions = {},
-): Promise<EncodedTransaction[]> {
-  const transactions: EncodedTransaction[] = await prettyPrintEncodeAddIsolationModeMarket(
-    core,
-    IIsolationModeVaultFactory__factory.connect(factory.address, factory.signer),
-    oracle,
-    unwrapper,
-    wrapper,
-    marketId,
-    targetCollateralization,
-    targetLiquidationPremium,
-    maxSupplyWei,
-    options,
-  );
-
-  transactions.push(
-    await prettyPrintEncodedDataWithTypeSafety(
-      core,
-      { liquidatorAssetRegistry: core.liquidatorAssetRegistry },
-      'liquidatorAssetRegistry',
-      'ownerAddLiquidatorToAssetWhitelist',
-      [marketId, core.freezableLiquidatorProxy.address],
-    ),
-    await prettyPrintEncodedDataWithTypeSafety(
-      core,
-      { handlerRegistry },
-      'handlerRegistry',
-      'ownerSetUnwrapperByToken',
-      [factory.address, unwrapper.address],
-    ),
-    await prettyPrintEncodedDataWithTypeSafety(core, { handlerRegistry }, 'handlerRegistry', 'ownerSetWrapperByToken', [
-      factory.address,
-      wrapper.address,
-    ]),
-  );
-
-  return transactions;
-}
-
-export async function prettyPrintEncodeAddGlvMarket(
-  core: CoreProtocolArbitrumOne,
-  factory: IGlvIsolationModeVaultFactory,
-  pairedGmToken: GmToken,
-  unwrapper: IIsolationModeUnwrapperTraderV2,
-  wrapper: IIsolationModeWrapperTraderV2,
-  handlerRegistry: HandlerRegistry,
-  marketId: BigNumberish,
-  targetCollateralization: TargetCollateralization,
-  targetLiquidationPremium: TargetLiquidationPenalty,
-  maxSupplyWei: BigNumberish,
-  options: AddMarketOptions = {},
-): Promise<EncodedTransaction[]> {
-  return [
-    await prettyPrintEncodedDataWithTypeSafety(
-      core,
-      { glvRegistry: core.glvEcosystem.live.registry },
-      'glvRegistry',
-      'ownerSetGlvTokenToGmMarketForDeposit',
-      [await factory.UNDERLYING_TOKEN(), pairedGmToken.marketToken.address],
-    ),
-    await prettyPrintEncodedDataWithTypeSafety(
-      core,
-      { glvRegistry: core.glvEcosystem.live.registry },
-      'glvRegistry',
-      'ownerSetGlvTokenToGmMarketForWithdrawal',
-      [await factory.UNDERLYING_TOKEN(), pairedGmToken.marketToken.address],
-    ),
-    ...(await prettyPrintEncodeAddAsyncIsolationModeMarket(
-      core,
-      factory,
-      core.oracleAggregatorV2,
-      unwrapper,
-      wrapper,
-      handlerRegistry,
-      marketId,
-      targetCollateralization,
-      targetLiquidationPremium,
-      maxSupplyWei,
-      options,
-    )),
-  ];
-}
-
-export async function prettyPrintEncodeAddGmxV2Market(
-  core: CoreProtocolArbitrumOne,
-  factory: IGmxV2IsolationModeVaultFactory,
-  unwrapper: IIsolationModeUnwrapperTraderV2,
-  wrapper: IIsolationModeWrapperTraderV2,
-  handlerRegistry: HandlerRegistry,
-  marketId: BigNumberish,
-  targetCollateralization: TargetCollateralization,
-  targetLiquidationPremium: TargetLiquidationPenalty,
-  maxSupplyWei: BigNumberish,
-  options: AddMarketOptions = {},
-): Promise<EncodedTransaction[]> {
-  return [
-    await prettyPrintEncodedDataWithTypeSafety(
-      core,
-      { gmxV2PriceOracle: core.gmxV2Ecosystem.live.priceOracle },
-      'gmxV2PriceOracle',
-      'ownerSetMarketToken',
-      [factory.address, true],
-    ),
-    await prettyPrintEncodedDataWithTypeSafety(
-      core,
-      { oracleAggregatorV2: core.oracleAggregatorV2 },
-      'oracleAggregatorV2',
-      'ownerInsertOrUpdateToken',
-      [
-        {
-          decimals: await IERC20Metadata__factory.connect(factory.address, factory.signer).decimals(),
-          token: factory.address,
-          oracleInfos: [
-            {
-              oracle: core.gmxV2Ecosystem.live.priceOracle.address,
-              weight: 100,
-              tokenPair: ADDRESS_ZERO,
-            },
-          ],
-        },
-      ],
-    ),
-    await prettyPrintEncodedDataWithTypeSafety(
-      core,
-      { gmxV2Registry: core.gmxV2Ecosystem.live.registry },
-      'gmxV2Registry',
-      'ownerSetGmxMarketToIndexToken',
-      [await factory.UNDERLYING_TOKEN(), await factory.INDEX_TOKEN()],
-    ),
-    ...(await prettyPrintEncodeAddAsyncIsolationModeMarket(
-      core,
-      factory,
-      core.oracleAggregatorV2,
-      unwrapper,
-      wrapper,
-      handlerRegistry,
-      marketId,
-      targetCollateralization,
-      targetLiquidationPremium,
-      maxSupplyWei,
-      options,
-    )),
-  ];
-}
-
-export async function prettyPrintEncodeAddMarket<T extends NetworkType>(
-  core: CoreProtocolType<T>,
-  token: IERC20,
-  oracle: IDolomitePriceOracle,
-  interestSetter: IDolomiteInterestSetter,
-  targetCollateralization: TargetCollateralization,
-  targetLiquidationPremium: TargetLiquidationPenalty,
-  maxSupplyWei: BigNumberish,
-  maxBorrowWei: BigNumberish,
-  isCollateralOnly: boolean,
-  earningsRateOverride: BigNumberish = ZERO_BI,
-  options: AddMarketOptions = {},
-): Promise<EncodedTransaction[]> {
-  if (!options.skipAmountValidation && !(await isValidAmount(token, maxSupplyWei))) {
-    const name = await getFormattedTokenName(core, token.address);
-    return Promise.reject(new Error(`Invalid max supply wei for ${name}, found: ${maxSupplyWei.toString()}`));
-  }
-  if (!options.skipAmountValidation && !(await isValidAmount(token, maxBorrowWei))) {
-    const name = await getFormattedTokenName(core, token.address);
-    return Promise.reject(new Error(`Invalid max borrow wei for ${name}, found: ${maxBorrowWei.toString()}`));
-  }
-
-  const transactions = [];
-  transactions.push(
-    await prettyPrintEncodedDataWithTypeSafety(
-      core,
-      { dolomiteMargin: core.dolomiteMargin },
-      'dolomiteMargin',
-      'ownerAddMarket',
-      getOwnerAddMarketParameters(
-        core,
-        token,
-        oracle,
-        interestSetter,
-        getMarginPremiumForTargetCollateralization(targetCollateralization),
-        getLiquidationPremiumForTargetLiquidationPenalty(targetLiquidationPremium),
-        maxSupplyWei,
-        maxBorrowWei,
-        isCollateralOnly,
-        earningsRateOverride,
-      ),
-    ),
-  );
-  return transactions;
-}
-
-export async function prettyPrintSetGlobalOperator<T extends NetworkType>(
-  core: CoreProtocolType<T>,
-  operator: { address: string },
-  isOperator: boolean,
-): Promise<EncodedTransaction> {
-  return prettyPrintEncodedDataWithTypeSafety(
-    core,
-    { dolomiteMargin: core.dolomiteMargin },
-    'dolomiteMargin',
-    'ownerSetGlobalOperator',
-    [operator.address, isOperator],
-  );
-}
-
-=======
->>>>>>> 05f79aae
 export function writeDeploymentFile(fileContent: Record<string, Record<ChainId, any>>) {
   writeFile(DEPLOYMENT_FILE_NAME, JSON.stringify(sortFile(fileContent), null, 2));
 }
