--- conflicted
+++ resolved
@@ -97,35 +97,9 @@
       return;
     }
 
-<<<<<<< HEAD
-      if (result.upload.addExecuteImmediatelyTransactions && result.upload.transactions.length > 0) {
-        let transactionCount = (await result.core.ownerAdapter.transactionCount()).toNumber();
-        const submitTransactionMethodId = '0xc6427474';
-        const transactionIds: number[] = [];
-        result.upload.transactions.forEach((t) => {
-          if (t.data.startsWith(submitTransactionMethodId)) {
-            transactionIds.push(transactionCount++);
-          }
-        });
-
-        assertHardhatInvariant(transactionIds.length > 0, 'Transaction IDs length must be greater than 0');
-
-        console.log('============================================================');
-        console.log('================ Real Transaction Execution ================');
-        console.log('============================================================');
-        await prettyPrintEncodedDataWithTypeSafety(
-          result.core,
-          { ownerAdapter: result.core.ownerAdapter },
-          'ownerAdapter',
-          'executeTransactions',
-          [transactionIds],
-          { skipWrappingCalldataInSubmitTransaction: true },
-        );
-      }
-=======
     let encodedTransactionForExecution: EncodedTransaction | null = null;
     if (result.upload.addExecuteImmediatelyTransactions && result.upload.transactions.length > 0) {
-      let transactionCount = (await result.core.delayedMultiSig.transactionCount()).toNumber();
+      let transactionCount = (await result.core.ownerAdapter.transactionCount()).toNumber();
       const submitTransactionMethodId = '0xc6427474';
       const transactionIds: number[] = [];
       result.upload.transactions.forEach((t) => {
@@ -141,14 +115,13 @@
       console.log('============================================================');
       encodedTransactionForExecution = await prettyPrintEncodedDataWithTypeSafety(
         result.core,
-        { delayedMultisig: result.core.delayedMultiSig },
-        'delayedMultisig',
-        'executeMultipleTransactions',
+        { ownerAdapter: result.core.ownerAdapter },
+        'ownerAdapter',
+        'executeTransactions',
         [transactionIds],
         { skipWrappingCalldataInSubmitTransaction: true },
       );
     }
->>>>>>> d7411d1e
 
     const scriptName = result.scriptName;
     const networkName = networkToNetworkNameMap[result.upload.chainId];
