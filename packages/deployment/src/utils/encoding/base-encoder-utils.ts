import { BaseContract, BigNumber, BigNumberish, PopulatedTransaction } from 'ethers';
import { commify, formatEther, FormatTypes, ParamType } from 'ethers/lib/utils';
import fs from 'fs';
import hardhat from 'hardhat';
import { IChainlinkAggregator__factory } from 'packages/oracles/src/types';
import { IERC20, IERC20Metadata__factory } from '../../../../base/src/types';
import { INVALID_TOKEN_MAP } from '../../../../base/src/utils/constants';
import { ADDRESS_ZERO, NetworkType, ONE_BI, TEN_BI, ZERO_BI } from '../../../../base/src/utils/no-deps-constants';
import { CoreProtocolType } from '../../../../base/test/utils/setup';
import { CORE_DEPLOYMENT_FILE_NAME, readDeploymentFile } from '../deploy-utils';
import { EncodedTransaction } from '../dry-run-utils';

let mostRecentTokenDecimals: number | undefined = undefined;
const numMarketsKey = 'numMarkets';
const marketIdToMarketNameCache: Record<string, string | undefined> = {};

export function setMostRecentTokenDecimals(_mostRecentTokenDecimals: number) {
  mostRecentTokenDecimals = _mostRecentTokenDecimals;
}

export async function getFormattedMarketName<T extends NetworkType>(
  core: CoreProtocolType<T>,
  marketId: BigNumberish,
): Promise<string> {
  let cachedNumMarkets = marketIdToMarketNameCache[numMarketsKey];
  if (!cachedNumMarkets) {
    cachedNumMarkets = (await core.dolomiteMargin.getNumMarkets()).toString();
    marketIdToMarketNameCache[cachedNumMarkets] = cachedNumMarkets;
  }
  if (BigNumber.from(marketId).gte(cachedNumMarkets)) {
    return '(Unknown)';
  }

  const cachedName = marketIdToMarketNameCache[marketId.toString()];
  if (typeof cachedName !== 'undefined') {
    return cachedName;
  }
  const tokenAddress = await core.dolomiteMargin.getMarketTokenAddress(marketId);
  const marketName = await getFormattedTokenName(core, tokenAddress);
  marketIdToMarketNameCache[marketId.toString()] = marketName;
  return marketName;
}

const addressToNameCache: Record<string, string | undefined> = {};

export async function getFormattedTokenName<T extends NetworkType>(
  core: CoreProtocolType<T>,
  tokenAddress: string,
): Promise<string> {
  if (tokenAddress === ADDRESS_ZERO) {
    return '(None)';
  }

  const token = IERC20Metadata__factory.connect(tokenAddress, core.hhUser1);
  try {
    const tokenInfo = INVALID_TOKEN_MAP[core.network][token.address];
    if (tokenInfo) {
      mostRecentTokenDecimals = tokenInfo.decimals;
    } else {
      mostRecentTokenDecimals = await token.decimals();
    }
  } catch (e) {
  }

  const cachedName = addressToNameCache[tokenAddress.toString().toLowerCase()];
  if (typeof cachedName !== 'undefined') {
    return cachedName;
  }
  try {
    addressToNameCache[tokenAddress.toLowerCase()] = `(${await token.symbol()})`;
    return addressToNameCache[tokenAddress.toLowerCase()]!;
  } catch (e) {
    addressToNameCache[tokenAddress.toLowerCase()] = '';
    return '';
  }
}

export async function getFormattedChainlinkAggregatorName<T extends NetworkType>(
  core: CoreProtocolType<T>,
  aggregatorAddress: string,
): Promise<string> {
  if (aggregatorAddress === ADDRESS_ZERO) {
    return 'None';
  }

  const cachedName = addressToNameCache[aggregatorAddress.toString().toLowerCase()];
  if (typeof cachedName !== 'undefined') {
    return cachedName;
  }

  const aggregator = IChainlinkAggregator__factory.connect(aggregatorAddress, core.hhUser1);
  try {
    addressToNameCache[aggregatorAddress.toLowerCase()] = `(${await aggregator.description()})`;
    return addressToNameCache[aggregatorAddress.toLowerCase()]!;
  } catch (e) {
    addressToNameCache[aggregatorAddress.toLowerCase()] = '';
    return '';
  }
}

export function isMarketIdParam(paramType: ParamType): boolean {
  return paramType.name.includes('marketId') || paramType.name.includes('MarketId');
}

export function isTokenParam(paramType: ParamType): boolean {
  return (
    (paramType.name.includes('token') || paramType.name.includes('Token')) &&
    !paramType.name.toLowerCase().includes('decimals')
  );
}

export function isChainlinkAggregatorParam(paramType: ParamType): boolean {
  return paramType.name.includes('chainlinkAggregator');
}

export function isMaxWeiParam(paramType: ParamType): boolean {
  return (
    paramType.name.includes('maxWei') ||
    paramType.name.includes('maxSupplyWei') ||
    paramType.name.includes('maxBorrowWei')
  );
}

export function isOwnerFunction(methodName: string, isMultisig: boolean): boolean {
  return (
    methodName.startsWith('owner') ||
    methodName === 'initializeETHMarket' ||
    methodName === 'setGmxRegistry' ||
    methodName === 'setIsTokenConverterTrusted' ||
    methodName === 'setUserVaultImplementation' ||
    methodName === 'upgradeTo' ||
    methodName === 'upgradeToAndCall' ||
    (isMultisig && methodName === 'addOwner') ||
    (isMultisig && methodName === 'changeRequirement') ||
    (isMultisig && methodName === 'changeTimelock') ||
    (isMultisig && methodName === 'removeOver') ||
    (isMultisig && methodName === 'replaceOwner') ||
    (isMultisig && methodName === 'setSelector')
  );
}

export async function isValidAmount(token: IERC20, amount: BigNumberish) {
  const realAmount = BigNumber.from(amount);
  if (realAmount.eq(ZERO_BI) || realAmount.eq('1')) {
    return true;
  }

  const decimals = await IERC20Metadata__factory.connect(token.address, token.signer).decimals();
  const scale = TEN_BI.pow(decimals);
  return realAmount.div(scale).gt(ONE_BI) && realAmount.div(scale).lte(100_000_000);
}

let counter = 1;

export async function prettyPrintEncodedDataWithTypeSafety<
  N extends NetworkType,
  T extends V[K],
  U extends keyof T['populateTransaction'],
  V extends Record<K, BaseContract>,
  K extends keyof V,
>(
  core: CoreProtocolType<N>,
  liveMap: V,
  key: K,
  methodName: U,
  args: Parameters<T['populateTransaction'][U]>,
  options: { skipWrappingCalldataInSubmitTransaction: boolean } = { skipWrappingCalldataInSubmitTransaction: false },
): Promise<EncodedTransaction> {
  const contract = liveMap[key];
  const transaction = await contract.populateTransaction[methodName.toString()](...(args as any));

  if (hardhat.network.name !== 'hardhat') {
    const fragment = contract.interface.getFunction(methodName.toString());
    const mappedArgs: string[] = [];
    for (let i = 0; i < (args as any[]).length; i++) {
      mappedArgs.push(await getReadableArg(core, fragment.inputs[i], (args as any[])[i]));
    }

    const repeatLength = 76 + (counter - 1).toString().length + key.toString().length + methodName.toString().length;
    console.log(''); // add a new line
    console.log(
      `=================================== ${counter++} - ${String(key)}.${String(
        methodName,
      )} ===================================`,
    );
    console.log('Readable:\t', `${String(key)}.${String(methodName)}(\n\t\t\t${mappedArgs.join(' ,\n\t\t\t')}\n\t\t)`);
    console.log(
      'To:\t\t',
      (await getReadableArg(core, ParamType.fromString('address to'), transaction.to)).substring(13),
    );
    console.log('Data:\t\t', transaction.data);
    console.log('='.repeat(repeatLength));
    console.log(''); // add a new line
  }

  const realtimeOwner = await core.dolomiteMargin.owner();
  const skipWrappingCalldataInSubmitTransaction =
    options.skipWrappingCalldataInSubmitTransaction ||
    (realtimeOwner === core.ownerAdapterV1.address && realtimeOwner === transaction.to!);
  if (skipWrappingCalldataInSubmitTransaction) {
    return {
      to: transaction.to!,
      value: transaction.value?.toString() ?? '0',
      data: transaction.data!,
    };
  }

  let outerTransaction: PopulatedTransaction;
  if (realtimeOwner === core.ownerAdapterV1?.address) {
    outerTransaction = await core.ownerAdapterV1.populateTransaction.submitTransaction(
      transaction.to!,
      transaction.data!,
    );
<<<<<<< HEAD
  } else if (realtimeOwner === core.ownerAdapterV2!.address) {
=======
  } else if (realtimeOwner === core.ownerAdapterV2?.address) {
>>>>>>> 73d54aef
    outerTransaction = await core.ownerAdapterV2.populateTransaction.submitTransaction(
      transaction.to!,
      transaction.data!,
    );
  } else if (realtimeOwner === core.delayedMultiSig?.address) {
    outerTransaction = await core.delayedMultiSig.populateTransaction.submitTransaction(
      transaction.to!,
      transaction.value ?? ZERO_BI,
      transaction.data!,
    );
  } else if (realtimeOwner === core.gnosisSafeAddress) {
    outerTransaction = { ...transaction };
  } else {
    return Promise.reject(new Error(`Unknown owner contract: ${realtimeOwner}`));
  }

  return {
    to: outerTransaction.to!,
    value: outerTransaction.value?.toString() ?? '0',
    data: outerTransaction.data!,
  };
}

export async function getReadableArg<T extends NetworkType>(
  core: CoreProtocolType<T>,
  inputParamType: ParamType,
  arg: any,
  decimals?: number,
  index?: number,
  nestedLevel: number = 3,
): Promise<string> {
  let formattedInputParamName: string;
  if (typeof index !== 'undefined') {
    formattedInputParamName = `${inputParamType.name}[${index}]`;
  } else {
    formattedInputParamName = inputParamType.format(FormatTypes.full);
  }

  if (Array.isArray(arg)) {
    // remove the [] at the end
    const subParamType = ParamType.fromObject({
      ...inputParamType.arrayChildren,
      name: inputParamType.name,
    });
    const formattedArgs = await Promise.all(
      arg.map(async (value, i) => {
        return await getReadableArg(core, subParamType, value, decimals, i, nestedLevel + 1);
      }),
    );
    const tabs = '\t'.repeat(nestedLevel);
    return `${formattedInputParamName} = [\n${tabs}\t${formattedArgs.join(` ,\n${tabs}\t`)}\n${tabs}]`;
  }

  if (isMarketIdParam(inputParamType)) {
    return `${formattedInputParamName} = ${arg} ${await getFormattedMarketName(core, arg)}`;
  }
  if (isTokenParam(inputParamType)) {
    const tokenName = await getFormattedTokenName(core, arg);
    if (tokenName) {
      return `${formattedInputParamName} = ${arg} ${tokenName}`;
    }
  }
  if (isChainlinkAggregatorParam(inputParamType)) {
    return `${formattedInputParamName} = ${arg} ${await getFormattedChainlinkAggregatorName(core, arg)}`;
  }
  if (isMaxWeiParam(inputParamType) && typeof mostRecentTokenDecimals !== 'undefined') {
    const scaleTo18Decimals = BigNumber.from(10).pow(18 - mostRecentTokenDecimals);
    const decimal = commify(formatEther(BigNumber.from(arg).mul(scaleTo18Decimals)));
    return `${formattedInputParamName} = ${arg} (${decimal})`;
  }

  let specialName: string = '';
  if (inputParamType.type === 'address') {
    const chainId = core.config.network;
    const allDeployments = readAllDeploymentFiles();
    Object.keys(allDeployments).forEach((key) => {
      if ((allDeployments as any)[key][chainId]?.address?.toLowerCase() === arg.toLowerCase()) {
        specialName = ` (${key})`;
      }
    });
    if (!specialName) {
      Object.keys(allDeployments).forEach((key) => {
        if ((allDeployments as any)[key][chainId]?.address?.toLowerCase() === arg.toLowerCase()) {
          specialName = ` (${key})`;
        }
      });

      const tokenName = await getFormattedTokenName(core, arg);
      if (tokenName) {
        specialName = ` ${tokenName}`;
      }
    }
  }

  if (typeof arg === 'object' && !BigNumber.isBigNumber(arg)) {
    if (inputParamType.baseType !== 'tuple') {
      return Promise.reject(new Error('Object type is not tuple'));
    }
    let decimals: number | undefined = undefined;
    if (inputParamType.name.toLowerCase().includes('premium')) {
      decimals = 18;
    }
    const values: string[] = [];
    const keys = Object.keys(arg);
    for (let i = 0; i < keys.length; i++) {
      const componentPiece = inputParamType.components[i];
      values.push(
        await getReadableArg(core, componentPiece, arg[componentPiece.name], decimals, index, nestedLevel + 1),
      );
    }
    const tabs = '\t'.repeat(nestedLevel);
    return `${formattedInputParamName} = {\n${tabs}\t${values.join(` ,\n${tabs}\t`)}\n${tabs}}`;
  }

  if (BigNumber.isBigNumber(arg) && typeof decimals !== 'undefined') {
    const multiplier = BigNumber.from(10).pow(18 - decimals);
    specialName = ` (${commify(formatEther(arg.mul(multiplier)))})`;
  }

  return `${formattedInputParamName} = ${arg}${specialName}`;
}

function readAllDeploymentFiles(): Record<string, Record<string, any>> {
  const coreDeployments = JSON.parse(fs.readFileSync(CORE_DEPLOYMENT_FILE_NAME).toString());
  const deployments = readDeploymentFile();
  return {
    ...coreDeployments,
    ...deployments,
  };
}<|MERGE_RESOLUTION|>--- conflicted
+++ resolved
@@ -211,11 +211,7 @@
       transaction.to!,
       transaction.data!,
     );
-<<<<<<< HEAD
-  } else if (realtimeOwner === core.ownerAdapterV2!.address) {
-=======
   } else if (realtimeOwner === core.ownerAdapterV2?.address) {
->>>>>>> 73d54aef
     outerTransaction = await core.ownerAdapterV2.populateTransaction.submitTransaction(
       transaction.to!,
       transaction.data!,
