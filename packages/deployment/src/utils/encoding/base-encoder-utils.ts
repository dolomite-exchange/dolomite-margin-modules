--- conflicted
+++ resolved
@@ -216,11 +216,7 @@
       transaction.to!,
       transaction.data!,
     );
-<<<<<<< HEAD
-  }else if (realtimeOwner === core.delayedMultiSig?.address) {
-=======
   } else if (realtimeOwner === core.delayedMultiSig?.address) {
->>>>>>> 73179017
     outerTransaction = await core.delayedMultiSig.populateTransaction.submitTransaction(
       transaction.to!,
       transaction.value ?? ZERO_BI,
