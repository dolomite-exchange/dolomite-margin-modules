{
  "ARBIsolationModeTokenVaultV1": {
    "42161": {
      "address": "0x0c5b395408082C8313Ac33201a144EE561235C0b",
      "transaction": "0x949018598e7ee1daa6ba0b5a79ef8f88793b289b51e01393087bec18f7443ebd",
      "isVerified": true
    }
  },
  "ARBIsolationModeTokenVaultV2": {
    "42161": {
      "address": "0x48431fbC7a014BDc42946646c074d781Cc366A70",
      "transaction": "0x9f3f2ec1cb0fbc1a73e43ca1d36e5532f72cfcaf8cfe338d8e2170340c97c0dc",
      "isVerified": true
    }
  },
  "ARBIsolationModeTokenVaultV3": {
    "42161": {
      "address": "0xE3CD6478665E0980D58DF294183b6fb0742C0cD4",
      "transaction": "0x60bf3657416b77b9e4ceee2a8e39aeaa1160f7dbd865b66611fdd42571f414ff",
      "isVerified": true
    }
  },
  "ARBIsolationModeTokenVaultV4": {
    "42161": {
      "address": "0x66a0fD23e0dA1aDE9F922da832053A1009187dd3",
      "transaction": "0xef5e5073b9e88da12f477313979f26fde18014e7048d5ab623e00f2f600d0ce0",
      "isVerified": true
    }
  },
  "ARBIsolationModeTokenVaultV5": {
    "42161": {
      "address": "0x1897F871852c10217B00d5b92Bc127764C2F21fA",
      "transaction": "0xa76334e3a8f93a1e4edfa5843c3854fe2b85ed46beb35f97f745b1f283aba5e1",
      "isVerified": true
    }
  },
  "ARBIsolationModeTokenVaultV6": {
    "42161": {
      "address": "0x3Ddc2ae7Cd2583985dE986d97EED6c92Efaa9146",
      "transaction": "0x6c3532e621b2ab0ba8687048d5183a55176f7353d368671417a5ba3408edee75",
      "isVerified": true
    }
  },
  "ARBIsolationModeTokenVaultV7": {
    "42161": {
      "address": "0x44122d653D5E2d2AC1F8C684093C22318748B99E",
      "transaction": "0x453461be0b533566a2ce84d55a17b7ca8ebf7a5f63bc56837ce8c2b697aed1b8",
      "isVerified": true
    }
  },
  "ARBIsolationModeTokenVaultV8": {
    "42161": {
      "address": "0x5075626F3D6209fF7Ed150e60A06F8731d1f3024",
      "transaction": "0x24281bffd13da80fb60e9d5935acab1a974085d6a99b892043b7050a70c8a5a4",
      "isVerified": true
    }
  },
  "ARBIsolationModeTokenVaultV9": {
    "42161": {
      "address": "0xCE5091c9c9655d0ac58931889185B055A11055e0",
      "transaction": "0x90a9df2f7d7ef659fdd64f34417980682f1ef657e5ec523534ef60c528ffa731",
      "isVerified": true
    }
  },
  "ARBIsolationModeUnwrapperTraderV2": {
    "42161": {
      "address": "0x0234D14F457d17C851C64Ac67F364f5969e0db31",
      "transaction": "0xd3e4bcd8954bca58fcf28073516f9724aa78ec3fb386c69775979e6377bab2b0",
      "isVerified": true
    }
  },
  "ARBIsolationModeUnwrapperTraderV3": {
    "42161": {
      "address": "0x192C34F4F9BD9732616E8eDCbf26662FF8D9D695",
      "transaction": "0x50730a205533bc6ee5a138a79bdd8839951ea1012acf64305f90e4ebdbd244dc",
      "isVerified": true
    }
  },
  "ARBIsolationModeUnwrapperTraderV4": {
    "42161": {
      "address": "0x77E91d3f06C2C4b643F29d3Fe74ca5Af5e55EE68",
      "transaction": "0xfd42a54129cbb3d5e2a2a0069312ce4e7240d155613f6a82c5baf545ffda2422",
      "isVerified": true
    }
  },
  "ARBIsolationModeVaultFactory": {
    "42161": {
      "address": "0x1d9E10B161aE54FEAbe1E3F71f658cac3468e3C3",
      "transaction": "0xa3c21df1b637aa81a6670b3479dc9f6c6a3eef0799b9117f58e7c3e7bf5d6219",
      "isVerified": true
    }
  },
  "ARBIsolationModeWrapperTraderV2": {
    "42161": {
      "address": "0x7f9434d0C3d77FD4d196D1469AC0DB91B5BeEa52",
      "transaction": "0x051dcc950ff95abf883934fe8138517aad4de9001f9f4657bc2fe3589e390f55",
      "isVerified": true
    }
  },
  "ARBIsolationModeWrapperTraderV3": {
    "42161": {
      "address": "0xf68Eb4064e3B7cf88a49c91213e457Edadbd8C74",
      "transaction": "0x58674a452b3a282b6b4ec4cd8464c7535fd0fa233960e9a41f7ab269e02c6ca2",
      "isVerified": true
    }
  },
  "ARBIsolationModeWrapperTraderV4": {
    "42161": {
      "address": "0x2E5973A6763dD2fcD182e2Dd99d2e56C6f47B77f",
      "transaction": "0x03df1b426250061ac8637b21fb4f048de2d40c62885e72bccadcf3bceecc8bf8",
      "isVerified": true
    }
  },
  "ARBRegistryImplementationV1": {
    "42161": {
      "address": "0x6B14FEdC245bA9cE1fBd17e49E4f38311B117341",
      "transaction": "0x98becf73fd90a1c65c263a7b137a6dfed710cf35892f843fdce113432ea02f2c",
      "isVerified": true
    }
  },
  "ARBRegistryProxy": {
    "42161": {
      "address": "0xA7eCd2f9570218B9d3B5308af2B73D7cfb303515",
      "transaction": "0xd672158255c3d1c065d569445f521369ef37359eb5e9e65b74f4fba8733738c7",
      "isVerified": true
    }
  },
  "AsyncIsolationModeUnwrapperTraderImplV1": {
    "42161": {
      "address": "0x7078F900c96b203788fB0CCd8C78D24B71198426",
      "transaction": "0xab5d51da1ff2f09ecfa57ba5f7cbba2b973def3f9aeb0fc0f8049510c10cd063",
      "isVerified": true
    }
  },
  "AsyncIsolationModeUnwrapperTraderImplV2": {
    "196": {
      "address": "0x78cf9BfaA4D44Ed123F8B74030F1c3d63E1B8720",
      "transaction": "0xd02a17af9b4892a0a000ac6fdbdb1190cb07d0345d58d3f29b62fd02cdc48723",
      "isVerified": true
    },
    "1101": {
      "address": "0xc35CD779A0616370bCfed0dcebab08B07969f996",
      "transaction": "0x667140d3c7250f5ed8b59676becccb7ae63456bcb6b7c979ca667f5278a3cc04",
      "isVerified": true
    },
    "5000": {
      "address": "0x5231c38d2D0716439A48B67590564d87d48da12D",
      "transaction": "0xdde625a952468c5adc4cf5dda04909295435364cad5d88056941809ffe805192",
      "isVerified": true
    },
    "42161": {
      "address": "0x622d6be41504001004129bB9da4bD8e342521985",
      "transaction": "0x13ead9268d9aee5d8207d7c89a6565ace899af3f504c8513b048be0bea3f696b",
      "isVerified": true
    }
  },
  "AsyncIsolationModeUnwrapperTraderImplV3": {
    "196": {
      "address": "0x958a9C230360003b548d572Cb88bb25B8A744bf7",
      "transaction": "0x42efff6b0adfad8d99c9c73996335fa9d87c177a1b06a445f37b7bdb24fbb0dc",
      "isVerified": true
    },
    "1101": {
      "address": "0x17C57C98B666bac9F3DCE4033180190fe923F13d",
      "transaction": "0xdb626a43175bf5fa3632aa7efef1bb8f72d9d62b8ece5a959829bbb09fa0109e",
      "isVerified": true
    },
    "5000": {
      "address": "0x86CFc6BA3bbBC603b8deC5B032aFa10A3592470D",
      "transaction": "0x1274adfb832959989417e7268dbc863c09613f0a1ee27b228a43e7a3a3fc1b59",
      "isVerified": true
    },
    "42161": {
      "address": "0xd15ff364289568Ac8958dc29F0B4f5c4D6d1F31E",
      "transaction": "0x78ca0ac55ee21ffc17e41ff35df878c9963ff0145077b9d5fbf921e4e08c692b",
      "isVerified": true
    }
  },
  "AsyncIsolationModeUnwrapperTraderImplV4": {
    "196": {
      "address": "0x82B931E867Fd16603a48eb667Bde2FF2654Dc08c",
      "transaction": "0x063b6e90302c147e13da8dcddfee64381503f1b28ffeb7b1792450638a96be35",
      "isVerified": true
    },
    "1101": {
      "address": "0xfA73dCeA6396ed966F87787b38B6915dAB367c9a",
      "transaction": "0xf1261337106ec7a857819e99c13a022078afc0f28779ddea8e5839e88203fb10",
      "isVerified": true
    },
    "5000": {
      "address": "0x07932299a91fe5A0C900D0987486115fBb30ACCD",
      "transaction": "0x01fc6f2cc815dfffc1ad70565f52140a38f8034c9b8743281da4744ead54b8ac",
      "isVerified": true
    },
    "5330": {
      "address": "0x30CAC887c0Ddee270AB996e1d4F2567f170D233D",
      "transaction": "0x34d175892ee58432187315cca8a2cce3a3657acf290e5519408133618aafe5da",
      "isVerified": true
    },
    "8453": {
      "address": "0x30CAC887c0Ddee270AB996e1d4F2567f170D233D",
      "transaction": "0xb952f8719800c8977baeff4bfd4efeb2cd2ea571886704aba4ca6eb7b20b5485",
      "isVerified": true
    },
    "42161": {
      "address": "0xDB00380710E79B63E02A96c2bbb0230315a445a7",
      "transaction": "0x078e31a609804c1255c0949fc83db643cb2f7ccde8ba875d63960902390085fe",
      "isVerified": true
    },
    "57073": {
      "address": "0x30CAC887c0Ddee270AB996e1d4F2567f170D233D",
      "transaction": "0xe274c06ce8fb372b9ee11171e027156acf726ab3d6f9277ba48fc89957c675d5",
      "isVerified": true
    },
    "80000": {
      "address": "0x30CAC887c0Ddee270AB996e1d4F2567f170D233D",
      "transaction": "0xd6df13da9dd2b98c6b2ecdd406bc36b106471e54cb7b6faec78e8eb538458040",
      "isVerified": true
    },
    "80084": {
      "address": "0xa60686a02F2DB7a42d753B711Ae8978a5d5BA181",
      "transaction": "0xac1dc690f3631de7ca1f1b38349ba2cac091f39476172cbd54b9621a8e3331f0",
      "isVerified": true
    },
    "80094": {
      "address": "0x30CAC887c0Ddee270AB996e1d4F2567f170D233D",
      "transaction": "0x8a34c1ac206c8d9451a0cbf6b5029b0a82f532346061bbbd09d98c2388b1c284",
      "isVerified": true
    }
  },
  "AsyncIsolationModeUnwrapperTraderImplV5": {
    "196": {
      "address": "0x84dfDbFB9abffBa09EBC12EEbc35F27163F03F63",
      "transaction": "0x2c4293e59a801c638158542e24583da71315ce34f1c2cd432892c9fa68d36695",
      "isVerified": true
    },
    "1101": {
      "address": "0x84dfDbFB9abffBa09EBC12EEbc35F27163F03F63",
      "transaction": "0xf3d2b3a9e6f1430707e156e01dbf05bd36cf6becfaee2678ac220eecb59ec484",
      "isVerified": true
    },
    "5000": {
      "address": "0x84dfDbFB9abffBa09EBC12EEbc35F27163F03F63",
      "transaction": "0x5c0e810aedad8e6e09bbba5907911591ac8110cc83e10db060db708d20ff5305",
      "isVerified": true
    },
    "5330": {
      "address": "0x84dfDbFB9abffBa09EBC12EEbc35F27163F03F63",
      "transaction": "0xffd10237b40f6180b82e2ff9d53930b09f98f7caa7804a1cd4928d5ef6432f61",
      "isVerified": true
    },
    "8453": {
      "address": "0x84dfDbFB9abffBa09EBC12EEbc35F27163F03F63",
      "transaction": "0x9076f697b9370784c92c3bc8eee4f5a73a323e013c44c712248375d32bf221fd",
      "isVerified": true
    },
    "42161": {
      "address": "0x84dfDbFB9abffBa09EBC12EEbc35F27163F03F63",
      "transaction": "0xad91ef8515144446f9347e4744ae17f698931da39dce0fd758b8eacdfaab1b17",
      "isVerified": true
    },
    "57073": {
      "address": "0x84dfDbFB9abffBa09EBC12EEbc35F27163F03F63",
      "transaction": "0x0a887f4124138088ce18ce22e602176e54cdaec77e344fb16a5119fd67833500",
      "isVerified": true
    },
    "80094": {
      "address": "0x84dfDbFB9abffBa09EBC12EEbc35F27163F03F63",
      "transaction": "0x9f4dbf1dc2b73d904a9e39ea5a638805781d565a14cf7d3c1132cec40dd8c001",
      "isVerified": true
    }
  },
  "AsyncIsolationModeWrapperTraderImplV1": {
    "42161": {
      "address": "0xFb5Ce5D42c0fa1504D041d0655a40D05815FffE7",
      "transaction": "0xb978b37745c251fea5f5b7461df758230a54331f6d4fc05729e963ba25621401",
      "isVerified": true
    }
  },
  "AsyncIsolationModeWrapperTraderImplV2": {
    "42161": {
      "address": "0xCA1e8e660Ba01206187684297AABf36BE30016d4",
      "transaction": "0x9e6f9bcd9502ea70fd72757b9cb0f16920bdb6bcc0a5f7bc021eb21b9d6a4125",
      "isVerified": true
    }
  },
  "AsyncIsolationModeWrapperTraderImplV3": {
    "196": {
      "address": "0x2fe6F58436907a99FF73954A1CEc4b1192127642",
      "transaction": "0x0ffc2f4b431a1e54d745a7a12ef9c537220ac69ea20d116f2aab0297bd1eef92",
      "isVerified": true
    },
    "1101": {
      "address": "0x76C23dcCd11b48e7202e11263Ad0ab4da0E729Cc",
      "transaction": "0x7cf91d67d1f43de9dc904ba9ee33a97d343a937dd527d262f608fbbfb94489f1",
      "isVerified": true
    },
    "5000": {
      "address": "0x828f34333c4c5456Db9506AF2d3c677359542811",
      "transaction": "0xf125ba445e9883971e438d9abaff5cb2ae8b24616899774372a55d14a26d6320",
      "isVerified": true
    },
    "5330": {
      "address": "0x02b41918F1BF6B216d05C7f688FdDcB8AC77E074",
      "transaction": "0xde7cc594665086158b892f8101823a4cb745d8b654a87585e859326afe9aa693",
      "isVerified": true
    },
    "8453": {
      "address": "0x02b41918F1BF6B216d05C7f688FdDcB8AC77E074",
      "transaction": "0xfe533c3d25c9d3ac07f373c88766c88a1ddb1e5f0ceb7199fc6308709b70d98d",
      "isVerified": true
    },
    "42161": {
      "address": "0x51fBD497b53B4fFE144399a3029479Af2707F2EC",
      "transaction": "0x6dcf2075f75ac81fcb0dfc41ddedb1817cb0a434776e2d119da031d86476b504",
      "isVerified": true
    },
    "57073": {
      "address": "0x02b41918F1BF6B216d05C7f688FdDcB8AC77E074",
      "transaction": "0x8234954ba56f6e6b1b1fbdffa9de1aac16ea4f526b45e89a1fc1ec68754fd9ca",
      "isVerified": true
    },
    "80000": {
      "address": "0x02b41918F1BF6B216d05C7f688FdDcB8AC77E074",
      "transaction": "0x916edb2aaebdc036c7eb594622fff46dc2f335aa22d687a4d0d7674f6f7f66dd",
      "isVerified": true
    },
    "80084": {
      "address": "0x58067f851C63cbc42E5c44748be58da26E29caf5",
      "transaction": "0x236ab9b107b3f52b52da4acfb61900d9dcbf3a6f719d0ac05d2a53289726086b",
      "isVerified": true
    },
    "80094": {
      "address": "0x02b41918F1BF6B216d05C7f688FdDcB8AC77E074",
      "transaction": "0x44844ce37face79720a54129361dea45fade2a22567cd0200dc49f72619b86ae",
      "isVerified": true
    }
  },
  "AsyncIsolationModeWrapperTraderImplV4": {
    "196": {
      "address": "0xc3e894BA58aE8b1cDed802bF4147Bc10C570Ea52",
      "transaction": "0xc9ba5dc99e6f19796bb1dca19bbf8f7919c55cd7edf6bf695448c35f8d87eed8",
      "isVerified": true
    },
    "1101": {
      "address": "0xc3e894BA58aE8b1cDed802bF4147Bc10C570Ea52",
      "transaction": "0xa7eb7adb24ad3d2b16ea97bd6ccabba2aea72d007fd4be55c54ad064fb400485",
      "isVerified": true
    },
    "5000": {
      "address": "0xc3e894BA58aE8b1cDed802bF4147Bc10C570Ea52",
      "transaction": "0x922110c9c6c8c97199c4af518d680548f1a68f599418a99e0d3206e243795dd8",
      "isVerified": true
    },
    "5330": {
      "address": "0xc3e894BA58aE8b1cDed802bF4147Bc10C570Ea52",
      "transaction": "0x3ac9ad6bd04e684396abc50efec58bdc281d650264d2243ce920f3d96103a798",
      "isVerified": true
    },
    "8453": {
      "address": "0xc3e894BA58aE8b1cDed802bF4147Bc10C570Ea52",
      "transaction": "0x77dfd396c42682dcf1fe78b8a5d5135e6af6f9c16c88cdf4017c6ae9000052ff",
      "isVerified": true
    },
    "42161": {
      "address": "0xc3e894BA58aE8b1cDed802bF4147Bc10C570Ea52",
      "transaction": "0xcfe87911462192a54319086f02a38d37a1124d39567e1fa58011a7b3b254f29d",
      "isVerified": true
    },
    "57073": {
      "address": "0xc3e894BA58aE8b1cDed802bF4147Bc10C570Ea52",
      "transaction": "0x858480dab74fe358c23c0d92d6c915ff48942c7485e662fe53b14820fe35e7dc",
      "isVerified": true
    },
    "80094": {
      "address": "0xc3e894BA58aE8b1cDed802bF4147Bc10C570Ea52",
      "transaction": "0xfbf9eb0d3b95e475c260cc75f1a640ffc58d7ad265c71f2e0e027cece4755b69",
      "isVerified": true
    }
  },
  "AtlasSIUserVaultFactory": {},
  "AtlasSIUserVaultV1": {},
  "BorrowPositionRouterImplementationV1": {
    "196": {
      "address": "0xd8f24561B9069A390260B9CeD636379532e9Fa11",
      "transaction": "0x164dac0ec7cf4104fc9dc3bbeeb99991864d48ccef0fdb17b7575258d2b759be",
      "isVerified": true
    },
    "1101": {
      "address": "0xd8f24561B9069A390260B9CeD636379532e9Fa11",
      "transaction": "0x2c7ee6918b24a0fa3e3aee8eb3f1327786438ab50254f927100d2cf0975511ee",
      "isVerified": true
    },
    "5000": {
      "address": "0xd8f24561B9069A390260B9CeD636379532e9Fa11",
      "transaction": "0xa093526e90771f62f694d1ae3db5d32fd20a08bed04d32196a4816e8852067bd",
      "isVerified": true
    },
    "5330": {
      "address": "0xd8f24561B9069A390260B9CeD636379532e9Fa11",
      "transaction": "0x134a69e680843231a591a34f745a17c56f3287179e4e962f59e0daedbe060592",
      "isVerified": true
    },
    "8453": {
      "address": "0xd8f24561B9069A390260B9CeD636379532e9Fa11",
      "transaction": "0x6cc0050c487419425682d688649e0d12f48736bb903172dfcaf051d50a9f9fd4",
      "isVerified": true
    },
    "42161": {
      "address": "0xd8f24561B9069A390260B9CeD636379532e9Fa11",
      "transaction": "0x717425b6fd9e0b03c886de346d0918d2793dc79ff657dcee24fc043c7e088ff3",
      "isVerified": true
    },
    "57073": {
      "address": "0xd8f24561B9069A390260B9CeD636379532e9Fa11",
      "transaction": "0x4ea861f1712e01a8240ed5966db04e7be916482b2cacaeea425e592f2644d57b",
      "isVerified": true
    },
    "80094": {
      "address": "0xd8f24561B9069A390260B9CeD636379532e9Fa11",
      "transaction": "0x54618b15b2c22da64ca67c49e2d1c83ea662ce3b34d6d9cfde4f5d5a7eb484cd",
      "isVerified": true
    }
  },
  "BorrowPositionRouterProxy": {
    "196": {
      "address": "0xF579b345cdA0860668b857De10ABD62442133D0F",
      "transaction": "0x659b6c7a8726ebaf9d143e83f67ae959388e9a1f59ab0e30d9cd707df482ad37",
      "isVerified": true
    },
    "1101": {
      "address": "0xF579b345cdA0860668b857De10ABD62442133D0F",
      "transaction": "0xac91b98575792a264e0aa978fac88fd3449c7b78a0ea1908bd641e48b76ba3fb",
      "isVerified": true
    },
    "5000": {
      "address": "0xF579b345cdA0860668b857De10ABD62442133D0F",
      "transaction": "0x9d3cd238785be87dfe555286d2ad055a48d0f10bff51bb61ea3be493bec884f2",
      "isVerified": true
    },
    "5330": {
      "address": "0xF579b345cdA0860668b857De10ABD62442133D0F",
      "transaction": "0x3cfb49b3184f905397549c63cbe7e0cec900b4afb0e0eaff68059420c4c76180",
      "isVerified": true
    },
    "8453": {
      "address": "0xF579b345cdA0860668b857De10ABD62442133D0F",
      "transaction": "0x0abe7e451abee5deb995b32dac633cf237100890485578ebd0b4a60b37d2ee85",
      "isVerified": true
    },
    "42161": {
      "address": "0xF579b345cdA0860668b857De10ABD62442133D0F",
      "transaction": "0xefe9e58d8f34d0527ea75b216b04573b7e161f7e99e198db7c6cd64bb76c9c3f",
      "isVerified": true
    },
    "57073": {
      "address": "0xF579b345cdA0860668b857De10ABD62442133D0F",
      "transaction": "0x56dd5b095e7bf339fcc0f90586c5467d14ff1b9340ea52b7a3577dd29da361ac",
      "isVerified": true
    },
    "80094": {
      "address": "0xF579b345cdA0860668b857De10ABD62442133D0F",
      "transaction": "0x81331b35b673fd4c8ca6c470acd657e3aacf96409c61c2c4c8c050f611b70712",
      "isVerified": true
    }
  },
  "ChainlinkPriceOracleV1": {
    "1101": {
      "address": "0xcE29B273fdd21cef1cE4dfd104dD608941D781a0",
      "transaction": "0xb7611c218a68c709d736c1d592cfba96fb575a65befd6bd7290fdf6afbaa7227",
      "isVerified": true
    },
    "42161": {
      "address": "0xA07e80C08D8bae7fFA3e46534eaBdBb6Ca98da1D",
      "transaction": "0xd7d3f02f9b7036a0e0e1c855db27f421370dc5fdfa0a8ec28dd2cd753a47ed59",
      "isVerified": true
    }
  },
  "ChainlinkPriceOracleV3": {
    "196": {
      "address": "0xb5995593302979dd399F902F37063Ac1805139FE",
      "transaction": "0x077651e6b32ff6158babad5fa53d31bb03ffa6d713d0e8bebce1da5421c68070",
      "isVerified": true
    },
    "1101": {
      "address": "0x4723da2196668D26c76885fe23d568e9688F812D",
      "transaction": "0x222d8c49b0cee0b3822721a19597fb6fffde18a672f1cdc7dac8b2c8719c06b9",
      "isVerified": true
    },
    "5000": {
      "address": "0x9101ddA4c53caF2F85e39C4f135474a37Eddd6b5",
      "transaction": "0x832a000bdc0138ad4074e92aef4c223cdfe06c601755bbb13b9d4a6113a1a08a",
      "isVerified": true
    },
    "5330": {
      "address": "0x465E5105e6106aCd15E491953bB7b674247AE191",
      "transaction": "0xf5f5288f96521def5cf5ff6e59f383fd35e11459f29c97cc43e8051bab2f2e59",
      "isVerified": true
    },
    "8453": {
      "address": "0x465E5105e6106aCd15E491953bB7b674247AE191",
      "transaction": "0x7b9de64aa1ff097ab9bae35f5ec517009bf9d4669f3e88786ece3f550b9d8429",
      "isVerified": true
    },
    "42161": {
      "address": "0x8FA6d763CA105B3C88fd01317db2E66021208451",
      "transaction": "0xc7d9a0ae24e31c28e67f60eac8f5685e030a9dc6658f38cd10a8acfedf406a3e",
      "isVerified": true
    },
    "57073": {
      "address": "0x465E5105e6106aCd15E491953bB7b674247AE191",
      "transaction": "0x70cd86642089285a45c0c5d79541288bc595a892fd77a9ccb7e42da5fef6b8e3",
      "isVerified": true
    },
    "80000": {
      "address": "0x465E5105e6106aCd15E491953bB7b674247AE191",
      "transaction": "0x4a629d023f718f2f216221fcedd0eed37bb77f1d11e43d2eb04aacf5f177e2a0",
      "isVerified": true
    },
    "80084": {
      "address": "0x8e2f95b1c107bBCF00c7F8439CC335e70c462f6F",
      "transaction": "0x3457ee3160cd1dc8f840de30bdc837642bfdb6f9b5d17d72388ec1c200db8c3d",
      "isVerified": true
    },
    "80094": {
      "address": "0x465E5105e6106aCd15E491953bB7b674247AE191",
      "transaction": "0xe4b291e29bb40ff0bb1771cc793a3daa30527dfaebb86dfcb78f56106cb0382d",
      "isVerified": true
    }
  },
  "ChaosLabsPriceOracleV3": {
    "42161": {
      "address": "0xB02808f5db0E6926E00AF4971AbdF1dA6C7DB34e",
      "transaction": "0x3a537e4e56aba5e312f6ba49eba9bbe67431485a90a9c26c0ed82dfafe349862",
      "isVerified": true
    }
  },
  "ChroniclePriceOracleV3": {
    "196": {
      "address": "0xb6B3EaF640707688186e7df34aC7d21fAbAf4359",
      "transaction": "0x9d31a8e5bb99c4c05115d9dc6b770d858ce2d5bdce2811eb1868d39ca4363da8",
      "isVerified": true
    },
    "1101": {
      "address": "0xb6B3EaF640707688186e7df34aC7d21fAbAf4359",
      "transaction": "0xc9b7d2e84aad72d7be0b9f9f6d056ab1fba4a8b40de7d62be3cfebde6750abef",
      "isVerified": true
    },
    "5000": {
      "address": "0xe4d3450d52EDF515433FEc12eaEFFFBfa83250b9",
      "transaction": "0xc18333f4b12e53c193285ae97173f96870ec2eeb65d2723e9fbc02ec7f5df147",
      "isVerified": true
    },
    "5330": {
      "address": "0xb6B3EaF640707688186e7df34aC7d21fAbAf4359",
      "transaction": "0x06b29783e34a244454e124ee1bb488a98428d2f127692e92631d7e3a34fe252e",
      "isVerified": true
    },
    "8453": {
      "address": "0xb6B3EaF640707688186e7df34aC7d21fAbAf4359",
      "transaction": "0x58966538b3758769de23052ff201553224599abe67db4dd9214887481c5ea403",
      "isVerified": true
    },
    "42161": {
      "address": "0x8990A46Fd1F2E00b8eb85DAfd85735d2B5Ed4Eeb",
      "transaction": "0xf7128c5035702bd4000863c32b410479a2fcb504ae217a785d10f87d756436d5",
      "isVerified": true
    },
    "57073": {
      "address": "0xb6B3EaF640707688186e7df34aC7d21fAbAf4359",
      "transaction": "0x8cfe1a0886bf0e149a8b58cb6d6a61c8237d01704353a5be26ba8893178ab40f",
      "isVerified": true
    },
    "80084": {
      "address": "0x7C228F0C1e92bD61e116C60778b546b6dA7d6c83",
      "transaction": "0xff196d54cbd189e4246f4a8b5b8a107eadb5b9d616c50407556b99bee1083bed",
      "isVerified": true
    },
    "80094": {
      "address": "0xb6B3EaF640707688186e7df34aC7d21fAbAf4359",
      "transaction": "0xbb0e82ae0924beba597fbe24dd02cb396536826dea3274a8195ddea8c302c4b9",
      "isVerified": true
    }
  },
  "CREATE3Factory": {
    "196": {
      "address": "0xa8F7e7A361De6A2172fcb2accE68bd21597599F7",
      "transaction": "0xc96dc52e3340360a0fd1915e732c93e0b13874bbf6f7dc8a8679b143956fe9ce",
      "isVerified": true
    },
    "1101": {
      "address": "0xa8F7e7A361De6A2172fcb2accE68bd21597599F7",
      "transaction": "0x973da5bf2da8e7380ffca93fbc20770eda6d0867c1b3db178dae9ff52e790119",
      "isVerified": true
    },
    "5000": {
      "address": "0xa8F7e7A361De6A2172fcb2accE68bd21597599F7",
      "transaction": "0xac747a72fb3544c3288176b73fa4c43d1b5aae99d91e2ec649b887cb9cb552f3",
      "isVerified": true
    },
    "5330": {
      "address": "0xa8F7e7A361De6A2172fcb2accE68bd21597599F7",
      "transaction": "0x0606501071bb867a4bb70e273b073de86e688fb349bf2f97b4555aec5a544c53",
      "isVerified": true
    },
    "8453": {
      "address": "0xa8F7e7A361De6A2172fcb2accE68bd21597599F7",
      "transaction": "0xd3537c1c8793b8185c4daf6fb6ede3a9497dcea7ef97e94d79458e15af7a6a11",
      "isVerified": true
    },
    "42161": {
      "address": "0xa8F7e7A361De6A2172fcb2accE68bd21597599F7",
      "transaction": "0xea78aa294a57b81760b1bcfba10f2849b13f07d8c37fd98df8413307e9f29220",
      "isVerified": true
    },
    "57073": {
      "address": "0xa8F7e7A361De6A2172fcb2accE68bd21597599F7",
      "transaction": "0xae523bbc192a45ade670159e19dda108ddb7439a2026cd0e3b9ae2f6a3b6f85f",
      "isVerified": true
    },
    "80000": {
      "address": "0xa8F7e7A361De6A2172fcb2accE68bd21597599F7",
      "transaction": "0xf0637f9f6ec8adef2000c6f74dc90289e8ecaaddf7f832ea04c79f4f9a375b85",
      "isVerified": true
    },
    "80084": {
      "address": "0xa8F7e7A361De6A2172fcb2accE68bd21597599F7",
      "transaction": "0x4471631573ef284d8e03caff538245cd0a6aaac18aa24364d683eea36a9fa814",
      "isVerified": true
    },
    "80094": {
      "address": "0xa8F7e7A361De6A2172fcb2accE68bd21597599F7",
      "transaction": "0xf0b351da68cbf7e692e03b92cea918217550fc9e7df3f5ffe2657ea5e3fbe4ea",
      "isVerified": true
    }
  },
  "DepositWithdrawalRouterImplementationV1": {
    "196": {
      "address": "0x8b6604D2C679ff2eaaf76723f296bC9b463E61dD",
      "transaction": "0xda359c7a4d734dbe8f76a3437a51b187361792e8dd52cfcc3558b6aadf032a32",
      "isVerified": true
    },
    "1101": {
      "address": "0x8b6604D2C679ff2eaaf76723f296bC9b463E61dD",
      "transaction": "0x8bdf18b365cc3d7b648d7f5ed657a91cd5c62879a890949cb0987efbd4a37a5f",
      "isVerified": true
    },
    "5000": {
      "address": "0x8b6604D2C679ff2eaaf76723f296bC9b463E61dD",
      "transaction": "0x46d3b9271e3d91334251d86b391cfe6ce1ad6c7c02c6133a70d2626944a91d2a",
      "isVerified": true
    },
    "5330": {
      "address": "0x8b6604D2C679ff2eaaf76723f296bC9b463E61dD",
      "transaction": "0xaae8f1759eaf0aabd8a45b127cbe9671c2431d1576629cc962316ef62adc147c",
      "isVerified": true
    },
    "8453": {
      "address": "0x8b6604D2C679ff2eaaf76723f296bC9b463E61dD",
      "transaction": "0x7d5930c2fc4a0363b4d2c9316b01560554477f2505257ddb64080edd55610c54",
      "isVerified": true
    },
    "42161": {
      "address": "0x8b6604D2C679ff2eaaf76723f296bC9b463E61dD",
      "transaction": "0x250b858984d0740889277543e427d18f75740b46f4abea72fd49bb843a5f957c",
      "isVerified": true
    },
    "57073": {
      "address": "0x8b6604D2C679ff2eaaf76723f296bC9b463E61dD",
      "transaction": "0x98e32b55c1e44c16895d3bb57efa80f977c37d6011ecf880d5e3ff3b773dc519",
      "isVerified": true
    },
    "80094": {
      "address": "0x8b6604D2C679ff2eaaf76723f296bC9b463E61dD",
      "transaction": "0x2fe17afc0875b247dcabc6f37df59b725b3273a46dcd9639a9bb8e3bdcefbe5b",
      "isVerified": true
    }
  },
  "DepositWithdrawalRouterProxy": {
    "196": {
      "address": "0xf8b2c637A68cF6A17b1DF9F8992EeBeFf63d2dFf",
      "transaction": "0x1ca270cff1cd32cbcbf354d7c9b24c3e49868507fd576d65a7f3d9581f30f51c",
      "isVerified": true
    },
    "1101": {
      "address": "0xf8b2c637A68cF6A17b1DF9F8992EeBeFf63d2dFf",
      "transaction": "0x6ab331744b0ce20b173fb631811580353473cd1c2ef59dafb315f7ec6e349cd3",
      "isVerified": true
    },
    "5000": {
      "address": "0xf8b2c637A68cF6A17b1DF9F8992EeBeFf63d2dFf",
      "transaction": "0x99a4e973132a4cf091d82a6ed7bdb2805fac964947a57a9db60af79db9bf7535",
      "isVerified": true
    },
    "5330": {
      "address": "0xf8b2c637A68cF6A17b1DF9F8992EeBeFf63d2dFf",
      "transaction": "0x22c2541ba37f9b6435adb4c3a9135a09232cdbd5c9f03a7d7b33537851bfad3e",
      "isVerified": true
    },
    "8453": {
      "address": "0xf8b2c637A68cF6A17b1DF9F8992EeBeFf63d2dFf",
      "transaction": "0xa840137d7a1eda174c9b52ac8f5d98ae2e788fbb2974908fd11c68205d15ecad",
      "isVerified": true
    },
    "42161": {
      "address": "0xf8b2c637A68cF6A17b1DF9F8992EeBeFf63d2dFf",
      "transaction": "0x47f441980e91d3b56604059fcd26670330c678da38315af3faafcb091c0b13b9",
      "isVerified": true
    },
    "57073": {
      "address": "0xf8b2c637A68cF6A17b1DF9F8992EeBeFf63d2dFf",
      "transaction": "0xeba4fc7c295f409322fe9ce822e35a47888fe030153c405cd6cbd0051b91c49e",
      "isVerified": true
    },
    "80094": {
      "address": "0xf8b2c637A68cF6A17b1DF9F8992EeBeFf63d2dFf",
      "transaction": "0xa9244b89f9743bf3dd9d562a86c5e2b643fa27d4a60c9acfaf764e578d630789",
      "isVerified": true
    }
  },
  "DolomiteAccountRegistryImplementationV1": {
    "196": {
      "address": "0xa7dC4C2b6B08e967adb15EA24dCf2fE73A08a71F",
      "transaction": "0xd956b14a35289a3b7ff4e4e0d00b7b2346941f08fb547ef37c8f31eac53155cd",
      "isVerified": true
    },
    "1101": {
      "address": "0xe338c3215F6903155Da0Da10e7a4BA05D9B1D4B3",
      "transaction": "0x9ee19dbf2e103b6c1616a21c6027f87f0ae60a3e36f9d014bab948e66cc1e5e4",
      "isVerified": true
    },
    "5000": {
      "address": "0xEe34B48A6fC757386763409183bBAb704A0b22E6",
      "transaction": "0x7289fe5295e6aa4f9c8ba285b85aac9a8cdfb14a6e9fe0f0aa00778fd6b52ed2",
      "isVerified": true
    },
    "5330": {
      "address": "0xE3dA1B28cAD66BB89387fddc8B4cBda7d7602b26",
      "transaction": "0x0fb6afbe603f81e712aa62b3c9b86b0209383c2b0eca042a19813084e39def4b",
      "isVerified": true
    },
    "8453": {
      "address": "0xE3dA1B28cAD66BB89387fddc8B4cBda7d7602b26",
      "transaction": "0xd0f5ae1ef988bd975f9b044b79656989a7324cb23a9da9defb2df54c2fcd6a5d",
      "isVerified": true
    },
    "42161": {
      "address": "0xDeAACC7A7eF622584fc19b13f5ef674Cfa4b690b",
      "transaction": "0x2d474b33d88645d287b9b6974f948408e6068e39db15dc2ef942cb09760466b1",
      "isVerified": true
    },
    "57073": {
      "address": "0xE3dA1B28cAD66BB89387fddc8B4cBda7d7602b26",
      "transaction": "0x609439c662bc8870e0de51d447b617b8b4764c5c4f2bebaa33d3a620d5d5be88",
      "isVerified": true
    },
    "80000": {
      "address": "0xE3dA1B28cAD66BB89387fddc8B4cBda7d7602b26",
      "transaction": "0x24445ef0b6f441f458bd7bfac524df0744f634541e16d319cfb6357a7b6a6a7c",
      "isVerified": true
    },
    "80084": {
      "address": "0x481Ef837a6266a0798F0465e14d9A38400843CBd",
      "transaction": "0x5941d9a642a5e08ed5bfc6a8397b67f17582cb709cee6db100819eaef994cbb9",
      "isVerified": true
    },
    "80094": {
      "address": "0xE3dA1B28cAD66BB89387fddc8B4cBda7d7602b26",
      "transaction": "0xe619d371db9ffcf99c06358f07fe06667a3bc8eb73aea3e42bc9f26fbe431c3d",
      "isVerified": true
    }
  },
  "DolomiteAccountRegistryImplementationV2": {
    "196": {
      "address": "0xBd6E93f3b658C3eA18b4CB62e25f4Cbe674A7bF1",
      "transaction": "0xb9b5c09c1d56e1d17896c20f6dc6a4bc6219379826258995c9eee8f5e7841fb7",
      "isVerified": true
    },
    "1101": {
      "address": "0xBd6E93f3b658C3eA18b4CB62e25f4Cbe674A7bF1",
      "transaction": "0x7cc0ab8fe8b248d4640697cd2e7319d039161ee1f41c7ff6a07ab1e7b1fffa5a",
      "isVerified": true
    },
    "5000": {
      "address": "0xBd6E93f3b658C3eA18b4CB62e25f4Cbe674A7bF1",
      "transaction": "0xc5036e47480db14e014f5951b09aec3518af65653e836e3766b91d41805644f4",
      "isVerified": true
    },
    "5330": {
      "address": "0xBd6E93f3b658C3eA18b4CB62e25f4Cbe674A7bF1",
      "transaction": "0x87ad4148962e58cf6c47030e75bc961b9464fdcccc28022ffa4531a82a228349",
      "isVerified": true
    },
    "8453": {
      "address": "0xBd6E93f3b658C3eA18b4CB62e25f4Cbe674A7bF1",
      "transaction": "0xd06852bb3ade13d1ca276104897b6698828ba85c0ccf2ddcfc55ee4ce3002afb",
      "isVerified": true
    },
    "42161": {
      "address": "0xBd6E93f3b658C3eA18b4CB62e25f4Cbe674A7bF1",
      "transaction": "0xb6a7b6008e2da114102337cffcb9baee9d0b3ba1908e0cdbd98fd7f639436772",
      "isVerified": true
    },
    "57073": {
      "address": "0xBd6E93f3b658C3eA18b4CB62e25f4Cbe674A7bF1",
      "transaction": "0xaae09bf2bad24f01f502203a25d733a3bbbe039aff421c38701053de40ba37ab",
      "isVerified": true
    },
    "80094": {
      "address": "0xBd6E93f3b658C3eA18b4CB62e25f4Cbe674A7bF1",
      "transaction": "0x888817c4665affcc4bf2067c62825af7a6a308f52e443a410f57e7e15f4ab55b",
      "isVerified": true
    }
  },
  "DolomiteAccountRegistryProxy": {
    "196": {
      "address": "0x14B83b01091636709A468386877619d34D431C63",
      "transaction": "0xaa0bdf52a68bddcf5a8836e16f39fc9944b19be12b9920bb3af563e17e9d7ab2",
      "isVerified": true
    },
    "1101": {
      "address": "0x08e86624cA88e702d1c43557aD82E84EF222fe96",
      "transaction": "0xc5eab201701ffb11321e183c1d182f4112e35175888138b0e2a8c8e7d9e6825e",
      "isVerified": true
    },
    "5000": {
      "address": "0xc90e5Df165c26441F6F4e558ca6128A42eb95787",
      "transaction": "0xb153fd3cbc3b3fe68f90c3a3d02bf46ac047b7afdd1b35df2e1676cbb922a6c6",
      "isVerified": true
    },
    "5330": {
      "address": "0xFee366CECA2472B99d0A501b6B3d01351c24dAaE",
      "transaction": "0xa56810387ec400d6bcde728332cc6d91f579e5bb295c04eef37cb9f8a2504806",
      "isVerified": true
    },
    "8453": {
      "address": "0xFee366CECA2472B99d0A501b6B3d01351c24dAaE",
      "transaction": "0xc67374905698b1355ac8aa4b35078bd329f8fbc5a58a06409774affa3ebde810",
      "isVerified": true
    },
    "42161": {
      "address": "0xC777fB526922fB61581b65f8eb55bb769CD59C63",
      "transaction": "0xb55850f32e364080be2c205863bd0cb6c319c9f83a01c3b469d435de3943ef25",
      "isVerified": true
    },
    "57073": {
      "address": "0xFee366CECA2472B99d0A501b6B3d01351c24dAaE",
      "transaction": "0xccb644b19c10cb172c2910b74615ba7d2082ff34c72b1f9fd66f5c84d890fafa",
      "isVerified": true
    },
    "80000": {
      "address": "0xFee366CECA2472B99d0A501b6B3d01351c24dAaE",
      "transaction": "0x70c737ca5ce692d6bccfa9ffe16eb0a9ec9a8d3fe97fe70e70daec17d7d7a66a",
      "isVerified": true
    },
    "80084": {
      "address": "0x9101ddA4c53caF2F85e39C4f135474a37Eddd6b5",
      "transaction": "0x09e43198946146682e43153bb84f372f4289d706b3bb8ff42deb262cc02892e9",
      "isVerified": true
    },
    "80094": {
      "address": "0xFee366CECA2472B99d0A501b6B3d01351c24dAaE",
      "transaction": "0xeb9c608ce186abfdacfc1e20e0a38c3c4611f92c9f1183ddbec1484592a0c19c",
      "isVerified": true
    }
  },
  "DolomiteAccountRiskOverrideSetterImplementationV1": {
    "196": {
      "address": "0xf7DCeEF3bfCd4C997F3C37deaa7A08B8bEf97B30",
      "transaction": "0x6579b03054c23f11906acf181cf085af124c5cbdae0bb88f8e63a9ef5102f107",
      "isVerified": true
    },
    "1101": {
      "address": "0xf7DCeEF3bfCd4C997F3C37deaa7A08B8bEf97B30",
      "transaction": "0x6e47be5933734c5e213d9dce447217c857be91b4e75f5cb7efe0fbfee4d60991",
      "isVerified": true
    },
    "5000": {
      "address": "0xf7DCeEF3bfCd4C997F3C37deaa7A08B8bEf97B30",
      "transaction": "0x8fcc95da7d86efe8ee65f1be43714ad5a9eac4ff143d95e696513e727aa9cba1",
      "isVerified": true
    },
    "5330": {
      "address": "0xf7DCeEF3bfCd4C997F3C37deaa7A08B8bEf97B30",
      "transaction": "0xe93584976bc1dd8427946dd7e65aada0765be6b2a16798484ab2bc5815668458",
      "isVerified": true
    },
    "8453": {
      "address": "0xf7DCeEF3bfCd4C997F3C37deaa7A08B8bEf97B30",
      "transaction": "0xb9a202e22b9cc87fe96ea82e527cea20abd898d2cfc7e00dd736964095ab2eb5",
      "isVerified": true
    },
    "42161": {
      "address": "0xf7DCeEF3bfCd4C997F3C37deaa7A08B8bEf97B30",
      "transaction": "0x3ca4869c02d895cfd6c219d1666a670690af8f400ea3bfeb5f8023aa92c9ba05",
      "isVerified": true
    },
    "57073": {
      "address": "0xf7DCeEF3bfCd4C997F3C37deaa7A08B8bEf97B30",
      "transaction": "0xff6d8c5cec6c82f4f33ae5051b3f40252e4f15d56dc061cbcbc6d0de90501969",
      "isVerified": true
    },
    "80094": {
      "address": "0xf7DCeEF3bfCd4C997F3C37deaa7A08B8bEf97B30",
      "transaction": "0x462df2c59348630797add5a4fbea78377696a864c62672f4a3899e8fa9ed8a6b",
      "isVerified": true
    }
  },
  "DolomiteAccountRiskOverrideSetterImplementationV2": {
    "80094": {
      "address": "0xc8a239d171c14dc97ff8e3a72f30b5A13F35EE82",
      "transaction": "0x81a23ec3cf62f6e46c3cf0569c48f00438c43578dc966e554d0408188b49ad62",
      "isVerified": true
    }
  },
  "DolomiteAccountRiskOverrideSetterImplementationV3": {
    "80094": {
      "address": "0xa3e09BE2361A2e734695Bd581451A08C05815B2A",
      "transaction": "0x4112a007a147ec88611e10d8f715310a2568f929fb47d4ce2af0be7d531ee0f8",
      "isVerified": true
    }
  },
  "DolomiteAccountRiskOverrideSetterImplementationV4": {
    "196": {
      "address": "0xa424E1BfE8845B9c324eeDd5575844B42a88C998",
      "transaction": "0x515a867b978631ee3293c6e425847b6abd90b9efb87aa9735f5a6b1d8e97864d",
      "isVerified": true
    },
    "1101": {
      "address": "0xa424E1BfE8845B9c324eeDd5575844B42a88C998",
      "transaction": "0x01ea6146ecc41a35221c17e27ff5283801b71ea1a91c6d350498239ed7a1dce9",
      "isVerified": true
    },
    "5000": {
      "address": "0xa424E1BfE8845B9c324eeDd5575844B42a88C998",
      "transaction": "0x35f22ef33512d1e2c19ae7d9d55fd3232cc91c5e9589444ddf2cab12b481e3ce",
      "isVerified": true
    },
    "5330": {
      "address": "0xa424E1BfE8845B9c324eeDd5575844B42a88C998",
      "transaction": "0x71bd41dd2eb259b793803ebc1945454081fb84a4ac70c672759cdbbfa534f0b7",
      "isVerified": true
    },
    "8453": {
      "address": "0xa424E1BfE8845B9c324eeDd5575844B42a88C998",
      "transaction": "0x92742c29cf5c1d10627edb52f2a10ab2ad4602ba97433ff60cd4d345d00a01f0",
      "isVerified": true
    },
    "42161": {
      "address": "0xa424E1BfE8845B9c324eeDd5575844B42a88C998",
      "transaction": "0x867b361b74480adc2f57d2eb626cf5edc4042bfd08a5f1dc6ce47f811abeba57",
      "isVerified": true
    },
    "57073": {
      "address": "0xa424E1BfE8845B9c324eeDd5575844B42a88C998",
      "transaction": "0x09e672eafafb37e6d1b224fa4227e8368ea50de9f91f73826c97fd4551d589d7",
      "isVerified": true
    },
    "80094": {
      "address": "0xa424E1BfE8845B9c324eeDd5575844B42a88C998",
      "transaction": "0x82b804c1d951eb0537661aa040e838785da7456ad0d6ad3ff224873f1911b04e",
      "isVerified": true
    }
  },
  "DolomiteAccountRiskOverrideSetterProxy": {
    "196": {
      "address": "0x7BCaF5253C417c84bBD1b7DfE4Ca4F0A4c4cA435",
      "transaction": "0x5adf18278f1e3584cd4c48e631b052f4835ba01657b30ba0cb05cd5b698893e6",
      "isVerified": true
    },
    "1101": {
      "address": "0x7BCaF5253C417c84bBD1b7DfE4Ca4F0A4c4cA435",
      "transaction": "0x71e8363907bde802be8becde6ca0f84184bdb5d3d9aa8f4bf8151ae7a6eebf3c",
      "isVerified": true
    },
    "5000": {
      "address": "0x7BCaF5253C417c84bBD1b7DfE4Ca4F0A4c4cA435",
      "transaction": "0x1fcb33ce79e265b5348e3820c9556703bd3a60d4d9c148228edf62bae0bbaaf5",
      "isVerified": true
    },
    "5330": {
      "address": "0x7BCaF5253C417c84bBD1b7DfE4Ca4F0A4c4cA435",
      "transaction": "0xb90ee8e2353fd67b9a2f5b66a689f84dfa42d0767f6191c578afd64fb690df0a",
      "isVerified": true
    },
    "8453": {
      "address": "0x7BCaF5253C417c84bBD1b7DfE4Ca4F0A4c4cA435",
      "transaction": "0xf458b3aa89525e15b23cec7767ca07370a44f35a83a4098985067a96da84cb2f",
      "isVerified": true
    },
    "42161": {
      "address": "0x7BCaF5253C417c84bBD1b7DfE4Ca4F0A4c4cA435",
      "transaction": "0xe76bd6e7b06a905e4376c5c9672df9e248fca2417a7b0937237c70798612f018",
      "isVerified": true
    },
    "57073": {
      "address": "0x7BCaF5253C417c84bBD1b7DfE4Ca4F0A4c4cA435",
      "transaction": "0x50ca90ba0247ef1c6b154e15ff6d2bbf41e27fa1b269e20525908dd0a126aa83",
      "isVerified": true
    },
    "80094": {
      "address": "0x7BCaF5253C417c84bBD1b7DfE4Ca4F0A4c4cA435",
      "transaction": "0xa3796379e7114cb380ab557dac55ddee4585ece199f3f869660e6b136df2cce9",
      "isVerified": true
    }
  },
  "DolomiteBeraEth4626Token": {
    "80000": {
      "address": "0xA4d6d4e667efFE07f0C6777399721Ddd03f04630",
      "transaction": "0xa5a2627776d3ec545e0ebf84805a598542a05ee9e3c73f2140c29bd0c15e45ab",
      "isVerified": true
    },
    "80094": {
      "address": "0xA4d6d4e667efFE07f0C6777399721Ddd03f04630",
      "transaction": "0x07356b7f23003592813f551c46f9917adfa9e85c36e4477a514ca2181d60688f",
      "isVerified": true
    }
  },
  "DolomiteBridgedUsdc4626Token": {
    "42161": {
      "address": "0x107CfC6Ab0776D8C9d452f44A24853Bec87ddBc5",
      "transaction": "0x7e3926282fc77f8ab6b27c9753b6d819b76b845badf7149278b86f849d10b45f",
      "isVerified": true
    }
  },
  "DolomiteDai4626Token": {
    "42161": {
      "address": "0x73D25BF215A7487badC695d7ADa30f1Ad509D642",
      "transaction": "0x915a319fbe14eb218a2f70aea85e9076b2d00d08669a263fbb848ef718244c57",
      "isVerified": true
    }
  },
  "DolomiteEBtc4626Token": {
    "80094": {
      "address": "0x6B21026e1Fe8be7F23660B5fBFb1885dbd1147E6",
      "transaction": "0x70abce6e535a5c29f6fba8d23e3cc15174e7c87fdfae255e1f6c840749850b88",
      "isVerified": true
    }
  },
  "DolomiteERC20ImplementationV1": {
    "42161": {
      "address": "0x709881D9039d8E2f5EDe3eEc64657ecBfe5cA585",
      "transaction": "0x12fe83be0bfb319af623be7121d79f5a4415b69cf46f4e8e3668cea25e776880",
      "isVerified": true
    }
  },
  "DolomiteERC20ImplementationV2": {
    "42161": {
      "address": "0x5a1166fBadd1C78aFe088497bEF5a23e5BaC57a1",
      "transaction": "0x49e67a9268c2045248389c61fc0313b52fe225b143b0b758c1cf81f3612b0975",
      "isVerified": true
    }
  },
  "DolomiteERC20ImplementationV3": {
    "42161": {
      "address": "0xfa7E3CBBC839841d3221a99e174Dc06c96524b1C",
      "transaction": "0x076754bfff74957a42637e060b1b301bdbe0b8c98c7b355abc8b1c5a6d1b0fe3",
      "isVerified": true
    }
  },
  "DolomiteERC20WithPayableImplementationV2": {
    "42161": {
      "address": "0x517E81E661363c7Ae152aAbB1Aa2C3aFC0460130",
      "transaction": "0xdf1603ba77a396d5d9fd6c919f16bab7422a12de8b4892225eebf01b2608371c",
      "isVerified": true
    }
  },
  "DolomiteERC20WithPayableImplementationV3": {
    "42161": {
      "address": "0xbe2B54256b671A1104FE2D9F5280Db1B4cdE8046",
      "transaction": "0x98c581c8f0f674379cc44aff80c627cabe4f8088b8ab7abde3bdfd76ba933d4a",
      "isVerified": true
    }
  },
  "DolomiteERC4626ImplementationV1": {
    "196": {
      "address": "0xf1aD8A1845b2D8a7c87c5915243D87f074921615",
      "transaction": "0x033d7f681ca67e868135f3679afe8b154c7784a70a26c3376c2d40b274e9f21f",
      "isVerified": true
    },
    "1101": {
      "address": "0x105A2d437c2F7f2Af0a2EE365bFbb37e338B69E5",
      "transaction": "0x624b2b56c960187bfcab1073f464d95e8b12984cf2d97819b275936a71c5a850",
      "isVerified": true
    },
    "5000": {
      "address": "0xcE29B273fdd21cef1cE4dfd104dD608941D781a0",
      "transaction": "0x0d5875d42adfde2ebc9e195a114b52114587088c926fcfb0e3e78a3626de595c",
      "isVerified": true
    },
    "5330": {
      "address": "0xd44f74d6bacf2F1Cc1B64554e0437E189e5bFcF5",
      "transaction": "0x3dcf6e3e1bf03b26453f224eb0d8921dd2e2f887ad900253ef1e5f8f9ad4d01e",
      "isVerified": true
    },
    "8453": {
      "address": "0xd44f74d6bacf2F1Cc1B64554e0437E189e5bFcF5",
      "transaction": "0x09d8304bd7efc211f12855df1796eafd43e205acdd8a64b504c7d49a6a4cfa7e",
      "isVerified": true
    },
    "42161": {
      "address": "0x73C47e1c8BE85604d89eb66c920e78360498dd54",
      "transaction": "0x1908544b8748d8977c9140795364dbd70cb445ef291eb629a56956919b4c70ce",
      "isVerified": true
    },
    "57073": {
      "address": "0xd44f74d6bacf2F1Cc1B64554e0437E189e5bFcF5",
      "transaction": "0x2e00a390b9031d32146eb63a4d94533419ffe8da7f34720d89db3df6aa7ea8e9",
      "isVerified": true
    },
    "80000": {
      "address": "0xd44f74d6bacf2F1Cc1B64554e0437E189e5bFcF5",
      "transaction": "0x21a6087e5b3f03d57706c4cf500760ec3170eef13a6cc2509d954c22466e9075",
      "isVerified": true
    },
    "80084": {
      "address": "0x8E62704c2B4E6f56F3c15229Cb98a358c5598c19",
      "transaction": "0x970e316d150e75b509821ed0334a62d20b4d31d5734c71088d40639744fcb3da",
      "isVerified": true
    },
    "80094": {
      "address": "0xd44f74d6bacf2F1Cc1B64554e0437E189e5bFcF5",
      "transaction": "0x11020328c06e3955be7085fddc3e113670c683ee80bc6ff799360c95baa2f4e2",
      "isVerified": true
    }
  },
  "DolomiteERC4626WithPayableImplementationV1": {
    "196": {
      "address": "0x947f60427F2Fa837b052F17521AD6242969b9Aee",
      "transaction": "0x0cf720b9a83620b44113d8d3ae75fed4c54df5468cbc8ff4a257f04514a6a13a",
      "isVerified": true
    },
    "1101": {
      "address": "0x2e43cAc41780421D63a5067B667D3F72f0d71d6F",
      "transaction": "0x743380b5da2ce5abd6109e176f3df5b8aca292ab1cb0e892fadaa8606c964352",
      "isVerified": true
    },
    "5000": {
      "address": "0x0A21D2995F7Acac4b46fc4C2c5B93FcBD69083DB",
      "transaction": "0xf4e756bff337c1a5741800e63427ee8aee6c54bfeb3574b2f8fe92ea031e9e84",
      "isVerified": true
    },
    "5330": {
      "address": "0x6106ec078D794aF952016e0a3c2a9Adb2c2CF478",
      "transaction": "0x9a2159cc6d4944854207324a141fb96f2fd6994701d038b667192a617239c038",
      "isVerified": true
    },
    "8453": {
      "address": "0x6106ec078D794aF952016e0a3c2a9Adb2c2CF478",
      "transaction": "0xe53b43013de75de825ee420b5c12c902c2e1a32f2c158215feafea3ef1b0ed33",
      "isVerified": true
    },
    "42161": {
      "address": "0xa8F462446f7eDD7c13ffAB71710726D29a1BDA20",
      "transaction": "0x486be2341ba370c117564831c693f4c5e15ac1fb5d24a9365cee0f194b4f3c86",
      "isVerified": true
    },
    "57073": {
      "address": "0x6106ec078D794aF952016e0a3c2a9Adb2c2CF478",
      "transaction": "0xc7b86f4052cfaa4382aece304caf9c3cf8c7cf995c49e4e6ed4a5d3c4cd7e866",
      "isVerified": true
    },
    "80000": {
      "address": "0x6106ec078D794aF952016e0a3c2a9Adb2c2CF478",
      "transaction": "0xb476236fc198ab1ec0e9887fc18421f0ed4f1aa6474b19043cff6444b5fa9249",
      "isVerified": true
    },
    "80084": {
      "address": "0x07932299a91fe5A0C900D0987486115fBb30ACCD",
      "transaction": "0xbe4bbe2227de6b7bfdea25ec90f3c8172224dcb220a38e1ccbe05d3f4403c398",
      "isVerified": true
    },
    "80094": {
      "address": "0x2D9f1BAa3E1802003178DDC819a1DBBe0cC4F70A",
      "transaction": "0xb00e7937eeff059055be1ab688cca5c0be058e01d2c55b6b8794c04360cbb5bf",
      "isVerified": true
    }
  },
  "DolomiteHoney4626Token": {
    "80000": {
      "address": "0x7f2B60fDff1494A0E3e060532c9980d7fad0404B",
      "transaction": "0x589351f92148fca00f1716b3bd134a771744f31babbaa25d21ab02e31de2e970",
      "isVerified": true
    },
    "80094": {
      "address": "0x7f2B60fDff1494A0E3e060532c9980d7fad0404B",
      "transaction": "0x843466bf60431936f6ddde264fde507f44e60cb02636a04795994819ab7e1f70",
      "isVerified": true
    }
  },
  "DolomiteLbtc4626Token": {
    "80094": {
      "address": "0x90C65009504C8DDA1A78cA24fe5D80264A568aab",
      "transaction": "0xda88970f7c3406d7c1384d9cdf33220783e3e0b8ed8727870eb80e6b715556a8",
      "isVerified": true
    }
  },
  "DolomiteMeth4626Token": {
    "5000": {
      "address": "0xA32E098b42562654cdf4F17f1ea9F32781A45dA9",
      "transaction": "0x4967e8b20862aa7afa1594a51fd6b2436fc53f9c181981ab64747b59993e07c3",
      "isVerified": true
    }
  },
  "DolomiteMigratorV1": {
    "42161": {
      "address": "0x32c327aE19e226E6643eacE8BceC62cADcd0f990",
      "transaction": "0xbdea861e588ced5ff2602fd486edc4b9aeb7f6457e5439d3e10820a3ae0a08c4",
      "isVerified": true
    }
  },
  "DolomiteMigratorV2": {
    "196": {
      "address": "0x987AFbff1487BF2B6B9b19238C1cfbcFd1D8A7b1",
      "transaction": "0x25c9148ab5505f01004e7f4b8308b5b7ac39a944840c4fec45bb1f4450f5d7e6",
      "isVerified": true
    },
    "1101": {
      "address": "0x64f7a2A0F32654B09C66aa64405661F27039A249",
      "transaction": "0x6d0efe008db29daf5f8704ade085ff6a41296a938a0d06616ff365b4bde1d7f8",
      "isVerified": true
    },
    "5000": {
      "address": "0x481Ef837a6266a0798F0465e14d9A38400843CBd",
      "transaction": "0x0632d4b13146faa8742c34642ffc8c10bebbf4015c29475e6176a955397a7976",
      "isVerified": true
    },
    "5330": {
      "address": "0x9E97D89c44C3f213DB22593aF98165A1B9e7A0d3",
      "transaction": "0x93f7bdd05a0dbd929da8db0491e839651bf1bd235962829e14777da04538f3ad",
      "isVerified": true
    },
    "8453": {
      "address": "0x9E97D89c44C3f213DB22593aF98165A1B9e7A0d3",
      "transaction": "0x905a9149fe234bebe9241eae31d02ec66726155516bad34f07e9cfef1bdae3e5",
      "isVerified": true
    },
    "42161": {
      "address": "0xD5545e44d6BaEd250781375FCb98d9Bdc7f5afc9",
      "transaction": "0x085cc243dff02d4ce44e2b2a9b0c2600656a6cd1758d25abc6f554b6ef722510",
      "isVerified": true
    },
    "57073": {
      "address": "0x9E97D89c44C3f213DB22593aF98165A1B9e7A0d3",
      "transaction": "0xbd8ceb9e9d7ab19bb0421f77cf1f2523e21bdb49ca4edaede8f954334a7329bb",
      "isVerified": true
    },
    "80000": {
      "address": "0x9E97D89c44C3f213DB22593aF98165A1B9e7A0d3",
      "transaction": "0x903917f9276685660900ee0268afe7292e2f5bd6f2448329630a24d818d58573",
      "isVerified": true
    },
    "80084": {
      "address": "0xB1E10BC4E270997D774F004053bE97Cb77591980",
      "transaction": "0x08bf2db22f3f05b092b6a006d0d1d0c8d530ec8aa047592820f4c9a68bf9cb05",
      "isVerified": true
    },
    "80094": {
      "address": "0x9E97D89c44C3f213DB22593aF98165A1B9e7A0d3",
      "transaction": "0x269bf27052f671f84b117d9f2d81b6e746bb56faf26277f176fd919339ae4054",
      "isVerified": true
    }
  },
  "DolomiteNect4626Token": {
    "80000": {
      "address": "0x474F32Eb1754827C531C16330Db07531e901BcBe",
      "transaction": "0xfd6fc210bdde02750b0d139b01d4b994c35a4fccd610aeb180efe722f7ca8bbd",
      "isVerified": true
    },
    "80094": {
      "address": "0x474F32Eb1754827C531C16330Db07531e901BcBe",
      "transaction": "0x26153a6006f6c8b2a9b40626ffafc162e4d6f4c6c862b466d1a5a7d79947d901",
      "isVerified": true
    }
  },
  "DolomiteOwnerV1": {
    "196": {
      "address": "0xCf359A2fa50548c6793a5eD7F26471c1B17Bb11D",
      "transaction": "0x690cc5613633bca78f46aff5bcd64af6f6419d5de3577422eecdabc410c0262a",
      "isVerified": true
    },
    "1101": {
      "address": "0xCf359A2fa50548c6793a5eD7F26471c1B17Bb11D",
      "transaction": "0xe76e90cd5ba635f3fb98f292d1a16513e26d448a32534eecbd437ceadc8f8eda",
      "isVerified": true
    },
    "5000": {
      "address": "0xCf359A2fa50548c6793a5eD7F26471c1B17Bb11D",
      "transaction": "0x2e9247e4c0c0063668a8a16931e732372739a089d267e13a02258a326b4a8c0b",
      "isVerified": true
    },
    "5330": {
      "address": "0xCf359A2fa50548c6793a5eD7F26471c1B17Bb11D",
      "transaction": "0x477038850c86a712bd6fece067805a97db6d94c55cf39f5d4ef6d8c730b35486",
      "isVerified": true
    },
    "8453": {
      "address": "0xCf359A2fa50548c6793a5eD7F26471c1B17Bb11D",
      "transaction": "0x07e9e856d160f6a1e77061b9ad3f7bc5f7df0e9947ecc366ed227ea39390de9a",
      "isVerified": true
    },
    "42161": {
      "address": "0xCf359A2fa50548c6793a5eD7F26471c1B17Bb11D",
      "transaction": "0x19ff802950b7ec6a74fa55288ac35173d6f4c3d0cff1a49fc78602c2e87a14d4",
      "isVerified": true
    },
    "57073": {
      "address": "0xCf359A2fa50548c6793a5eD7F26471c1B17Bb11D",
      "transaction": "0x9f7a9cfdcb08737816c7c911689286b1945bb72f5d121ef8bffad61e0dc44c68",
      "isVerified": true
    },
    "80000": {
      "address": "0xCf359A2fa50548c6793a5eD7F26471c1B17Bb11D",
      "transaction": "0x575b6b64069541e57a0eddc63fab9dcec8e2465a7be90dab53ec23d377908e61",
      "isVerified": true
    },
    "80084": {
      "address": "0xCf359A2fa50548c6793a5eD7F26471c1B17Bb11D",
      "transaction": "0x5724aa2d3f56254373a5725febe489fe5fcd3406d4de3ad20e798498070a6061",
      "isVerified": true
    },
    "80094": {
      "address": "0xCf359A2fa50548c6793a5eD7F26471c1B17Bb11D",
      "transaction": "0x5634257f5a55cec3b075c270cd64b8e903dcedcbc7db12b0d441d28c924016e8",
      "isVerified": true
    }
  },
  "DolomiteOwnerV2": {
    "196": {
      "address": "0xC2B66E247daE5Ee749Ae1d827190115F3653dE06",
      "transaction": "0x59ef82901bd4c4bfab42714403e53911fd361a7a7c3e5e4a7f15c41f19074d9b",
      "isVerified": true
    },
    "1101": {
      "address": "0xC2B66E247daE5Ee749Ae1d827190115F3653dE06",
      "transaction": "0xd2a2e0d108f858dfd5f247d18ad9af470852b1c49a564c030ba3c973ac9b41ec",
      "isVerified": true
    },
    "5000": {
      "address": "0xC2B66E247daE5Ee749Ae1d827190115F3653dE06",
      "transaction": "0xb4b0f5b5eb66e2a2859bee3e181f229c6d7fde2f31623634c471f91c74725c2a",
      "isVerified": true
    },
    "5330": {
      "address": "0xC2B66E247daE5Ee749Ae1d827190115F3653dE06",
      "transaction": "0xc0f03f67548c31fe60272644373b71b6264ecafaf615a5657cfaeb6c6c40bbe4",
      "isVerified": true
    },
    "8453": {
      "address": "0xC2B66E247daE5Ee749Ae1d827190115F3653dE06",
      "transaction": "0xcb561c0ff8a4f7fc93ad825b808ab53b7f764283ff9cbf0ba0a0288cb2af901a",
      "isVerified": true
    },
    "42161": {
      "address": "0xC2B66E247daE5Ee749Ae1d827190115F3653dE06",
      "transaction": "0xc9bf15128d78b5386d32d5db516af56200c2b9861d7cc9606cf13910457dda3c",
      "isVerified": true
    },
    "57073": {
      "address": "0xC2B66E247daE5Ee749Ae1d827190115F3653dE06",
      "transaction": "0xb5ee6915d548ccb64361ceb843c93f1326100aeb87e0471cdb371a1e3e1c0981",
      "isVerified": true
    },
    "80094": {
      "address": "0xC2B66E247daE5Ee749Ae1d827190115F3653dE06",
      "transaction": "0x209d12c50a7ef2c52be3d5b170412a9ffb2d6c898729c16f0e582c7aa9593598",
      "isVerified": true
    }
  },
  "DolomitePumpBtc4626Token": {
    "80000": {
      "address": "0x341AB1EF96517E88F276c8455eF5e6a6e1Fb2958",
      "transaction": "0x92541c397286b2b0e32fd1ed59bac895bfcbaa0824ffeeec258df08950e71019",
      "isVerified": true
    },
    "80094": {
      "address": "0x341AB1EF96517E88F276c8455eF5e6a6e1Fb2958",
      "transaction": "0xbd51920785bb304bc52159a5a6caeb249464e099d73df51df3915569764ead43",
      "isVerified": true
    }
  },
  "DolomiteRegistryImplementationV1": {
    "42161": {
      "address": "0x5343C6a56C60e836182bF4B669BC57d9b888199c",
      "transaction": "0xf662a1368cebe39f49545ba9cb40b17153abe65b1ed9151f274b43440fb7fabe",
      "isVerified": true
    }
  },
  "DolomiteRegistryImplementationV2": {
    "42161": {
      "address": "0xF5E5E253533C63d02Bf7d7Ea49412F18D4D5cac4",
      "transaction": "0x8506c6c97a50982f7aef46f5670a529751d6c7c8af2665d74cc857fc6f0f0e2b",
      "isVerified": true
    }
  },
  "DolomiteRegistryImplementationV3": {
    "42161": {
      "address": "0xe8EF4707313c529f9144Af52EEcb8fb94e3C0A5b",
      "transaction": "0x5977e32d0797bd6a4a4f513ce12066ec11aaa3803c34cb8938aac39ae57630ce",
      "isVerified": true
    }
  },
  "DolomiteRegistryImplementationV4": {
    "42161": {
      "address": "0xFBdae3Ad24766297E141Aa3A5EB8209Cab43Ce6b",
      "transaction": "0xc73e111f67feeff93b8ed0208b308f2b748072ff61dc4aa46765a3400ed109a1",
      "isVerified": true
    }
  },
  "DolomiteRegistryImplementationV5": {
    "42161": {
      "address": "0x0315c50Fe76C0f69090F4195fe68f18368a269b9",
      "transaction": "0x79853d83fd824fc1534e7447dd70a121a56634321535bdbeea2a222b7361ed09",
      "isVerified": true
    }
  },
  "DolomiteRegistryImplementationV6": {
    "1101": {
      "address": "0x2A2e69A1Cce76dF1F0Ca877B3f29C7ceDf47053A",
      "transaction": "0x72526e0fbe7538a38dbc4ec3e4320645e1e8393bb4decf222da56183e60e8ba5",
      "isVerified": true
    },
    "42161": {
      "address": "0x89eF0b57018A9E81CC37a3E9bE12A727B3764f5d",
      "transaction": "0xdf0b4849ddb54492588edb4cb776e2e5876b616b4714ce033b9946fdf5a894c5",
      "isVerified": true
    }
  },
  "DolomiteRegistryImplementationV7": {
    "42161": {
      "address": "0x5e13C267F433Ac627dF93d79ef87c7a40b4f73B7",
      "transaction": "0x361e72ff89ae32563a0f24ff44754ab1d27cf3a2b5374e6bc3bb00922c8a11ea",
      "isVerified": true
    }
  },
  "DolomiteRegistryImplementationV8": {
    "42161": {
      "address": "0xaa8eaC4DD4bFa64D77c3F946072d857A07C16f29",
      "transaction": "0xb025cffd7bf72fdcf0cf0beac7498813a8bad824e2ae899116c9dcd50a93ef22",
      "isVerified": true
    }
  },
  "DolomiteRegistryImplementationV9": {
    "196": {
      "address": "0x5b12E419A57e3102eC1d47BD11BA5EC87EF264fb",
      "transaction": "0xa20a0bac92030893e4e66c931639665327816bb846394eaa303fdbbec0452c44",
      "isVerified": true
    },
    "1101": {
      "address": "0x3d05E4041d3a7388d566BCF4B2a5A3f0977eA9a3",
      "transaction": "0x38550dd4da02202d44364f4fd1e34176f78621ac8e9c6d5a3b4fe172ef4fd7a2",
      "isVerified": true
    },
    "5000": {
      "address": "0x5b1E3B0C577A37c82Ebd03F543Dc423BCd3Ea1cA",
      "transaction": "0x23c5b6b2d56679d48d9f70f70326af38568d82419e1b03c46763bcfa1f8cecd3",
      "isVerified": true
    },
    "42161": {
      "address": "0xdAc9339bf093Cdd2D7bFF6580c107247fe21eB9C",
      "transaction": "0xbdde7dc11add5201568186073c59fb62bf0c52baa4bd3c382e4c1e32b34869c6",
      "isVerified": true
    }
  },
  "DolomiteRegistryImplementationV10": {
    "196": {
      "address": "0x09b49051ff3F1087c583a8B4ea68fA5eF3Ac7FF7",
      "transaction": "0x7250a0be0999604b2d541cf35f3e6b4b5601af48eaf6ad6886862284e934d4ea",
      "isVerified": true
    },
    "1101": {
      "address": "0xe2F2779884Eb25a164C2a808700c3E9cb7F80109",
      "transaction": "0x5071c933a623ee1bf2b0f2e29fc0b3f118745489c9c59c383b7521f222cceab4",
      "isVerified": true
    },
    "5000": {
      "address": "0xfC280671D79B02086Dd59C89f69632040D366EA8",
      "transaction": "0xd4c0abed8827319e97e2340101b06ad307d1ba65941a4124e6a3a70703e15654",
      "isVerified": true
    },
    "42161": {
      "address": "0xfF9aE57c0B1E587CaAf9a4294621858608AB7C89",
      "transaction": "0x2c0f4426ff9e0bafd86c9bba7bb21729cdea90be670de196644fe970144da1c6",
      "isVerified": true
    },
    "80084": {
      "address": "0x2c640B79Ff62908fAE611e6a445c7E480324B77d",
      "transaction": "0x4cee6017dff1b3f37fc71753c9a48ef1e9223bf3bc90a58ebd3011a4730b1222",
      "isVerified": true
    }
  },
  "DolomiteRegistryImplementationV11": {
    "196": {
      "address": "0x08e86624cA88e702d1c43557aD82E84EF222fe96",
      "transaction": "0x54d9bc5e5cb5f69b5eaf5d3e40b085c9e98769b18c4df64f5147f0830b6ff707",
      "isVerified": true
    },
    "1101": {
      "address": "0xAA319A931A6A55881E8db8858513e34798FA8B04",
      "transaction": "0x0953f2bcb6f25081f3ca4ff6ed7d084747e2e1ab1a22eee8c107754a45c9f40f",
      "isVerified": true
    },
    "5000": {
      "address": "0x2fe6F58436907a99FF73954A1CEc4b1192127642",
      "transaction": "0xdabce2141293f989570f0b7ad96b9e720c362a88119eb9f5e9d9e66fce24794a",
      "isVerified": true
    },
    "5330": {
      "address": "0xdbb343275B8a29D405CA2711904B367C216665a9",
      "transaction": "0x734ab9ecdc3e91edb7d57afbd9c2f86b107d4f6f9ae7472a0508c033f1a42afa",
      "isVerified": true
    },
    "8453": {
      "address": "0xdbb343275B8a29D405CA2711904B367C216665a9",
      "transaction": "0xbfa00aad5b4b2610e92994d8e6d9b1cc089589b102a4c4c287d41cdba797cbc0",
      "isVerified": true
    },
    "42161": {
      "address": "0xbCb38440cf63B2edc2E2613a98e5E59582096c11",
      "transaction": "0xc1f87df734eb2d45ebce45ef46ae385a548ffe39d1b5e8d2d513865b6da05a1b",
      "isVerified": true
    },
    "57073": {
      "address": "0xdbb343275B8a29D405CA2711904B367C216665a9",
      "transaction": "0x5716082e93cae3f9f40ab9eab6922c1ce9f681568325386f05bf208befc7a778",
      "isVerified": true
    },
    "80000": {
      "address": "0xdbb343275B8a29D405CA2711904B367C216665a9",
      "transaction": "0x795a0292efe17666d60fd4203a9845c38c9a8e7ccd17f180ecbbf1d4d26361a0",
      "isVerified": true
    },
    "80084": {
      "address": "0xDC94f0C55c9A21b02f2743cf4B77Fa02329355Fd",
      "transaction": "0xe63cf8b2b5b3fa9cd90d3807ce4c9494a4611b607c7e0bd68001601c53b91e58",
      "isVerified": true
    },
    "80094": {
      "address": "0xdbb343275B8a29D405CA2711904B367C216665a9",
      "transaction": "0x05975021d9015880bc23bdaef29883480b0fa31acad27ecd19b87c601689967d",
      "isVerified": true
    }
  },
  "DolomiteRegistryImplementationV12": {
    "196": {
      "address": "0x3B4E93FE068834954354fE554ba77E532abd5751",
      "transaction": "0x9713c3bbe4277b20864df04f3f5205b79910188b4d48de10be6807ab441b6a5d",
      "isVerified": true
    },
    "1101": {
      "address": "0x3B4E93FE068834954354fE554ba77E532abd5751",
      "transaction": "0x8bbe74b020aabdb30ee2ffa43a6f1973cb48a6313aba5b6b701d56fff28e92e6",
      "isVerified": true
    },
    "5000": {
      "address": "0x3B4E93FE068834954354fE554ba77E532abd5751",
      "transaction": "0x7337257b7bdca211ad80b15f1d3902937284ceb605aefaf1ee42129694a1763f",
      "isVerified": true
    },
    "5330": {
      "address": "0x3B4E93FE068834954354fE554ba77E532abd5751",
      "transaction": "0xd8647000293b1a8e05c60f51dad67ac06a87e6c4d0704e5082255e077774661f",
      "isVerified": true
    },
    "8453": {
      "address": "0x3B4E93FE068834954354fE554ba77E532abd5751",
      "transaction": "0x1acd77716fca7bb1d3eb9a4631b16ce25cad2c942f925b9eac12a0b07f8295fb",
      "isVerified": true
    },
    "42161": {
      "address": "0x3B4E93FE068834954354fE554ba77E532abd5751",
      "transaction": "0x0b4a3ccdc6216605aea4afb78b4cc2518b45de5fef6f7b0ee622f0f07fac6a92",
      "isVerified": true
    },
    "57073": {
      "address": "0x3B4E93FE068834954354fE554ba77E532abd5751",
      "transaction": "0xe5f38a7aec2e7788293e38b413aa8b460f93fe39efd27944eac1f2ce240035ce",
      "isVerified": true
    },
    "80094": {
      "address": "0x3B4E93FE068834954354fE554ba77E532abd5751",
      "transaction": "0xb018dc86d97d8e9df82a0577003815c38c6f09ea81164c4fe013afba21846718",
      "isVerified": true
    }
  },
  "DolomiteRegistryProxy": {
    "196": {
      "address": "0x63BD442334D457B58742a72B88abeaeFfef6D451",
      "transaction": "0x6c339eae834debdd6e154b6c2756a2e8f02db7a137b137ec12bb28aba9319caf",
      "isVerified": true
    },
    "1101": {
      "address": "0x6D35bFE1De1e2c311e347e306fc6770daB1b0a57",
      "transaction": "0xaf994994c1183550ceaceb8a3bc8974ba71335bf514bebf8b1ed315051a43990",
      "isVerified": true
    },
    "5000": {
      "address": "0x7bec164caCD60D5cBcAa7b81d9dA4cf6A0F7e09B",
      "transaction": "0x99ba9572a89789550b31109fd2f795764ae3a42933a6b81e75d090963a4549ad",
      "isVerified": true
    },
    "5330": {
      "address": "0x0F38bFBd9c1450BCF7A758e80E148CE78cfE09fD",
      "transaction": "0x079e122c2c8acac4810673b35697fdd1e45f8b97e57923b755a2f6c98274b177",
      "isVerified": true
    },
    "8453": {
      "address": "0x0F38bFBd9c1450BCF7A758e80E148CE78cfE09fD",
      "transaction": "0x76cd308f96bb657decb7732f4864881fc14c25ee095b93a822533f1ee692f0a2",
      "isVerified": true
    },
    "42161": {
      "address": "0x2A059D6d682e5fB1226eB8bC2977b512698C2404",
      "transaction": "0x4332c620c97b288e35b951fd2a080680de66e1d6d8658486bc172ad04ed1b4ab",
      "isVerified": true
    },
    "57073": {
      "address": "0x0F38bFBd9c1450BCF7A758e80E148CE78cfE09fD",
      "transaction": "0x4ecba2509f4ad1851d49605a1c2f4bff6a57cee2ce7788cbbae699443d0a371b",
      "isVerified": true
    },
    "80000": {
      "address": "0x0F38bFBd9c1450BCF7A758e80E148CE78cfE09fD",
      "transaction": "0x97f7843a99870e2566f0b83689bb41b4e7e05d4d23220f0e4e9fbd403219eb09",
      "isVerified": true
    },
    "80084": {
      "address": "0xF176162c7A352e0c34ab3F35a2c367470fB63555",
      "transaction": "0xa0c8b611e49b5e7660cdb50b1df417953e67bf5544c44fc59790d7d92b0e6c99",
      "isVerified": true
    },
    "80094": {
      "address": "0x0F38bFBd9c1450BCF7A758e80E148CE78cfE09fD",
      "transaction": "0x06096f609ff0eca4f2510fcc84ca058bcb80bf8e26ef90700c165074dabaf4c0",
      "isVerified": true
    }
  },
  "DolomiteRsEth4626Token": {
    "80000": {
      "address": "0xE6dE202a0d14af12b298b6c07CB8653d1c2E12dD",
      "transaction": "0x5c861d5a3c10ddb03a9e0191c0a6c2653187239104d14579a02d0777915e1589",
      "isVerified": true
    },
    "80094": {
      "address": "0xE6dE202a0d14af12b298b6c07CB8653d1c2E12dD",
      "transaction": "0x75c42ebb9e527b49584748e3f741086f578c3f3fce4eb34da1e2d5cf8e3004a1",
      "isVerified": true
    }
  },
  "DolomiteRswEth4626Token": {
    "80094": {
      "address": "0x6b644e825E0E0154b2F6B9fF0CEC0DA527f63269",
      "transaction": "0xe40bb7e132b64ab1e22bb44200a39d28c46dc33f3beb04c740575780a0fd90da",
      "isVerified": true
    }
  },
  "DolomiteRUsd4626Token": {
    "80094": {
      "address": "0x3000C6BF0AAEb813e252B584c4D9a82f99e7a71D",
      "transaction": "0x5b5c49e56fc7741b5a123e933c41cb39e292ddd9e39ca47d35f2bfd2c0cf3e84",
      "isVerified": true
    }
  },
  "DolomiteSbtc4626Token": {
    "80000": {
      "address": "0xA8Cb3818Fa799018bc862ADE08F8a37e08BA1062",
      "transaction": "0x44b8642a9d6460fed495591c74d9b2faf9dff3717a0b22d0e82e93d3b14d18fa",
      "isVerified": true
    },
    "80094": {
      "address": "0xA8Cb3818Fa799018bc862ADE08F8a37e08BA1062",
      "transaction": "0x748395548146928a141ca0923ec353f0fdc4d73c7b49ec6b88c5beb061d55f22",
      "isVerified": true
    }
  },
  "DolomiteSolvBtc4626Token": {
    "80000": {
      "address": "0xB089044EC7DC233736F98B1a410d3B9e559A7932",
      "transaction": "0x32aeac3fc58c8319f11cddf6488ed3ab6858ca891911da3e6f1fc1f77e857df3",
      "isVerified": true
    },
    "80094": {
      "address": "0xB089044EC7DC233736F98B1a410d3B9e559A7932",
      "transaction": "0x10eb326196decff36f6a952d1504d2e8e6339c97a00f006de6f94d5c346e999b",
      "isVerified": true
    }
  },
  "DolomiteSolvBtcBbn4626Token": {
    "80000": {
      "address": "0x9875ec2a91aE0445a3D365C242987D3f7b81C2A4",
      "transaction": "0xbaac8f9719b934349a4dc389be30a7eb7dfacbe6e58855a62c2efde7c7203f8b",
      "isVerified": true
    },
    "80094": {
      "address": "0x9875ec2a91aE0445a3D365C242987D3f7b81C2A4",
      "transaction": "0x211ef356b28ee852c0a8853588dba7b98ad35387b585835eed75a6df71e9f634",
      "isVerified": true
    }
  },
  "DolomiteStBtc4626Token": {
    "80000": {
      "address": "0xbE939e5aFB703E4Ff25058A105CA0bf078edEe21",
      "transaction": "0xe687d35c6132e3deb1f5678dbe7318ad0261f0884afd771837781b76e09936e5",
      "isVerified": true
    },
    "80094": {
      "address": "0xbE939e5aFB703E4Ff25058A105CA0bf078edEe21",
      "transaction": "0x248f8a0b4e10d0e8e4cc55fe1978a1d3da54b7644aa7fef5bc3b075c4b656a40",
      "isVerified": true
    }
  },
  "DolomiteStone4626Token": {
    "80094": {
      "address": "0x426f6E1a8a8e43A64CcAF651790fA81d077a1017",
      "transaction": "0x6cb710fe68a8cceb06cc7a83592eeea23aac55d899bafa996e3ebfb9f4ac746d",
      "isVerified": true
    }
  },
  "DolomiteStoneV04626Token": {
    "80000": {
      "address": "0x57155756C749ABe84A7B989A2A23aeA040F5DacA",
      "transaction": "0xf28e3d211b4f100494faab4c9cac9b10adae803edf4941dce8725df5088efcc9",
      "isVerified": true
    }
  },
  "DolomiteSusda4626Token": {
    "80000": {
      "address": "0x1316E7991F5bF342122C643ED29BBD6376aac69a",
      "transaction": "0x22864a44653ceeba563036ee7f494f1673d53ef72f3c65c8e9ebe678cb20fd37",
      "isVerified": true
    }
  },
  "DolomiteSUsda4626Token": {
    "80094": {
      "address": "0x5185D57c303f5cB2CF1cFC1F251264f65BA7D534",
      "transaction": "0x8729c97fe9c2986a10dc83f83bc936a39068f93537c991b0d34d17aeedf4c574",
      "isVerified": true
    }
  },
  "DolomiteSUsde4626Token": {
    "80094": {
      "address": "0xA73e05d03E612c41a0b350fCA180c5D5a8Bc884b",
      "transaction": "0xebf22a8bbe26e7a94702e718e0643adcdc985ef1556f121a4bc9c82c7b460724",
      "isVerified": true
    }
  },
  "DolomiteUniBtc4626Token": {
    "80000": {
      "address": "0xd6eb8ae479EdF452d264493708c85AA798CCCdFd",
      "transaction": "0x31ac46ac1baa07208aaf2451ea255ba0119d2ddc88de332233189c58decf5657",
      "isVerified": true
    },
    "80094": {
      "address": "0xd6eb8ae479EdF452d264493708c85AA798CCCdFd",
      "transaction": "0x057d69381a425378c26b4360e045bb1d47ce634e9e12355710f643581d5aaeaa",
      "isVerified": true
    }
  },
  "DolomiteUsd04626Token": {
    "80094": {
      "address": "0x16DC2EAb270C74EBc2B963d1461b54Da98fA113e",
      "transaction": "0x0821dd62111f96fa21b15f62a5075044509a61becea2252204cdd850811c4c0b",
      "isVerified": true
    }
  },
  "DolomiteUsd0pp4626Token": {
    "80094": {
      "address": "0x529798C3aC58C14cF0f828af94ABc59D5deDb96e",
      "transaction": "0x5cf29ed2c42a4c7c0bfbdbdf35a7acc76bea680a4907d1d6d55ec1f79902b9c1",
      "isVerified": true
    }
  },
  "DolomiteUsda4626Token": {
    "80000": {
      "address": "0x0d1A3CE611CE10b72d4A14DaE2A4443855B6DFc3",
      "transaction": "0x6ab6005d9824fc975fea5c7ba632dceba60a209f5f8e89262e665d72aed5e22f",
      "isVerified": true
    },
    "80094": {
      "address": "0x0d1A3CE611CE10b72d4A14DaE2A4443855B6DFc3",
      "transaction": "0x80adc83917f139f6c2fe7ab7eec77b0473f93e409ee9da1ac208b432630b4f8f",
      "isVerified": true
    }
  },
  "DolomiteUsdc4626Token": {
    "5000": {
      "address": "0x444868B6e8079ac2c55eea115250f92C2b2c4D14",
      "transaction": "0x97d060abf0aacd053714b4aaf65a1ce234827cd7aafdd868da36535321e1751b",
      "isVerified": true
    },
    "42161": {
      "address": "0x444868B6e8079ac2c55eea115250f92C2b2c4D14",
      "transaction": "0x2f3d38f12c743f31c660bcb11e61882b447029fb2e776946935cb97e6e880bf8",
      "isVerified": true
    },
    "80000": {
      "address": "0x444868B6e8079ac2c55eea115250f92C2b2c4D14",
      "transaction": "0x6362158fe3d447a3912ca34798e699182b24c226821df839c394b18edde56072",
      "isVerified": true
    },
    "80084": {
      "address": "0x093b0659a02D6472864E6e42AD18540393f6302f",
      "transaction": "0x9483fc6e57f3053b1d85374f0ec62e6fd0f981335de2962ab7eeeb2e5318ab91",
      "isVerified": true
    },
    "80094": {
      "address": "0x444868B6e8079ac2c55eea115250f92C2b2c4D14",
      "transaction": "0xc095c6689ac8cb45af08a2923b26c17c91b4fbeb1c7c5ac53da689e408081b66",
      "isVerified": true
    }
  },
  "DolomiteUsdcToken": {
    "42161": {
      "address": "0x6DBd962b4f62D18F756b5DE57425574c4B8228D6",
      "transaction": "0xa991f788471a1ba95b40096041590f0d3afbf347f11c8088f3bb1eeb2bf8c77a",
      "isVerified": true
    }
  },
  "DolomiteUsde4626Token": {
    "80000": {
      "address": "0xD628b5aBD6829896134FfdAeeA8393dc531A1Efd",
      "transaction": "0x0a3cd7bce65799a1cce2cbda6e630b1db0589d47d7eb47314ef80638e3ea7687",
      "isVerified": true
    },
    "80094": {
      "address": "0xD628b5aBD6829896134FfdAeeA8393dc531A1Efd",
      "transaction": "0x2afa5f50ada5b428fe7c67df525d5a0a425242f437b48cac11bed54e5f31224e",
      "isVerified": true
    }
  },
  "DolomiteUsdt4626Token": {
    "5000": {
      "address": "0xF2d2d55Daf93b0660297eaA10969eBe90ead5CE8",
      "transaction": "0x25a82dac2737c794f1ff7f08feef07909936c2474e4380c6f81a3ce47fff6d47",
      "isVerified": true
    },
    "42161": {
      "address": "0xF2d2d55Daf93b0660297eaA10969eBe90ead5CE8",
      "transaction": "0x04a5fcb89316ee5b085fdf5c770f5b3bb52d7278086536c20c5727d34d4ffeb9",
      "isVerified": true
    },
    "80000": {
      "address": "0xF2d2d55Daf93b0660297eaA10969eBe90ead5CE8",
      "transaction": "0x0000000000000000000000000000000000000000000000000000000000000000",
      "isVerified": true
    },
    "80094": {
      "address": "0xF2d2d55Daf93b0660297eaA10969eBe90ead5CE8",
      "transaction": "0x37d432be0c1b6e387e04dccfdd01b6a48d266818b06601b8da88a26de9b4999b",
      "isVerified": true
    }
  },
  "DolomiteWBera4626Token": {
    "80000": {
      "address": "0xAa97D791Afc02AF30cf0B046172bb05b3c306517",
      "transaction": "0x86caf7ca72545e841333fcb65365427fac370cea9b77948493457682d134c6f3",
      "isVerified": true
    },
    "80094": {
      "address": "0xAa97D791Afc02AF30cf0B046172bb05b3c306517",
      "transaction": "0x849a7cc792b025d08f42bad3a43a762157341035e9be5ebc423860d025ceb4f1",
      "isVerified": true
    }
  },
  "DolomiteWbtc4626Token": {
    "5000": {
      "address": "0x29cF6e8eCeFb8d3c9dd2b727C1b7d1df1a754F6f",
      "transaction": "0x65876a91ba0a6765e5a5c745adbc5183ed96b6ec9384a7d6ba2f319ddcde075e",
      "isVerified": true
    },
    "42161": {
      "address": "0x29cF6e8eCeFb8d3c9dd2b727C1b7d1df1a754F6f",
      "transaction": "0x9e15882a3b1e538e2d9fdf7cc414c93bec5c0db881d10d7c892afbfc01aa3935",
      "isVerified": true
    },
    "80000": {
      "address": "0x29cF6e8eCeFb8d3c9dd2b727C1b7d1df1a754F6f",
      "transaction": "0x29842f80dba27fb69b70d051c09180521f0a63af050c2cd7e3a30cbeb59ca190",
      "isVerified": true
    },
    "80094": {
      "address": "0x29cF6e8eCeFb8d3c9dd2b727C1b7d1df1a754F6f",
      "transaction": "0x6ab02bf7e45bac701836b02555c50fcb5811e36fad64f81551f7bb93a785c0c0",
      "isVerified": true
    }
  },
  "DolomiteWbtcToken": {
    "42161": {
      "address": "0x0a52BCb532F59F6a37A9d3B5bc9FfD47E461d995",
      "transaction": "0xbfa069948f6c6cfd57d684f92b15edf9dcace8b51872e3253b234ce79d5434c8",
      "isVerified": true
    }
  },
  "DolomiteWeEth4626Token": {
    "80094": {
      "address": "0x48282e3B990625CBDcb885E4a4D83B6e9D5C8442",
      "transaction": "0x61dc1fa285daa4840a57aeed4ac1dd89850fe77a5696c487722af59507069929",
      "isVerified": true
    }
  },
  "DolomiteWeth4626Token": {
    "5000": {
      "address": "0xf7b5127B510E568fdC39e6Bb54e2081BFaD489AF",
      "transaction": "0x7614d0b03651de0609c02434ca8296490ba4e3fcbcbf32838047052da302a231",
      "isVerified": true
    },
    "42161": {
      "address": "0xf7b5127B510E568fdC39e6Bb54e2081BFaD489AF",
      "transaction": "0xe54d1f7030c6ee2bc4c71094c68019c8556dd5b86b703d920715200e437f2811",
      "isVerified": true
    },
    "80000": {
      "address": "0xf7b5127B510E568fdC39e6Bb54e2081BFaD489AF",
      "transaction": "0xcb199034afad5be86541b282dc6ee3538ef41131f1ee8f2b36258eb2249983a5",
      "isVerified": true
    },
    "80084": {
      "address": "0x6B68bDCCb22931937d7D11e556d95a07E02fE3CE",
      "transaction": "0x9e01aaaea2d5a7daf4fabb2f25bdab9eaa8c61ce602abd1fb28290102aec51c0",
      "isVerified": true
    },
    "80094": {
      "address": "0xf7b5127B510E568fdC39e6Bb54e2081BFaD489AF",
      "transaction": "0xe36478facfc586645fb5cb7c72ddd65d4abc5c8ae8b148b90bc430012bf4faac",
      "isVerified": true
    }
  },
  "DolomiteWethToken": {
    "42161": {
      "address": "0x1c68E777966Cc3083F0aDcDfe8Be31EB2eAFE64F",
      "transaction": "0x5d3133fe5616a01f68fa050aea086405b635140b30b4a8a05a66f44c750a6edf",
      "isVerified": true
    }
  },
  "DolomiteWhitelistForGlpDepositorV2": {
    "42161": {
      "address": "0xD873e5D8020cfd47b6268CA5d3732c4F75ccA7EC",
      "transaction": "0xfc0e248a0041aa1a6ee95e903e2cb5efa312beb7c51d62c5f030e221397ba2ee",
      "isVerified": true
    }
  },
  "DolomiteWhitelistForPlutusChef": {
    "42161": {
      "address": "0x4F8B6EF682Ee0e3a66eb5507dfb0DaA647362C20",
      "transaction": "0x0f6d6b0d8bd1af245fab4a624d48506eca70236434eb320342fa436dfc87e9d7",
      "isVerified": true
    }
  },
  "DolomiteWmnt4626Token": {
    "5000": {
      "address": "0x3124AEd0a53BDFD29590001140309ADC3b258d8D",
      "transaction": "0x19334f3279586fe2605baacbba9333f089b919992dbc4b3ecefac0b1db158e53",
      "isVerified": true
    }
  },
  "DolomiteYlBtc4626Token": {
    "80000": {
      "address": "0xAd998BF1b0dD10feB76e9d062B350B5426ff8e4E",
      "transaction": "0xc5707568a44bd51973cb85a38024a9768a84df65d653e5286b7e59f6a3ae1670",
      "isVerified": true
    }
  },
  "DolomiteYlBtcLst4626Token": {
    "80094": {
      "address": "0x538882fC289F33E87E4b24142CcFB4B8EFba7678",
      "transaction": "0xaa36351d2b1811389a441bd7f9c885d21f20bb61f40a9d8574dc360afb0c0883",
      "isVerified": true
    }
  },
  "DolomiteYlFbtc4626Token": {
    "80000": {
      "address": "0xd0F13559D80137179116c9b2d849D599c4Bd9c24",
      "transaction": "0xb3013c036b652ea7b2c3603e4fb902d22844b79bdca51771843d7ed037e4dfc4",
      "isVerified": true
    }
  },
  "DolomiteYlPumpBtc4626Token": {
    "80000": {
      "address": "0xC6AdB1e9cb781b9573B2cB83809E318D9619BC74",
      "transaction": "0x39d721d419a9cb8693865e2fd352f95b974638a9108b4fc539a269805431082d",
      "isVerified": true
    },
    "80094": {
      "address": "0xC6AdB1e9cb781b9573B2cB83809E318D9619BC74",
      "transaction": "0x659b30dcd7a4e2e4eb8cb6ad67ac2d235ae233c3658c672ca89a503896592c16",
      "isVerified": true
    }
  },
  "DolomiteYlStEth4626Token": {
    "80000": {
      "address": "0x054AaE186C130006c65A634e0d63EFE3132034FA",
      "transaction": "0x1fa6a55c9e8000324f1701e9b1bb1b5cc1cfebd0cc52cc8d19896fa338866b00",
      "isVerified": true
    },
    "80094": {
      "address": "0x054AaE186C130006c65A634e0d63EFE3132034FA",
      "transaction": "0xa3ea6d2f3ee7f45ebe4d66626ed67eb09614fcd321e7f32c53e0cf12def38301",
      "isVerified": true
    }
  },
  "DolomiteYlUniBtc4626Token": {
    "80000": {
      "address": "0x1524E6D326e154266baA3203b8f89d8ddc360c6d",
      "transaction": "0x0ddd1db1d514d9ff74e6a4dfea7b7bf607392ff6c72a77e1a25497e9e508a941",
      "isVerified": true
    }
  },
  "DPXTWAPPriceOracleV1": {
    "42161": {
      "address": "0xcB10913Bb95E66658BDb065EA85C7D6594AedF47",
      "transaction": "0x4262a58cb380a28d5dd85fdf42cc89c7c89a173c4611ec271fbd5a82d0bd2091",
      "isVerified": true
    }
  },
  "DPXTWAPPriceOracleV2": {
    "42161": {
      "address": "0x7C72f2f29c05E173B6a6FEbf4FE7B175d9913787",
      "transaction": "0xfa3881e0d6beb1f4424087b62b06e3ea680da3055636f1bff815ab530bc73bf2",
      "isVerified": true
    }
  },
  "EsGmxReader": {
    "42161": {
      "address": "0x8B7D8e6a48b627ff77Bb734C42355f74821219Fc",
      "transaction": "0xb182abe1a898954f43b3f5f11484f04d69957d4c03c23a08256894469713202d",
      "isVerified": true
    }
  },
  "EventEmitterRegistryImplementationV1": {
    "42161": {
      "address": "0x3fCbC774cC83c27e1c5458475328938d82828122",
      "transaction": "0xb9eea76ea22e249098a16c99503114059f8661c519fd3359cb6d336e41d7c9c7",
      "isVerified": true
    }
  },
  "EventEmitterRegistryImplementationV2": {
    "1101": {
      "address": "0xcb1b98acAec1700Dc268eAF01d1f98b67A2aF30D",
      "transaction": "0x2e527dfe6fe0898a5e49fecd82d61a9ef075d8d7e958a3c18853bdf216b5884c",
      "isVerified": true
    },
    "42161": {
      "address": "0x968E3F08a2C8964a99eec23cF2d57a659d8015ec",
      "transaction": "0x6f9b52b6c0f872fbc0f60d4c3253aa63e713e18b181901703362b3a71e574034",
      "isVerified": true
    }
  },
  "EventEmitterRegistryImplementationV3": {
    "196": {
      "address": "0xCcC43e1571322528bEC9d7D26814D58229103D50",
      "transaction": "0x489d11e2451270b62a77bc59eacf3aef64945908389a885ca6db768dd7a5921f",
      "isVerified": true
    },
    "1101": {
      "address": "0x7656b1417886B89D6D72e8360923146D500c6c63",
      "transaction": "0x57892e240d08d6a42646ce444279e82a232d4c61387986f3168850b5fcd898fe",
      "isVerified": true
    },
    "5000": {
      "address": "0x250B152e33018623c8fb5DdF54cE1cdb99D6b5D1",
      "transaction": "0x0b7052d0b3a94bfd8166b36bbfa5d10281c64ae4abab56bbfcf1f609d99f38f1",
      "isVerified": true
    },
    "42161": {
      "address": "0xcc6f8FD443DC165Dafa7bD32219B1e817F2335b9",
      "transaction": "0xa754d2af4628f35f3f5d4768bda322a863083a27df2748c3cfd9e7b74107489f",
      "isVerified": true
    }
  },
  "EventEmitterRegistryImplementationV4": {
    "196": {
      "address": "0xc35CD779A0616370bCfed0dcebab08B07969f996",
      "transaction": "0x522414fc1b4a0d38f14bede9b1cfe3b3b902d54c54a0abf00acbca41f67eb51c",
      "isVerified": true
    },
    "1101": {
      "address": "0x9C356E2E169DA4A1d760181aAD99b8efEBDd5022",
      "transaction": "0x8f73a11eb1fa281357e79973b11f85661626dcaaa19848f7365b5ae4f5244625",
      "isVerified": true
    },
    "5000": {
      "address": "0x093b0659a02D6472864E6e42AD18540393f6302f",
      "transaction": "0x4b279e8e67a56d749add24876261e31dc2c1cb89f328d7558143c21138e36ccd",
      "isVerified": true
    },
    "42161": {
      "address": "0x1804BcC142191B90Cc0A7116685cdf24F29318C3",
      "transaction": "0x5feecd0facfc8d7ff936b4268997fda486cafc0e4a5b1163d40c4b3ba1016250",
      "isVerified": true
    },
    "80084": {
      "address": "0x5b1E3B0C577A37c82Ebd03F543Dc423BCd3Ea1cA",
      "transaction": "0x86cedf49a92fd0f016bd246a948cd6b645ad9436df5ab426e186270d0c0fff8c",
      "isVerified": true
    }
  },
  "EventEmitterRegistryImplementationV5": {
    "196": {
      "address": "0xe338c3215F6903155Da0Da10e7a4BA05D9B1D4B3",
      "transaction": "0x2a4f3915dde80796f1e9a1f9c733f33708199058d83a05dd63975cda28bf0a51",
      "isVerified": true
    },
    "1101": {
      "address": "0xC68AD87115b29A3e8E2185d96648A76D7c26eD94",
      "transaction": "0x169be910f5e922cd581223a78de96886371b65a71dd73a954a3bcb1cf762843d",
      "isVerified": true
    },
    "5000": {
      "address": "0x78cf9BfaA4D44Ed123F8B74030F1c3d63E1B8720",
      "transaction": "0x2e650093692a54230085e256fcd0fe903680176e42cd571c5971166d79867f90",
      "isVerified": true
    },
    "5330": {
      "address": "0xDF7977D72eac3Eb1Cb96Ae0aEfc76f5C2e42BA07",
      "transaction": "0x2624054303df39d68a52c93aeb796cb4fe13e4d7f903017a12932702fee26882",
      "isVerified": true
    },
    "8453": {
      "address": "0xDF7977D72eac3Eb1Cb96Ae0aEfc76f5C2e42BA07",
      "transaction": "0x74ea3690ac5efe85aeea0c712a02becddde5c9ac6a7984a9f3ddfb04407c4a5f",
      "isVerified": true
    },
    "42161": {
      "address": "0xa524C3aA9f859626A9d5f08Ef2dB84D83358C223",
      "transaction": "0x8c5da000a66219c0280aed95d9d222d9204ebcd6be75589fcb2910ff6193a458",
      "isVerified": true
    },
    "57073": {
      "address": "0xDF7977D72eac3Eb1Cb96Ae0aEfc76f5C2e42BA07",
      "transaction": "0xf2ae80b37c2f40cd276bb51425422aff5a917b17437701d3472750deb2151e77",
      "isVerified": true
    },
    "80000": {
      "address": "0xDF7977D72eac3Eb1Cb96Ae0aEfc76f5C2e42BA07",
      "transaction": "0x36c8ed7db7f6198bfa9d9a1476be2e7c4b1cfea84b5e1696162a887f0bd90952",
      "isVerified": true
    },
    "80084": {
      "address": "0x694F7Ba53e331D8494043A41262dC063B0F5C8b4",
      "transaction": "0xbac207d8e6e624cba930531931c2e4e4deaeb4f2393a14bfccb5575028bb5938",
      "isVerified": true
    },
    "80094": {
      "address": "0xDF7977D72eac3Eb1Cb96Ae0aEfc76f5C2e42BA07",
      "transaction": "0x0e7e052a575674e8b4f3b7581ea6fd336edc155a9056262c91a2aa44e848556a",
      "isVerified": true
    }
  },
  "EventEmitterRegistryProxy": {
    "196": {
      "address": "0xd86233E2E53a87F0735C5643f3189cfEC07269bF",
      "transaction": "0xc832c66721948dabcef0f8f3c23bd886fe912a4e343571fad7e908412d6b0297",
      "isVerified": true
    },
    "1101": {
      "address": "0x2e9BE819D04CB62bF3816B627c9DfF819136CEc4",
      "transaction": "0x01fc767c58a646e55c4bf5a46683e58d65d6f04b00ff16fc8533d8e5b57149b7",
      "isVerified": true
    },
    "5000": {
      "address": "0x778CeA4cE43ba1a3eD6306CA692B8d9D3dFB827c",
      "transaction": "0xbabe03430bbc98d6d54a244d31c2a1ad7c45380268186a67db08ad528c0691ce",
      "isVerified": true
    },
    "5330": {
      "address": "0x6d40138c99F6D9116F738F44A0E6751A42232486",
      "transaction": "0x9d2a83bb73a36758bddb046a8ea78a17dd63f39618b2e62082f4075a2827cf2f",
      "isVerified": true
    },
    "8453": {
      "address": "0x6d40138c99F6D9116F738F44A0E6751A42232486",
      "transaction": "0x5e7fd8d68542142ddf71852f8805c33f8e7d58292b61fee9b7ad312856d1a418",
      "isVerified": true
    },
    "42161": {
      "address": "0x4BfF12773B0Dc3Cb35f174B5CD351F662018CC2F",
      "transaction": "0xf1380ebc4608e9b40bc2330c5d6018d44743abf11c4b3d68c7449b06c6727500",
      "isVerified": true
    },
    "57073": {
      "address": "0x6d40138c99F6D9116F738F44A0E6751A42232486",
      "transaction": "0x85cfa840afaa64c740246325b0a3b5fbce073c62ba936e68d29676fa9f4372f1",
      "isVerified": true
    },
    "80000": {
      "address": "0x6d40138c99F6D9116F738F44A0E6751A42232486",
      "transaction": "0xa3a865c7b4a28cbb8fca9e50b3995273e73eeed1c5dd03394988401e7e69babb",
      "isVerified": true
    },
    "80084": {
      "address": "0x7bec164caCD60D5cBcAa7b81d9dA4cf6A0F7e09B",
      "transaction": "0x8854ff3ca5ceba2db75e1f59483768c56752584f248598c812f00361d08411d4",
      "isVerified": true
    },
    "80094": {
      "address": "0x6d40138c99F6D9116F738F44A0E6751A42232486",
      "transaction": "0xd862c92c5a9b4e3289391a862159a4656225f5f39a500978442aead777f7480a",
      "isVerified": true
    }
  },
  "GenericTraderProxyV2": {
    "196": {
      "address": "0xD6C1b15716742689c5b33C19c78D9d2a1494bF33",
      "transaction": "0x59be8ae21445fc60eadc22027ed8ac1ec31401f40da9c760f999067f9f830964",
      "isVerified": true
    },
    "1101": {
      "address": "0xD6C1b15716742689c5b33C19c78D9d2a1494bF33",
      "transaction": "0x2929ad048d863c27528b527468b4e1e5880c5aa6a32be7b63764f13bdb99547a",
      "isVerified": true
    },
    "5000": {
      "address": "0xD6C1b15716742689c5b33C19c78D9d2a1494bF33",
      "transaction": "0xe67ee43f06387c0854750d808662e56b0da8e5b2e8afeae76dcc6400bf7944c2",
      "isVerified": true
    },
    "5330": {
      "address": "0xD6C1b15716742689c5b33C19c78D9d2a1494bF33",
      "transaction": "0xbcb6e8b3cf0021f393627f3651004ef86b956d4cc02c8c7de5455e35ddda67f3",
      "isVerified": true
    },
    "8453": {
      "address": "0xD6C1b15716742689c5b33C19c78D9d2a1494bF33",
      "transaction": "0x6aa36aa963f7c83448f66369bdf6ee635807a30e7161b980abf3981f318c1c1f",
      "isVerified": true
    },
    "42161": {
      "address": "0xD6C1b15716742689c5b33C19c78D9d2a1494bF33",
      "transaction": "0x0a62382085a8a538f3d07cfa126e9639bc75d18e5b1c0026dae67fca8c75063b",
      "isVerified": true
    },
    "57073": {
      "address": "0xD6C1b15716742689c5b33C19c78D9d2a1494bF33",
      "transaction": "0x79d903f81f31c570a5698d57d366b7858273c69e851ca6ae70d5f47fbccf0ae9",
      "isVerified": true
    },
    "80094": {
      "address": "0xD6C1b15716742689c5b33C19c78D9d2a1494bF33",
      "transaction": "0x445c1e48a0bcb3672ed3549535e4789b888c4761e3e6713a3a0d0b6c0afe3861",
      "isVerified": true
    }
  },
  "GenericTraderProxyV2LibV1": {
    "196": {
      "address": "0x76f0f76F1b2F2474f7e22f56A5c1573e8C604e6f",
      "transaction": "0x99380b810d49811ec9534c7a52d579ea50820860adb566b62ebcf467dea467b3",
      "isVerified": true
    },
    "1101": {
      "address": "0x76f0f76F1b2F2474f7e22f56A5c1573e8C604e6f",
      "transaction": "0xba546c6680afcc01f6f3c68b8804b3981049cf0374e6e9d9e8b9d9718936925e",
      "isVerified": true
    },
    "5000": {
      "address": "0x76f0f76F1b2F2474f7e22f56A5c1573e8C604e6f",
      "transaction": "0x7a3fe95a8de2b41d834570a648d9a0b5b64198cb9d93b445b75077d506524e4b",
      "isVerified": true
    },
    "5330": {
      "address": "0x76f0f76F1b2F2474f7e22f56A5c1573e8C604e6f",
      "transaction": "0x5456c7d717d1df38d59b1e1cdc4278c7b5bbc1afe586eeac7e764554ffe65d91",
      "isVerified": true
    },
    "8453": {
      "address": "0x76f0f76F1b2F2474f7e22f56A5c1573e8C604e6f",
      "transaction": "0x8da0b1623f8b906b6a8c83b0d14c1388f2ece9c4df1064287cfb8153bdbd2012",
      "isVerified": true
    },
    "42161": {
      "address": "0x76f0f76F1b2F2474f7e22f56A5c1573e8C604e6f",
      "transaction": "0xc5d842538ed55ea9da178af2d5166458b2b5c9af8ec572358daf209806acd2a4",
      "isVerified": true
    },
    "57073": {
      "address": "0x76f0f76F1b2F2474f7e22f56A5c1573e8C604e6f",
      "transaction": "0x115a1b93cc34c610144fc7c5339f9d506d28d837b9a4cd4f026e6b139526b62a",
      "isVerified": true
    },
    "80094": {
      "address": "0x76f0f76F1b2F2474f7e22f56A5c1573e8C604e6f",
      "transaction": "0x75288a054df56a5d60fdaceab7b0c0dc6be7558a1b05572702ef4b8f7a2342e9",
      "isVerified": true
    }
  },
  "GenericTraderRouterImplementationV1": {
    "196": {
      "address": "0xfE92730603d78491695f5d3a4383F24416642245",
      "transaction": "0xd228bcbe031580bcbcb9b7d2f994ddd1311628c923a7e6ec6d6a513c82480328",
      "isVerified": true
    },
    "1101": {
      "address": "0xfE92730603d78491695f5d3a4383F24416642245",
      "transaction": "0x8ebd452a1c5e3e1ad570605879a0135ed323ad31395781eadfb9fd2ac11d8f5e",
      "isVerified": true
    },
    "5000": {
      "address": "0xfE92730603d78491695f5d3a4383F24416642245",
      "transaction": "0x99e34d3b8a40c3ce0bfc8337917d5f994e932b21853eb712089efd4a25d77aca",
      "isVerified": true
    },
    "5330": {
      "address": "0xfE92730603d78491695f5d3a4383F24416642245",
      "transaction": "0x6cf87e8ba5aa8f8cab7ef1706208a05c6c13f5ce2853321bcd733aaff6385259",
      "isVerified": true
    },
    "8453": {
      "address": "0xfE92730603d78491695f5d3a4383F24416642245",
      "transaction": "0xc84cfdd670ca2614f39061c0e9d95f31535a76e3f5a83ef79f8fc20b20278c05",
      "isVerified": true
    },
    "42161": {
      "address": "0xfE92730603d78491695f5d3a4383F24416642245",
      "transaction": "0x9f6d2f0a4bd8e51e42225e8d0008dc7eb6a2439ce72e3f4e87d747fa29cd5a3e",
      "isVerified": true
    },
    "57073": {
      "address": "0xfE92730603d78491695f5d3a4383F24416642245",
      "transaction": "0x09030f6a59023dffca2130e319a2b08e35c242362b218f2d12936d76843d61e0",
      "isVerified": true
    },
    "80094": {
      "address": "0xfE92730603d78491695f5d3a4383F24416642245",
      "transaction": "0xddc22ff9ef49714ea340ff24f857edc2fa95ac28948bd66f5e49ec01241bfa77",
      "isVerified": true
    }
  },
  "GenericTraderRouterProxy": {
    "196": {
      "address": "0x7b61CbA306CfdB02493b94757143132B1b72Bc6b",
      "transaction": "0xb23fcd93cd7ec59d2628ea3d3e87840192a617316ca14ec00f699c9d266ccbb0",
      "isVerified": true
    },
    "1101": {
      "address": "0x7b61CbA306CfdB02493b94757143132B1b72Bc6b",
      "transaction": "0xce395552d6e2c0cb0942ab1db7aa52fd76806239d19e34c186af983e08c77ffd",
      "isVerified": true
    },
    "5000": {
      "address": "0x7b61CbA306CfdB02493b94757143132B1b72Bc6b",
      "transaction": "0x295431b4799890ac51a573951f76bcb281b46b63a8b93de24f65be26f7841c7a",
      "isVerified": true
    },
    "5330": {
      "address": "0x7b61CbA306CfdB02493b94757143132B1b72Bc6b",
      "transaction": "0xfcfc7559c9c98fb2704643f6b0de95f37cffd043e0a9daf8307e1237335d8454",
      "isVerified": true
    },
    "8453": {
      "address": "0x7b61CbA306CfdB02493b94757143132B1b72Bc6b",
      "transaction": "0x6cf44b8674972743f54dffe0b2058a8c7aed486370a8b37f5d2ad994a8e50804",
      "isVerified": true
    },
    "42161": {
      "address": "0x7b61CbA306CfdB02493b94757143132B1b72Bc6b",
      "transaction": "0x74ca1be53e19fcfb082c41f982db6b1205d875d674d9530ddd2b1758a0599f63",
      "isVerified": true
    },
    "57073": {
      "address": "0x7b61CbA306CfdB02493b94757143132B1b72Bc6b",
      "transaction": "0x7a8245b3180d3b6aa359fa76a793fbd8c5b08d86d7195c7409545ca79cb5814b",
      "isVerified": true
    },
    "80094": {
      "address": "0x7b61CbA306CfdB02493b94757143132B1b72Bc6b",
      "transaction": "0x08430ef5c754b89d9fe2ed523e4a27d05a364b961296dff4ba6fed145272d6dd",
      "isVerified": true
    }
  },
  "GLPIsolationModePriceOracleV1": {
    "42161": {
      "address": "0x32A558519623A96611248660e882dC9cF0B15791",
      "transaction": "0xeabe28e6c62b99119f38917ecc46bdcaeb016e826f563cb159d244b468837bdf",
      "isVerified": true
    }
  },
  "GLPIsolationModeTokenVaultV1": {
    "42161": {
      "address": "0x36beCd748e7E446069F47209555Ec92Db8b97146",
      "transaction": "0x17dca08a8c77138bd74fc58b7e3469d9c25d0ace995a31b75c79d9bed058d9c4",
      "isVerified": true
    }
  },
  "GLPIsolationModeTokenVaultV2": {
    "42161": {
      "address": "0x4600e18f69cF1aBfb2A4A8B388C635C6a71d256A",
      "transaction": "0xe15c2cf6a55b2246c0659fe9706a2c19aedd8dff704860832980414afc38f8d5",
      "isVerified": true
    }
  },
  "GLPIsolationModeTokenVaultV3": {
    "42161": {
      "address": "0x6Fde670A0BD6Fd4930E7B5403E579721ae1d0831",
      "transaction": "0xd7dbf002b683dd2dd6dadc603bfcb45546ee032e3cbe36e96325a7f566250178",
      "isVerified": true
    }
  },
  "GLPIsolationModeTokenVaultV4": {
    "42161": {
      "address": "0xf592B1379920383BB67B4134529DC1061e33bf07",
      "transaction": "0x527b884ca25d75cb0032154d7eeebf594db2004e93521698938c0132125e4b29",
      "isVerified": true
    }
  },
  "GLPIsolationModeTokenVaultV5": {
    "42161": {
      "address": "0x7Bb95CAC97f906B683e62167a3178448D0ba0c30",
      "transaction": "0xadb55b7e1497f6a3231aebba4cd9843c7cae2ca5d5504bad97e1844defd02c5a",
      "isVerified": true
    }
  },
  "GLPIsolationModeTokenVaultV6": {
    "42161": {
      "address": "0x56359da5151AB4B12370690a4E81ea09Ae6Ad212",
      "transaction": "0x8ef88413521e89e320e878bcb48e2bfea06013fa1fcec206bda3dcdb6faa8da1",
      "isVerified": true
    }
  },
  "GLPIsolationModeTokenVaultV7": {
    "42161": {
      "address": "0xF203663FA26dEFc50199C4273fF496ca2f750c22",
      "transaction": "0xb437547588983ca0fcb7ad6e232de905d6e48795ae939d8a0cc70290d4680a69",
      "isVerified": true
    }
  },
  "GLPIsolationModeTokenVaultV8": {
    "42161": {
      "address": "0xe8754897f00D8011A1EFA5F5Af21AaAa33394671",
      "transaction": "0x3c75fa960f2e388257537a3347fca234d84ae2a8ed1ece4858bdfb10dfb8b72a",
      "isVerified": true
    }
  },
  "GLPIsolationModeTokenVaultV9": {
    "42161": {
      "address": "0x5E91E98c5d3a7AC91b921AE8f787B146955c6F3D",
      "transaction": "0xd7c9d8649e0317b69a5679e528dd30ee556eac250b1628869687cab317c00dac",
      "isVerified": true
    }
  },
  "GLPIsolationModeUnwrapperTraderV1": {
    "42161": {
      "address": "0xe2E26241E8572912d0fA3c213b935D10a4Fe2268",
      "transaction": "0xaf5abd6e5e574ef1b3373615145b3e8eb2e8fb234095536e690917bd79cbc509",
      "isVerified": true
    }
  },
  "GLPIsolationModeUnwrapperTraderV2": {
    "42161": {
      "address": "0xbE39B67E4C58C203de332cCca8efb3A3F717d184",
      "transaction": "0x8aa1953c8af30ea219e52d61b3e8234a9bef74f0b816446cb297bd8568a07ad2",
      "isVerified": true
    }
  },
  "GLPIsolationModeUnwrapperTraderV3": {
    "42161": {
      "address": "0x83e805152C99b3B4fFd6fC62A9058F63ED5D1fa2",
      "transaction": "0x368a2ab19e7cc4f6c23c9ee131888374dc0cf439973ea2d28c708ea8223500fe",
      "isVerified": true
    }
  },
  "GLPIsolationModeUnwrapperTraderV4": {
    "42161": {
      "address": "0xaacDc43568f9adC4D3b67a26BD04159Ded39D79d",
      "transaction": "0x30c8a93c8db2dd7396d3f5e9fb0e1976c90ff7992d3f25c34bb5977413864067",
      "isVerified": true
    }
  },
  "GLPIsolationModeVaultFactory": {
    "42161": {
      "address": "0x34DF4E8062A8C8Ae97E3382B452bd7BF60542698",
      "transaction": "0x679b23b24ce8d9a20ff1016d0bdfb803842dacf51c3cd1b2944d33d6acab9e75",
      "isVerified": true
    }
  },
  "GLPIsolationModeWrapperTraderV1": {
    "42161": {
      "address": "0xFa60E0fC3da354d68F9d3ec5AC638d36bbB13bFe",
      "transaction": "0x6215f7fa5439a48a4d0ff71fba01b32562a0da3cea0fba940ba5d08c45f78efe",
      "isVerified": true
    }
  },
  "GLPIsolationModeWrapperTraderV2": {
    "42161": {
      "address": "0xA5f85EB5585CCB54a06Eda290eC9B065ed3a6D58",
      "transaction": "0x228c7ac79ce5e35f08d0938c7c83274b1c90efae0c7606c2f103a37a0a5db33f",
      "isVerified": true
    }
  },
  "GLPIsolationModeWrapperTraderV3": {
    "42161": {
      "address": "0x4717FB0ba2231Cd8174a93bC325FAD1baae49506",
      "transaction": "0x92550b76391bc1c19d3db47b940184966c42d9068e494c590336767313382117",
      "isVerified": true
    }
  },
  "GLPIsolationModeWrapperTraderV4": {
    "42161": {
      "address": "0xEc3162aD61731b9E0b02F40504c88525D327f91b",
      "transaction": "0x3c44ada79dacd3ede3e0e480b8b10d9793ab9fb699cef7accf2028ab743075c5",
      "isVerified": true
    }
  },
  "GLPPriceOracleV1": {
    "42161": {
      "address": "0xf3420945232797a411aB72ef47ef63FeA1cFde24",
      "transaction": "0x0c96deae379bbc4a882a5b9246d84fd4f0069b371251b17f6c6aa890401f478b",
      "isVerified": true
    }
  },
  "GLPUnwrapperTraderV2": {
    "42161": {
      "address": "0x54E523208Ed40A591d9f54eE949C5C374D1131ea",
      "transaction": "0x7f5d08c0bdfb7b1fecefa022bdc8f96975d207184ebb995eb482e876d28557a9",
      "isVerified": true
    }
  },
  "GLPWrapperTraderV2": {
    "42161": {
      "address": "0xAa33255178a7bE031A2d6B8438bfb55cA9A64225",
      "transaction": "0xd2022a52d12f60a3abaafca4a057e8c7a4e68514e5636c1df989f02e80d92bac",
      "isVerified": true
    }
  },
  "GlvBTCV2AsyncIsolationModeUnwrapperTraderProxyV2": {
    "42161": {
      "address": "0x3922979c997F9b25853D19906008aC53ED41e58c",
      "transaction": "0x9a105d5277f5480f063b5b4c10dac075f836ec4737f67658cf6e3cd11504facd",
      "isVerified": true
    }
  },
  "GlvBTCV2AsyncIsolationModeWrapperTraderProxyV2": {
    "42161": {
      "address": "0xf1Fc64f05beba7E17F9c7BF841695F48Ed025472",
      "transaction": "0x4f0da649fb0387ea8130276eebecaff555ee6776b6320b42cceed2b18c9551b6",
      "isVerified": true
    }
  },
  "GlvBTCV2IsolationModeVaultFactory": {
    "42161": {
      "address": "0x7E584529BB40220A2bD5d0c13E3d65aBd4A47F0E",
      "transaction": "0xcdc16d55729d229b82ea8b8956d6d77e5651b52ddc73e9da0d72987f7e340994",
      "isVerified": true
    }
  },
  "GlvBTCV2IsolationModeVaultFactoryDeadProxy": {
    "42161": {
      "address": "0xDBfC7a809f43332FC01A35247EA2332977B5441C",
      "transaction": "0xcdc16d55729d229b82ea8b8956d6d77e5651b52ddc73e9da0d72987f7e340994",
      "isVerified": true
    }
  },
  "GlvETHAsyncIsolationModeUnwrapperTraderProxyV2": {
    "42161": {
      "address": "0x62d93a9fBA7EC629a718D6DDB560523a62dAf90b",
      "transaction": "0x3f96fd155a62180ed313fb8e7de9b681037904d3ee9b7e7941cf4565249d8d38",
      "isVerified": true
    }
  },
  "GlvETHAsyncIsolationModeWrapperTraderProxyV2": {
    "42161": {
      "address": "0x2E8224572E40Ad8D55ba3C113c191F4964dBBe2A",
      "transaction": "0x85de780ad47e9d71ddc4507e1dbd536b69f5011c348dcde2ddd0b6db157a9bbf",
      "isVerified": true
    }
  },
  "GlvETHIsolationModeVaultFactory": {
    "42161": {
      "address": "0x11F4532c05fb8eA6320B1DC155BFdC2498A5d8B4",
      "transaction": "0x63c66b9d899183d0058cef9871f1eab02b24bc43cf1eec9b2bbc4e5494c4ab25",
      "isVerified": true
    }
  },
  "GlvETHIsolationModeVaultFactoryDeadProxy": {
    "42161": {
      "address": "0x16941180d206819286E57B9B3b80E3a3936C9F77",
      "transaction": "0x63c66b9d899183d0058cef9871f1eab02b24bc43cf1eec9b2bbc4e5494c4ab25",
      "isVerified": true
    }
  },
  "GlvIsolationModeTokenVaultImplementationV1": {
    "42161": {
      "address": "0xd2288825bbfe9f680067C1622334139a507f722B",
      "transaction": "0x446a6a413566b357a704d1bf61b15ccb0067ab5daa8c21158d54478d97f0e5a4",
      "isVerified": true
    }
  },
  "GlvIsolationModeTokenVaultImplementationV2": {
    "42161": {
      "address": "0xFfa47e87aa14CAdb0AbCc9f5fc34398e5225D0B3",
      "transaction": "0x63f69625b88e142a88fcf3d31ebdc19bba7ae32d36a5b24d0add61e727d416f1",
      "isVerified": true
    }
  },
  "GlvIsolationModeTokenVaultImplementationV3": {
    "42161": {
      "address": "0x42Da8783ED6fDcda09217640AF045c294324bFcB",
      "transaction": "0xfeeb218b961e6c51aac2cddaa8ee6b72eb663e2fe828732e1639f982cfba9a9f",
      "isVerified": true
    }
  },
  "GlvIsolationModeTokenVaultImplementationV4": {
    "42161": {
      "address": "0x013ec7dFd16787881b0C2992B234134cDa4eA52d",
      "transaction": "0x16fb0b4cd6f98ca0924aa55bb2739c1cfe1bccd3c4fca44382317b23103e480c",
      "isVerified": true
    }
  },
  "GlvIsolationModeTokenVaultImplementationV5": {
    "42161": {
      "address": "0xC1dD0B3Ab6650505a4C925051b34579D1942FcDd",
      "transaction": "0x7147e0be0f855462e0b971a66c20a0f8ed880e6bc93b805f67f7dd3cb205bad1",
      "isVerified": true
    }
  },
  "GlvIsolationModeUnwrapperTraderImplementationV2": {
    "42161": {
      "address": "0x997cF88Fea4309F3866cE97D9fB70c8086F079b3",
      "transaction": "0x6357429d00572f7bac5566b31031c309b7000213635c95b75353757fee9a38fa",
      "isVerified": true
    }
  },
  "GlvIsolationModeUnwrapperTraderImplementationV3": {
    "42161": {
      "address": "0x4cBd71E73B14fd998B2a626E8fFe37b151cF83Fd",
      "transaction": "0xe9d2a72654709451e954a27b7f9a896b5082e3ad05fc45dc462ff749c328cc8a",
      "isVerified": true
    }
  },
  "GlvIsolationModeUnwrapperTraderImplementationV4": {
    "42161": {
      "address": "0x73f0fdD28FC7dBe2daf833e4479266341F608fe7",
      "transaction": "0xe91cf59dfc7ca1a3fd9b07c9b65e4080f0d740c42164f8d0a238397e7ef7ff85",
      "isVerified": true
    }
  },
  "GlvIsolationModeWrapperTraderImplementationV2": {
    "42161": {
      "address": "0xc53fbBAbAee443Ae9c4c8e1c5557B5eAD078BE69",
      "transaction": "0xace984513e8a4403f9c8d81ed444a22a72ce3d9143beb6b7a830df162d15361a",
      "isVerified": true
    }
  },
  "GlvIsolationModeWrapperTraderImplementationV3": {
    "42161": {
      "address": "0xE24b4b60173DfF2B9Ecc6c6ee204Bdc27b2E6727",
      "transaction": "0xd60c2f799ed6bdaf0c6df49d03b37e24f7821d90f6fefac9cf5f84abb976430d",
      "isVerified": true
    }
  },
  "GlvIsolationModeWrapperTraderImplementationV4": {
    "42161": {
      "address": "0x51B0c73247Cb65C78FFa1a41e798B94fc6cF9dc6",
      "transaction": "0xb7ee7ddca32641f3e8b3a75c83185533598f93eddb872bc6cc81536ea42e7bd2",
      "isVerified": true
    }
  },
  "GlvLibraryV1": {
    "42161": {
      "address": "0x3b51530DbcbFd8666Cc3cD4cC461A7903c8bb175",
      "transaction": "0x0fdbe90a3540b5dac86a0fa6435c9c667df0cc8e4f8e927d2393d2628e059d52",
      "isVerified": true
    }
  },
  "GlvLibraryV2": {
    "42161": {
      "address": "0xd1a9754775D8d52b55D999BCB137F1F91eaFb5bc",
      "transaction": "0xf888bd3267231772f4ca798ae40b6732ae47571fdfd7aafac2684d0feeb85416",
      "isVerified": true
    }
  },
  "GlvLibraryV3": {
    "42161": {
      "address": "0xcE73c54e4f635a8b04Bc2C39929Bf038DD7C97c7",
      "transaction": "0xae653874fb812230ce382247fc73600561a8983a46d5ef553cf531d55611003d",
      "isVerified": true
    }
  },
  "GlvRegistryImplementationV1": {
    "42161": {
      "address": "0xAe0EC76e337149346c81EDFA797250799543a889",
      "transaction": "0x1e0102771592901ed9477504a7d4a3861a1474f7de4b9fe79116a198cc4c37d4",
      "isVerified": true
    }
  },
  "GlvRegistryImplementationV2": {
    "42161": {
      "address": "0x6175D3B8472F683d23D0D58bCf3fcD6C974fA83d",
      "transaction": "0x15619c2ab17b414a75f667d67d39cd45aca455649a47d36b77cd26e42ead7e78",
      "isVerified": true
    }
  },
  "GlvRegistryProxy": {
    "42161": {
      "address": "0x14F7137BAD9339c0901Df6728FF4B798F0f4429C",
      "transaction": "0xd396ea4067a320f046c9ce1dc60dcedc23d8b6b353ea2813bd0c552c491f88fc",
      "isVerified": true
    }
  },
  "GMXIsolationModeTokenVaultV1": {
    "42161": {
      "address": "0x95F13CC09cD1F69469389e11dd6e89fA845A26fE",
      "transaction": "0xfcbfec03509150a931ec500018373c72740b3812704cb48ed87a19df61e2706b",
      "isVerified": true
    }
  },
  "GMXIsolationModeTokenVaultV2": {
    "42161": {
      "address": "0xD28D5952533aa05151f3c454964758B987e85b46",
      "transaction": "0x2eb28fc1a98c5ecdacc33c6d026d95e21f4e1f9723e674de68496ca0ee5c91f8",
      "isVerified": true
    }
  },
  "GMXIsolationModeTokenVaultV3": {
    "42161": {
      "address": "0xc43985A8986332FdaF4E4b21dD71bD3188745c0F",
      "transaction": "0x241f341f4a7d712894317a270b5b91c1cde8d955a76c27d0d31b8a6ec2e1e5fd",
      "isVerified": true
    }
  },
  "GMXIsolationModeTokenVaultV4": {
    "42161": {
      "address": "0x74e373b844089Ee791BC6032A8f9A91Ce823eD27",
      "transaction": "0x4af86ebb97c5dd59e89cc18f8b9e76e9d3326ca2f26157630e921485b33f35e9",
      "isVerified": true
    }
  },
  "GMXIsolationModeTokenVaultV5": {
    "42161": {
      "address": "0x13cdeF45eA21f7FF7835d6619f6c481Ad039Ff37",
      "transaction": "0x46e1ff4465e448e34de7c4a8032be00c2e3458e3bebb60408272e5f401a3ee13",
      "isVerified": true
    }
  },
  "GMXIsolationModeTokenVaultV6": {
    "42161": {
      "address": "0xd4cF0DA853f93d391e42eF81B1DEBd9B20C402b8",
      "transaction": "0xeb9c7b3e394296308897ee73adfe0e6d10bf63bc2a2777c14cab4b3f83ca9b70",
      "isVerified": true
    }
  },
  "GMXIsolationModeTokenVaultV7": {
    "42161": {
      "address": "0x0DdF58358f00165Cc0463a296905278f2Bc0527E",
      "transaction": "0xba20d5ff0c757d6db1f683c65b3b98bfc851b22b3d22bb8ad8c8ca5778587caf",
      "isVerified": true
    }
  },
  "GMXIsolationModeTokenVaultV8": {
    "42161": {
      "address": "0xF9273872BF7d9B97b4ACd5b8316414495DdE3D28",
      "transaction": "0x7c9d4d130f78dbfda7ec31c4b3747f6a7bd18e4309e4fb1a6ac91268b440f07d",
      "isVerified": true
    }
  },
  "GMXIsolationModeTokenVaultV9": {
    "42161": {
      "address": "0xC8fDa5d31bfB1812Ea4C7F35149002b158a2c6eC",
      "transaction": "0xdbfa73bdf1888f5504349ed50a0faa5067f6f4a7ead95cf62ab787ac1c9601a6",
      "isVerified": true
    }
  },
  "GMXIsolationModeUnwrapperTraderV2": {
    "42161": {
      "address": "0xE437e70a287a7204125d1D16390071903841d9B0",
      "transaction": "0x946735c06d30595364d9aa6643df681a25b591b6eb1729ac3b0e67c00af19ffa",
      "isVerified": true
    }
  },
  "GMXIsolationModeUnwrapperTraderV3": {
    "42161": {
      "address": "0x8Cdf574402784fE40B16Ce5846716949402C145C",
      "transaction": "0x31354903fd3ea92e79a9002d048c8c75b8a6cbc4d5275c023de35a0005224cdd",
      "isVerified": true
    }
  },
  "GMXIsolationModeUnwrapperTraderV4": {
    "42161": {
      "address": "0x66Aa62D0ECaa0967c78ab58E8D417a5017b7EA4E",
      "transaction": "0xc51cb1eabfd795cf69b73fe35130c0a125d9a26a29b963ab4d201e9018b27cae",
      "isVerified": true
    }
  },
  "GMXIsolationModeVaultFactory": {
    "42161": {
      "address": "0x790FF506ac24b03A21F3d0019227447AE2B55Ca5",
      "transaction": "0xa638339751a94b5ce16d54b70f82729feb3ae6818a40e416631b31bf563072fb",
      "isVerified": true
    }
  },
  "GMXIsolationModeWrapperTraderV2": {
    "42161": {
      "address": "0x4F69F61dC06f0517aDAfB6aAB92a9Df6e6B09598",
      "transaction": "0x3b868468da1ff7071e4df4cc196690f9154c4ba545823f4e1d197cf50028fb42",
      "isVerified": true
    }
  },
  "GMXIsolationModeWrapperTraderV3": {
    "42161": {
      "address": "0x32fA54E84e2722fCcC36E3912a121A24AA985B68",
      "transaction": "0xe932646885d58cd22776833707a49858adb4d6f09ea074638882e568facef034",
      "isVerified": true
    }
  },
  "GMXIsolationModeWrapperTraderV4": {
    "42161": {
      "address": "0x21f3395697b529A44AE1f4172ffcB9eBC9A83A74",
      "transaction": "0x64bf7c96e6da8925f3ce61300ac4f77afdef612fca43959f35d4ccd0c622b2b5",
      "isVerified": true
    }
  },
  "GmxRegistryProxy": {
    "42161": {
      "address": "0x07F1142C3025d39241051d1dcb19b9Fff4F377a1",
      "transaction": "0x25dee72b8cdea6112cab21b7bfb8e1a4b2356d9a3414b7ea665ea8d47b83b97c",
      "isVerified": true
    }
  },
  "GmxRegistryV1": {
    "42161": {
      "address": "0x068Dc745455f65C3dC3Cf3b439b661113B31166e",
      "transaction": "0x2cd87390e40e4ae547db300fefabccefae2aa0f3625d372a608df8058e0735a2",
      "isVerified": true
    }
  },
  "GmxRegistryV1Implementation": {
    "42161": {
      "address": "0x39f39051c115d909d25021F5A18137B18AbcE7Ad",
      "transaction": "0x3262e0df91ec5adc6fe51d542a3ebfc0cf1db1ade5211ef9cc135be4585ad1f2",
      "isVerified": true
    }
  },
  "GmxV2AAVEAsyncIsolationModeUnwrapperTraderProxyV2": {
    "42161": {
      "address": "0xEcd64fB5e83B40AB72fee9C1d0c3D1463Ff86034",
      "transaction": "0x4dfad8bd0930d12a7e28bb24820b8dd21ef4cbbebb5bb6c17a780c3894c7a6c7",
      "isVerified": true
    }
  },
  "GmxV2AAVEAsyncIsolationModeWrapperTraderProxyV2": {
    "42161": {
      "address": "0xba32936aE28940bDda99e31f4d580A09018D7e47",
      "transaction": "0x073230511e60a94681d014e6be81c5899eba6879c1a27b4de2449ef31f42be01",
      "isVerified": true
    }
  },
  "GmxV2AAVEIsolationModeVaultFactory": {
    "42161": {
      "address": "0x24C9121C75c099b38D40020872B8A0d2C27c614D",
      "transaction": "0xffbb7eec5c4e440ce615997eabcf350d121d2ba2bea4b18f47b29936ea3afeaa",
      "isVerified": true
    }
  },
  "GmxV2AAVEIsolationModeVaultFactoryDeadProxy": {
    "42161": {
      "address": "0x9181162b2DBED593079B50ebDED990556333DA01",
      "transaction": "0xffbb7eec5c4e440ce615997eabcf350d121d2ba2bea4b18f47b29936ea3afeaa",
      "isVerified": true
    }
  },
  "GmxV2ARBAsyncIsolationModeUnwrapperTraderProxyV2": {
    "42161": {
      "address": "0x106fdA10C64ffCed99737b942ff7fC08A5ED0200",
      "transaction": "0x1a10fe5eb104179a59073a5133423cdc15b3de934e6a3f7f2b44f19ce51bef38",
      "isVerified": true
    }
  },
  "GmxV2ARBAsyncIsolationModeWrapperTraderProxyV2": {
    "42161": {
      "address": "0xC503064B1d7dcF39304C72c5B4750F0B01259EF0",
      "transaction": "0x81796d0b75a1f5b5b3c3d66056c2e3b4afa8e273841e7d68681093689d9294c4",
      "isVerified": true
    }
  },
  "GmxV2ARBIsolationModeVaultFactory": {
    "42161": {
      "address": "0x2c799166c9f0DbF9EFC5004cbCe4c5A37fA39329",
      "transaction": "0x76fc7ca81628ae418470d04538a585649f8c1d349d6642724cdaa4f2db487180",
      "isVerified": true
    }
  },
  "GmxV2BTCAsyncIsolationModeUnwrapperTraderProxyV2": {
    "42161": {
      "address": "0x2B9D148fABCAA522015492d205CAD9F2b4852758",
      "transaction": "0xe22433b8f6e2b806179fa099e888333dbd9595e0b381eaa54782799dfa3166b5",
      "isVerified": true
    }
  },
  "GmxV2BTCAsyncIsolationModeWrapperTraderProxyV2": {
    "42161": {
      "address": "0xc58ccFB7c8207Ab9b1b2cE89b292c5dB353E06D8",
      "transaction": "0x6509f995df372c35f63828888078939e81f931e667dc69a3a170dec37338a6fe",
      "isVerified": true
    }
  },
  "GmxV2BTCIsolationModeVaultFactory": {
    "42161": {
      "address": "0x1E8e8B7a2F827b3bc12B00eE402145061b7050eF",
      "transaction": "0xf75002d9c02208903cb02910e4ac4a3fa2f8f45bae7340e41ca70afa6f69266d",
      "isVerified": true
    }
  },
  "GmxV2DOGEAsyncIsolationModeUnwrapperTraderProxyV2": {
    "42161": {
      "address": "0xdfdBBD3B6d3c93E539E57f095AB68bF359f0d83c",
      "transaction": "0xd265b974adecdb90614b2f8556ffcce885d01d1e3ba7d4a1007d7a5c650cd6c3",
      "isVerified": true
    }
  },
  "GmxV2DOGEAsyncIsolationModeWrapperTraderProxyV2": {
    "42161": {
      "address": "0x2059E12116aabE982475b37AF8800EC17572dBE6",
      "transaction": "0x23508b6e01d8154f08b03235093cc47c2d73d6f2af7070df3bbd0c4df78e6378",
      "isVerified": true
    }
  },
  "GmxV2DOGEIsolationModeVaultFactory": {
    "42161": {
      "address": "0x1BEEd3b7D1237B7773b5C4c249933E3Ca5e027c1",
      "transaction": "0xfeefbecd552c6df8e9032f546129dfa3666f67a5f6029ceef707abdceda35221",
      "isVerified": true
    }
  },
  "GmxV2DOGEIsolationModeVaultFactoryDeadProxy": {
    "42161": {
      "address": "0xfFB4556E2d98F38c3bB3771b122799d7d4C7d7F8",
      "transaction": "0xfeefbecd552c6df8e9032f546129dfa3666f67a5f6029ceef707abdceda35221",
      "isVerified": true
    }
  },
  "GmxV2ETHAsyncIsolationModeUnwrapperTraderProxyV2": {
    "42161": {
      "address": "0x0572E554784Ea93312D18408AEF2223431beD4ec",
      "transaction": "0xe101e45bfe6087b89582d04ad4cb279b9c64784beccf2dc27f4e87e172bfebe6",
      "isVerified": true
    }
  },
  "GmxV2ETHAsyncIsolationModeWrapperTraderProxyV2": {
    "42161": {
      "address": "0x8F6BC6Ead4914c10e9dcbA0289A3892Eb32e7bF2",
      "transaction": "0x39bc76253857e06a8a180d0355b6f2cfb9565f0c5b735e3bba50cb47b5f1e899",
      "isVerified": true
    }
  },
  "GmxV2ETHIsolationModeVaultFactory": {
    "42161": {
      "address": "0x505582242757f16D72F8C4462A616E388Ca1b074",
      "transaction": "0xbd692ea55450e97b9159f7de743ff7f13acf919cf217d02d3978981d49cc00a4",
      "isVerified": true
    }
  },
  "GmxV2GMXAsyncIsolationModeUnwrapperTraderProxyV2": {
    "42161": {
      "address": "0xd73cFB3f18dD39566374828C549Cd67aD9953E66",
      "transaction": "0xa51f4a8ab85c5a01bfa7a5f5b7def21cccfe1a26ac9cd517a134c4775c452668",
      "isVerified": true
    }
  },
  "GmxV2GMXAsyncIsolationModeWrapperTraderProxyV2": {
    "42161": {
      "address": "0x471C5CF22Bead0b3585dE5bDf4c1138aF30D1d2d",
      "transaction": "0xa173d75749ec114ac7e073addfa6e3b8ea8847c09262cf8bfaaedc9737b06a74",
      "isVerified": true
    }
  },
  "GmxV2GMXIsolationModeVaultFactory": {
    "42161": {
      "address": "0x5c99f6cf6069698D234D50Bf69EBd2f53e45ED1c",
      "transaction": "0xc5f81d9a2389b1b3cfb0de437e5a60b7f5598d62ffc786e6b7f3cf87ffcb629d",
      "isVerified": true
    }
  },
  "GmxV2GMXIsolationModeVaultFactoryDeadProxy": {
    "42161": {
      "address": "0x3bF1583A035A360f25351eA09593E068f88d2C97",
      "transaction": "0xc5f81d9a2389b1b3cfb0de437e5a60b7f5598d62ffc786e6b7f3cf87ffcb629d",
      "isVerified": true
    }
  },
  "GmxV2IsolationModeTokenVaultImplementationV1": {
    "42161": {
      "address": "0xb7919feF2f5BeB533910680427C33fE211629094",
      "transaction": "0xe9cde7f4fd4f10f536cd1356f4ed4f98f42b02a578ce749b00f33593dbd5fa1c",
      "isVerified": true
    }
  },
  "GmxV2IsolationModeTokenVaultImplementationV2": {
    "42161": {
      "address": "0x4DD20f428816A63AaDDDdbA646061306413FbB99",
      "transaction": "0x85156116f0e0113c70f7329c7991c649b601664a90be61daf0f883d49f797cb2",
      "isVerified": true
    }
  },
  "GmxV2IsolationModeTokenVaultImplementationV3": {
    "42161": {
      "address": "0xC9F5034878D0bf5F378d64AC4bE27A5fc1f2d931",
      "transaction": "0x4b527e0e9363c372bb5b36dab4f6eda2450a7f8fdd5e7a558403eebb025b2993",
      "isVerified": true
    }
  },
  "GmxV2IsolationModeTokenVaultImplementationV4": {
    "42161": {
      "address": "0x924a11B867ae293Ad21543dB203042bA4AA7e0a1",
      "transaction": "0x153edffb4b50236ceeaa9329849fe0524d3d9aa2961bf3d6234491d7491b824a",
      "isVerified": true
    }
  },
  "GmxV2IsolationModeTokenVaultImplementationV5": {
    "42161": {
      "address": "0xcFC1CdfC4e6ECc4a786EaEDC66a81ef592c3dEB1",
      "transaction": "0x54be7589542907e34c06c2062d480677d2ad4798a797d9cf457add6320cda89a",
      "isVerified": true
    }
  },
  "GmxV2IsolationModeTokenVaultImplementationV6": {
    "42161": {
      "address": "0x5799A6DfBC4871A9110a0d4d4351Ba54165211dC",
      "transaction": "0x706593c87ad76b6a45c4c65db9cb29e13287d0cffcd811a6a0bd5230cc2e2dd8",
      "isVerified": true
    }
  },
  "GmxV2IsolationModeTokenVaultImplementationV7": {
    "42161": {
      "address": "0x7977d37395813BE4E08124ed9b9b92e232DF6CE6",
      "transaction": "0xcffd630289ae6fd260c26522c57436f3ca02562e2428c1dd0bf57c129e398ad1",
      "isVerified": true
    }
  },
  "GmxV2IsolationModeTokenVaultImplementationV8": {
    "42161": {
      "address": "0x1f975c95b32859D3d5B37aA85c44c44DD462F4Dc",
      "transaction": "0xf1b59a2c61a5a2308c40a16b61bb9926302eda69b9d3bf8b688816d5aeea2e70",
      "isVerified": true
    }
  },
  "GmxV2IsolationModeTokenVaultImplementationV9": {
    "42161": {
      "address": "0x742bb2C55FF88b6b03e2192F34cfD74Aab3F9e33",
      "transaction": "0x5e5a6b29860019f4cdc1d8bd36bfcb3a3b6547d00bf14b96915fd212d038b318",
      "isVerified": true
    }
  },
  "GmxV2IsolationModeTokenVaultImplementationV10": {
    "42161": {
      "address": "0xbd9F938F5BAAE2DeD3f5C75CD89FCFC2a7933061",
      "transaction": "0xf4c6b0f61e841e721c44f59960a0cda58bc9d8cf4925abc594d7ae4eb3e65123",
      "isVerified": true
    }
  },
  "GmxV2IsolationModeTokenVaultImplementationV11": {
    "42161": {
      "address": "0x264D5c31fae0DF7027C8F536DEc21Bc8A475C4Ae",
      "transaction": "0xd23182bf515a05cd5ea4d2e753b4351ec94e4f7dd8cc8a8bfb7b0ef9664f3067",
      "isVerified": true
    }
  },
  "GmxV2IsolationModeTokenVaultImplementationV12": {
    "42161": {
      "address": "0xb93E5783AE432EE8ca9E636cabf7B658Be2162C4",
      "transaction": "0xada6ebfc16d2b4ddae56ab9d7a5605660e89c02be01d53736ca44e4b355ed695",
      "isVerified": true
    }
  },
  "GmxV2IsolationModeTokenVaultImplementationV13": {
    "42161": {
      "address": "0xE72F237563bB6d70170CdF55F743D691Da35Ed3d",
      "transaction": "0x6084f96f63cc6073c0df9b35be1b7d5672939ef24f3d5dd8dc9c134ae5d3a853",
      "isVerified": true
    }
  },
  "GmxV2IsolationModeTokenVaultImplementationV14": {
    "42161": {
      "address": "0x94D1817fF561aeB637A42393f38C3efAbF769e8f",
      "transaction": "0xda7a72e38f84d033c669f4f9fd45c8d0606ffc311dad33a934208c1f47f485f8",
      "isVerified": true
    }
  },
  "GmxV2IsolationModeTokenVaultImplementationV15": {
    "42161": {
      "address": "0x818f986eDc9A208497206f816e4F6042d3440fB1",
      "transaction": "0xf67929f8e4a0c7f0d2cb9e777cd9d6901f5c3421e9ea35f9915c2d08fe654b74",
      "isVerified": true
    }
  },
  "GmxV2IsolationModeTokenVaultImplementationV16": {
    "42161": {
      "address": "0xd3Dc5F1733cdD379FE063c3003f717CD155A4bb3",
      "transaction": "0xf15d6909ac0708b4961278affefb75662f14621f6db3f71c1579b03c13401821",
      "isVerified": true
    }
  },
  "GmxV2IsolationModeTokenVaultImplementationV17": {
    "42161": {
      "address": "0x1cf39013b95acfe53e6eEbb681b7E2953bC911FE",
      "transaction": "0x0f6add794ab029c2646da3253f6b1ef7ef0986ff56c7e948ead6c70b98fba515",
      "isVerified": true
    }
  },
  "GmxV2IsolationModeUnwrapperTraderImplementationV2": {
    "42161": {
      "address": "0xa39f1a9900C57Fef088fd14E9aE43e77661eA0fD",
      "transaction": "0xbd42e480e6fe43414220b71ea6cfbe7ca5b7ffed0bed3a780e77eb75cdf143df",
      "isVerified": true
    }
  },
  "GmxV2IsolationModeUnwrapperTraderImplementationV3": {
    "42161": {
      "address": "0x9cd90d066100004005eBe71978E8567a89805FD1",
      "transaction": "0x0cf714828d7d5fdb24bfcad0ae2037ce6337ad7791c9d5909c0c071c61846b51",
      "isVerified": true
    }
  },
  "GmxV2IsolationModeUnwrapperTraderImplementationV4": {
    "42161": {
      "address": "0x7E00064c3236992Cbd396C845a97CB4C67F83EfF",
      "transaction": "0xa6894cda12d97e5a1e05c51fd21b5d0dd3c2a74a8c8bf2cb1ed2aa90d376cf38",
      "isVerified": true
    }
  },
  "GmxV2IsolationModeUnwrapperTraderImplementationV5": {
    "42161": {
      "address": "0xE87bb3F256B3034A987f7b2230d16aB2cE51E9F7",
      "transaction": "0x5e4dbf3cca9a93d40ad410e79761611b738159cd1f1243c82bc6c0c76b145db5",
      "isVerified": true
    }
  },
  "GmxV2IsolationModeUnwrapperTraderImplementationV6": {
    "42161": {
      "address": "0x55261CebE9a9159b69106907F84f6F881F0D4390",
      "transaction": "0x88db76250fbfb368a0a712319e195aba5be9d635241d4ee2a4b39351da0afbe4",
      "isVerified": true
    }
  },
  "GmxV2IsolationModeUnwrapperTraderImplementationV7": {
    "42161": {
      "address": "0x5627A99A763F8Ac194B82A96a081984cD0A0873c",
      "transaction": "0xc90dfa47b6b871d59ed72eb08af97fc6324f45176393a4e622d022a68ad6e571",
      "isVerified": true
    }
  },
  "GmxV2IsolationModeUnwrapperTraderImplementationV8": {
    "42161": {
      "address": "0xecCD34D6B320EEAeBC7041450600c7cE7571EaB6",
      "transaction": "0x73dcf8687cbb545dc4211e62bf422e3c54aea9721769c1b03307eacce5821ce4",
      "isVerified": true
    }
  },
  "GmxV2IsolationModeUnwrapperTraderImplementationV9": {
    "42161": {
      "address": "0x8690c27cC455D4f63b59A4DD9843C882e6346130",
      "transaction": "0x9b356ab345b11c0cdeceb478f6b68988bf894cf9df948b32b266c737291d1700",
      "isVerified": true
    }
  },
  "GmxV2IsolationModeUnwrapperTraderImplementationV10": {
    "42161": {
      "address": "0xE96151b9DcD9951baA3ce33ACcD5DeC69576eb03",
      "transaction": "0x7e335eb2ce86d2e9ae6ffe23b82e848ca4de4370ebc0449746f27e3da9c84a1e",
      "isVerified": true
    }
  },
  "GmxV2IsolationModeUnwrapperTraderImplementationV11": {
    "42161": {
      "address": "0x2D898d5F9eF550a80bd27ca280CE93E2968dFE9E",
      "transaction": "0x573a80df514b75c55fc599bfa62d738498826c314b3a79f3d6ddec2e9d70ce23",
      "isVerified": true
    }
  },
  "GmxV2IsolationModeUnwrapperTraderImplementationV12": {
    "42161": {
      "address": "0xEf4fF1dfdBB6035683a7Cdf73AEED2A359Efd503",
      "transaction": "0x13246f51b32731900681610a8bc576e49933fd03cb723e89f9d74ce6be815b3a",
      "isVerified": true
    }
  },
  "GmxV2IsolationModeUnwrapperTraderImplementationV13": {
    "42161": {
      "address": "0x4a294C553333e7fce07a17a1B67724310Ad65d05",
      "transaction": "0x205b095874b4da378887f3f61e2b173a638462e6cd7933411048937f24a62d4c",
      "isVerified": true
    }
  },
  "GmxV2IsolationModeWrapperTraderImplementationV2": {
    "42161": {
      "address": "0xA3B49d5649040C766B82d63faB1e44556e7f8898",
      "transaction": "0xc4aca57472051370a3c3e8b2b8400d5eed4e7aaa69407c065d2b6e2b5d9f833a",
      "isVerified": true
    }
  },
  "GmxV2IsolationModeWrapperTraderImplementationV3": {
    "42161": {
      "address": "0x62f345C0f4482e9e45538A9ec78AbBDA8D520526",
      "transaction": "0x0e23f8e7afbef4f6484bf98d12835c10589f939a3a66f942050b3653de428b16",
      "isVerified": true
    }
  },
  "GmxV2IsolationModeWrapperTraderImplementationV4": {
    "42161": {
      "address": "0x827246b7cD92883F2118c9e81EeEEab91fE166bA",
      "transaction": "0xede056245dcd971b7905e5dc197f43ec4c0aaed7363127623e50fe210e6b08a6",
      "isVerified": true
    }
  },
  "GmxV2IsolationModeWrapperTraderImplementationV5": {
    "42161": {
      "address": "0xB51E13202712360206Efa967A9239A0448DE29Aa",
      "transaction": "0x3f14c664e30c17a0df0d006a0f1f3f29732f10bf2bba21d3f75c4f0c96260f76",
      "isVerified": true
    }
  },
  "GmxV2IsolationModeWrapperTraderImplementationV6": {
    "42161": {
      "address": "0xAf9ab89B49AD3Eb32593952c001807A38c4fBACF",
      "transaction": "0xf6ec760bb7611f0f6e950b3b65ab22bbfa1a3e3d2bba62e6e382ba2ce5d41476",
      "isVerified": true
    }
  },
  "GmxV2IsolationModeWrapperTraderImplementationV7": {
    "42161": {
      "address": "0x66502C4a505f10B5D0BCeEf038ad56A7C1D8A9DB",
      "transaction": "0x9c17060bb6dfc030db59f47e0a94d11366e6eee5e84cd3274f1a7c9abad0727e",
      "isVerified": true
    }
  },
  "GmxV2IsolationModeWrapperTraderImplementationV8": {
    "42161": {
      "address": "0x971dcbdB1cc21BDcd3CF218752798c79043F102b",
      "transaction": "0x9df51a7eebf7b34785e95d9933304393a07c3aa9b28a285721b6bd64a5456246",
      "isVerified": true
    }
  },
  "GmxV2IsolationModeWrapperTraderImplementationV9": {
    "42161": {
      "address": "0xc99F41A4472c8043aebeD82a3a70967d16d9AD37",
      "transaction": "0xab8d11318954afada3ec38d56838da0c416e0c63266665e0e7ba119453506c7a",
      "isVerified": true
    }
  },
  "GmxV2IsolationModeWrapperTraderImplementationV10": {
    "42161": {
      "address": "0xB1902725262eB4A4a9B57a9C45f7c49D12f2c9d9",
      "transaction": "0x49882724e34542719fc072576834fc0486dd4644813c0b0df730c38cf6d9d462",
      "isVerified": true
    }
  },
  "GmxV2IsolationModeWrapperTraderImplementationV11": {
    "42161": {
      "address": "0x0Fea77306575Ad31f9141a7d5Bd5f1172B3dd3BD",
      "transaction": "0xc5741493322403e4650d61361da91133172a56058611d72fe2956eb597feaecd",
      "isVerified": true
    }
  },
  "GmxV2IsolationModeWrapperTraderImplementationV12": {
    "42161": {
      "address": "0xac6F172289063CCCe9D2aB9c4E2DF847E46244A3",
      "transaction": "0x807f80d427c0f870626d3e173b1546b7804e21185ee5c7caa90e9bacea5f2d4f",
      "isVerified": true
    }
  },
  "GmxV2LibraryV1": {
    "42161": {
      "address": "0x5e7b26E22456585fbC0349C5ff98A69Ac9b2ab71",
      "transaction": "0x11b630ccf9f554b09a878c79f2a535e7e06fcf83cb38c2cb151c7f567820feb4",
      "isVerified": true
    }
  },
  "GmxV2LibraryV2": {
    "42161": {
      "address": "0x86C46693f64c3e40899Ddd63C9Cae09b95a75C59",
      "transaction": "0x05af67eaec018f0147240d81bafc84e62c3416a7d0c35da43a01cd493a61faa6",
      "isVerified": true
    }
  },
  "GmxV2LibraryV3": {
    "42161": {
      "address": "0x517b963914Ba99eb4f4342c6be0F586cb1aF74d6",
      "transaction": "0xba06de979109be2c9047326cff105e864d5a310a6bed3e0c2dec0e78cb578566",
      "isVerified": true
    }
  },
  "GmxV2LibraryV4": {
    "42161": {
      "address": "0x38e254E3C6ba4077De32e8612bf3112156386d65",
      "transaction": "0x3f15b38904232a5ba89447e0c67c32253c05f3936e513382736300011bea5100",
      "isVerified": true
    }
  },
  "GmxV2LibraryV5": {
    "42161": {
      "address": "0xD4f9FB20c9693670Bb79b8c9869a1A4C3edD07E1",
      "transaction": "0x83b4127b0a9f036f904066e022366341cf7fdf3888b44cf7756ec3a98e3f513d",
      "isVerified": true
    }
  },
  "GmxV2LibraryV6": {
    "42161": {
      "address": "0xd670f7E3eF7DF3E0a3806E1023656B987E571454",
      "transaction": "0xf4722b54c816f1e020984a717d4218717555726130c797cd0aac8cecd51422c1",
      "isVerified": true
    }
  },
  "GmxV2LibraryV7": {
    "42161": {
      "address": "0x6b8964b454e514D97Ee50Cd5E87A2338360229D9",
      "transaction": "0x9cffa828883fd9ad98bb3223817f54356c315a5dc772700e32b9b35b6b177429",
      "isVerified": true
    }
  },
  "GmxV2LibraryV8": {
    "42161": {
      "address": "0xD7B6b9e73F3F0Ee8062942772aFA877A2CB3a374",
      "transaction": "0x86e1d52a54c48b390699e16fab97a5d8c98f6e2772cbc79efb05ff66314399e1",
      "isVerified": true
    }
  },
  "GmxV2LibraryV9": {
    "42161": {
      "address": "0x42de6b4b6b4A7D9502dD9ACEb7609AEfEc006fcf",
      "transaction": "0x8543115f09c60593a463aa284d7673679f56a43d87785c091d7facca580cc230",
      "isVerified": true
    }
  },
  "GmxV2LibraryV10": {
    "42161": {
      "address": "0xb72Eb21e54BD916c221dF07D119Ff789a6fC82eE",
      "transaction": "0x1eb595619c39e0572523f1f9b4a8f7dedf492e976c18affc3b64a1b11037005b",
      "isVerified": true
    }
  },
  "GmxV2LINKAsyncIsolationModeUnwrapperTraderProxyV2": {
    "42161": {
      "address": "0xA1b50f27456fC53B187Dc1DceDd636e976aF63e5",
      "transaction": "0x526d32747fbe9a27d9d6dee9ed009fad3f5dbd6d6321d5c188b7a6222a457c3e",
      "isVerified": true
    }
  },
  "GmxV2LINKAsyncIsolationModeWrapperTraderProxyV2": {
    "42161": {
      "address": "0x86Bb92C9fc019a12535c9cBD152989F736f72b53",
      "transaction": "0x8f81b23637ba2c02665337158bd8b9a3b7d14daad509ff8714f52f26deb56b8c",
      "isVerified": true
    }
  },
  "GmxV2LINKIsolationModeVaultFactory": {
    "42161": {
      "address": "0x18cB14564FBb015BD3439220D177799355abC0E0",
      "transaction": "0x9f7b91a156eebf33643b114fa12661b3bb7547e3418e79b3893ae9e7703972a4",
      "isVerified": true
    }
  },
  "GmxV2MarketTokenPriceOracleV1": {
    "42161": {
      "address": "0xf4596BF2b237160ca7b15fd510b46bA12dB54974",
      "transaction": "0xba47efe5a8205f70a10aa2bfa0e54bf7777730869c30b956356d66b6b57123ed",
      "isVerified": true
    }
  },
  "GmxV2MarketTokenPriceOracleV2": {
    "42161": {
      "address": "0x14349A78224a45A6e3372E5205098DDc11a596A0",
      "transaction": "0x3b5abbf884ab1d578c3f96a2834d4c796245bc2da16668e6a7e45f103586e194",
      "isVerified": true
    }
  },
  "GmxV2MarketTokenPriceOracleV3": {
    "42161": {
      "address": "0xF6cB6348716e27e86189730B71F7DB27Fd1048Cc",
      "transaction": "0xf42131401c4002bfd6991b5aa6129c48a30fd9ea1076baff19141f80c35d3a5b",
      "isVerified": true
    }
  },
  "GmxV2PENDLEAsyncIsolationModeUnwrapperTraderProxyV2": {
    "42161": {
      "address": "0xa5cc625eFa7166516cbBD341E54247a951E1bd03",
      "transaction": "0x5a1d67a448e5dd67b45c2805fd541266f53782c2d7dc4d0b50fe34336a486200",
      "isVerified": true
    }
  },
  "GmxV2PENDLEAsyncIsolationModeWrapperTraderProxyV2": {
    "42161": {
      "address": "0xc594b95D265f52edAEeF00b4eEC895681E092B4e",
      "transaction": "0xcf12ceadc0b8d63c9e467ee7b02774436f948e5614479a3ebdcaa410be594a46",
      "isVerified": true
    }
  },
  "GmxV2PENDLEIsolationModeVaultFactory": {
    "42161": {
      "address": "0xE5d6Fe410c69b44C357403A1936B3BFADDBe340B",
      "transaction": "0x5f1f98f986045a4fe8cf587c819d48ffecbae98cc6157b586e8c3d7202e67904",
      "isVerified": true
    }
  },
  "GmxV2PENDLEIsolationModeVaultFactoryDeadProxy": {
    "42161": {
      "address": "0xBba36d7581436c62B1c39482DeDE8425003b4caD",
      "transaction": "0x5f1f98f986045a4fe8cf587c819d48ffecbae98cc6157b586e8c3d7202e67904",
      "isVerified": true
    }
  },
  "GmxV2PEPEAsyncIsolationModeUnwrapperTraderProxyV2": {
    "42161": {
      "address": "0x874b28fBBDee1BB188727212922C8C9c8e4a7e65",
      "transaction": "0x25643a3127c42e688d2a9a522ba4488fa8bd065e8fc1c8967ffd4badfc4186b4",
      "isVerified": true
    }
  },
  "GmxV2PEPEAsyncIsolationModeWrapperTraderProxyV2": {
    "42161": {
      "address": "0x21AEb970d207716cd4e32546882a4b3A71bFC858",
      "transaction": "0x47e8e15501326866699340e101fd045db2628faa78d65237d290588ec0f629bb",
      "isVerified": true
    }
  },
  "GmxV2PEPEIsolationModeVaultFactory": {
    "42161": {
      "address": "0x6586f1DB71513dAF94b0431156d225a46c00f20b",
      "transaction": "0x192f22d607dff7952e62535e247d3039fec2ff7565668a172e94f3aff7f4ffa8",
      "isVerified": true
    }
  },
  "GmxV2PEPEIsolationModeVaultFactoryDeadProxy": {
    "42161": {
      "address": "0x621817fb4FC62b1480EEbB11e8ba04f222CF7D6f",
      "transaction": "0x192f22d607dff7952e62535e247d3039fec2ff7565668a172e94f3aff7f4ffa8",
      "isVerified": true
    }
  },
  "GmxV2RegistryImplementationV1": {
    "42161": {
      "address": "0xf01dC65Eb0271D07A4F37298cfef6f44c5203EB6",
      "transaction": "0xd150baee6b0e126933fff60cbd7f40515c3ebcc847a35712328b27a7b39086a0",
      "isVerified": true
    }
  },
  "GmxV2RegistryImplementationV2": {
    "42161": {
      "address": "0xE629707BD7Cec7b39b3F02555d92af1EaAaaE3F5",
      "transaction": "0xa5770bc7449fe1a929db5292c9bf460611c62538af2039379992a9af7ea7c8a1",
      "isVerified": true
    }
  },
  "GmxV2RegistryImplementationV3": {
    "42161": {
      "address": "0xE4E6BAED81eCd90ACb96da2F6e7B9EF17DF9aC53",
      "transaction": "0x034295b3fb139ed2ff90a6ec0f979e0942d7ee7288c8c449554afa2fcdd9c1bc",
      "isVerified": true
    }
  },
  "GmxV2RegistryProxy": {
    "42161": {
      "address": "0xaDC1A8AD79E55Ab9E8569e497775B63e737316A8",
      "transaction": "0x99fbfa6e796e9bef3a948d92c0db3107af62cdcd8771fcafa13a953b3e915140",
      "isVerified": true
    }
  },
  "GmxV2SingleSidedBTCAsyncIsolationModeUnwrapperTraderProxyV2": {
    "42161": {
      "address": "0x71FCbbD889594639EA29a859B84265E41d1157C4",
      "transaction": "0x1eecec00a892e616bd0b24494e22f754c971e4e3b197ba320945d8077595423e",
      "isVerified": true
    }
  },
  "GmxV2SingleSidedBTCAsyncIsolationModeWrapperTraderProxyV2": {
    "42161": {
      "address": "0x039BC43FE68D76211b82707B1eE0960FC237362f",
      "transaction": "0x532c5598d5f09a57363ab1673f56fc2f8f0bfb054c6e406f29207c08654622b5",
      "isVerified": true
    }
  },
  "GmxV2SingleSidedBTCIsolationModeVaultFactory": {
    "42161": {
      "address": "0xB15bbBfCff6c411410c66642306d1FfA7eCEc4D8",
      "transaction": "0x2e5c475c0dff948564e481749c46cf4989f98bbc1fc87b69aa1a6435cf1d9bd8",
      "isVerified": true
    }
  },
  "GmxV2SingleSidedETHAsyncIsolationModeUnwrapperTraderProxyV2": {
    "42161": {
      "address": "0x3338384dCA79f2Cc3D33611b257F904af3a5cFBe",
      "transaction": "0xd308668790ecc8912eec8a5a1cce9ee85163d0042ab5293e67402e92455e1b74",
      "isVerified": true
    }
  },
  "GmxV2SingleSidedETHAsyncIsolationModeWrapperTraderProxyV2": {
    "42161": {
      "address": "0x6D1DA0fCdF7B1351988F6d766c0B8c9c1b013907",
      "transaction": "0xf1b10695014d3d01bb22f30fb3c0f24b94e5145665568f8451ee5cacc9c53887",
      "isVerified": true
    }
  },
  "GmxV2SingleSidedETHIsolationModeVaultFactory": {
    "42161": {
      "address": "0x2D165A76dd3e552DF3860789331Ab73c5a3d7F92",
      "transaction": "0x6cd03f9d9cb49e4b251ee526952710d60369cb766a3f78a8bd57985e783b314a",
      "isVerified": true
    }
  },
  "GmxV2SingleSidedGMXAsyncIsolationModeUnwrapperTraderProxyV2": {
    "42161": {
      "address": "0xCF5F2a2004365BeD898746466c8f044511A1eEa2",
      "transaction": "0xcea1469c1e1d4d397127d57344e5b8fa70017239995667c3badc68ea307bef06",
      "isVerified": true
    }
  },
  "GmxV2SingleSidedGMXAsyncIsolationModeWrapperTraderProxyV2": {
    "42161": {
      "address": "0x35a0d00f74cb942e69BA85e39c0a084a87E7b91A",
      "transaction": "0xd82178d0078464e118f7dcb3cbd85b74a0fe109cc802ae308c35309a097e12ea",
      "isVerified": true
    }
  },
  "GmxV2SingleSidedGMXIsolationModeVaultFactory": {
    "42161": {
      "address": "0xCF248BAF933C7b1B876B997246F25021A65383B3",
      "transaction": "0xaeb18c8d4e09d7379fd1e8b9adeb12c16f45c1db1605fd4f3c5fb1278fc2944f",
      "isVerified": true
    }
  },
  "GmxV2SingleSidedGMXIsolationModeVaultFactoryDeadProxy": {
    "42161": {
      "address": "0x5382187Aca8A58253f34301aE437aEe3dFB643B8",
      "transaction": "0xaeb18c8d4e09d7379fd1e8b9adeb12c16f45c1db1605fd4f3c5fb1278fc2944f",
      "isVerified": true
    }
  },
  "GmxV2SOLAsyncIsolationModeUnwrapperTraderProxyV2": {
    "42161": {
      "address": "0xC874562C034FD246dd0F9C011668C2f087fe691F",
      "transaction": "0xe26efe2c01c08b60274104c217340e34d9945cb50d5a4eb8c68c7ffed2e6c07a",
      "isVerified": true
    }
  },
  "GmxV2SOLAsyncIsolationModeWrapperTraderProxyV2": {
    "42161": {
      "address": "0xc33b3D653bAc5bE49be105C25a5373984eF0De09",
      "transaction": "0xc7267929af5771940b1ba2292bb52f0917a4bf7feefb15e8c9ea5e28d51ed534",
      "isVerified": true
    }
  },
  "GmxV2SOLIsolationModeVaultFactory": {
    "42161": {
      "address": "0x1EBB1c7023aDdbb2B6e30e6F4C8D4A4440Bfd412",
      "transaction": "0x82688aabf9b55d82f8286565bb36ac7f99303bfb892feea84f281ce89460f63b",
      "isVerified": true
    }
  },
  "GmxV2SOLIsolationModeVaultFactoryDeadProxy": {
    "42161": {
      "address": "0xcf5d279b3b3Fe8CF2F70BE14fAE2dbeb4E5CcE0F",
      "transaction": "0x82688aabf9b55d82f8286565bb36ac7f99303bfb892feea84f281ce89460f63b",
      "isVerified": true
    }
  },
  "GmxV2UNIAsyncIsolationModeUnwrapperTraderProxyV2": {
    "42161": {
      "address": "0x77a7dc42E1591575166D2A0B98e25dAc7b311317",
      "transaction": "0xd51a44754152af763220ec9f84182c7d9f657229d95634f3e2ed0894af1ab049",
      "isVerified": true
    }
  },
  "GmxV2UNIAsyncIsolationModeWrapperTraderProxyV2": {
    "42161": {
      "address": "0x99190DD587d239eAA41aaa960195529bAd97b333",
      "transaction": "0x6dd44d517495801c4824b9b33ac7a008fe9f9cf56b09ad55645af1ab3af1d6c5",
      "isVerified": true
    }
  },
  "GmxV2UNIIsolationModeVaultFactory": {
    "42161": {
      "address": "0x20d51CB520C4622Dcc3d7E35003dBaB07d547E7E",
      "transaction": "0x4718e4690d3555de14f7becec8f5a68503806c7215d79d80b5e687819a34cf9e",
      "isVerified": true
    }
  },
  "GmxV2WIFAsyncIsolationModeUnwrapperTraderProxyV2": {
    "42161": {
      "address": "0x43F94D8425E97EED729afFcA299156F7BBf6DE65",
      "transaction": "0xa3ba1a1c5760437e5a56607395d3b5f7cc7e22c344f70925490d0a4ef227e54e",
      "isVerified": true
    }
  },
  "GmxV2WIFAsyncIsolationModeWrapperTraderProxyV2": {
    "42161": {
      "address": "0x6F9F134924200ACbe79De1811280E2E56EAB65B7",
      "transaction": "0x1b1b2e28b23eeaa6cd2f942567071fdcc72ce0e1bf8c89a333d19ee41424d150",
      "isVerified": true
    }
  },
  "GmxV2WIFIsolationModeVaultFactory": {
    "42161": {
      "address": "0xF5063b40fa66aB2fbDa2E6807ac5759A41A1B0c3",
      "transaction": "0xea43b117f111ae7b176c0c5687ec22fcc8a2f23766c609a52186878d85219311",
      "isVerified": true
    }
  },
  "GmxV2WIFIsolationModeVaultFactoryDeadProxy": {
    "42161": {
      "address": "0x8E45Fb07b25c5301609d0415d4A40754558449E8",
      "transaction": "0xea43b117f111ae7b176c0c5687ec22fcc8a2f23766c609a52186878d85219311",
      "isVerified": true
    }
  },
  "GmxV2WstETHAsyncIsolationModeUnwrapperTraderProxyV2": {
    "42161": {
      "address": "0x16B3600eDB16eb9E7b40e026c26F1EDaD7E9B18d",
      "transaction": "0xd4affeaf11f308bf7dcc0ff98bde9c00e43791410d63a522e73a1dd100cbf4af",
      "isVerified": true
    }
  },
  "GmxV2WstETHAsyncIsolationModeWrapperTraderProxyV2": {
    "42161": {
      "address": "0xD55a716E10ce7D2301058Dc167408A504e1db5cB",
      "transaction": "0x22024d8f036d52b84e07d31b93e2926ee054252767c5692d8e7f66dfdc4dcf3d",
      "isVerified": true
    }
  },
  "GmxV2WstETHIsolationModeVaultFactory": {
    "42161": {
      "address": "0xc587646f67b38739006ED0200e2E0a26FDb01c9B",
      "transaction": "0x7437458b9b1763d6f3dc27df87f89bfd1118bf03f20c87ed1e7e7003b5087049",
      "isVerified": true
    }
  },
  "GmxV2WstETHIsolationModeVaultFactoryDeadProxy": {
    "42161": {
      "address": "0x0fCc0055e8aB4A6A5C480d976935BFb3c5e382Da",
      "transaction": "0x7437458b9b1763d6f3dc27df87f89bfd1118bf03f20c87ed1e7e7003b5087049",
      "isVerified": true
    }
  },
  "GraiFraxPriceOracleV3": {
    "42161": {
      "address": "0x44D96D7b7b655D8372680075942f1FAB41da52e0",
      "transaction": "0x2f9a9ac3c8f08fe5ee287de954b5c91690862f10b16b9d4a68bef02b860f9829",
      "isVerified": true
    }
  },
  "GrailTWAPPriceOracleV1": {
    "42161": {
      "address": "0x8dDfA821EC6000E589de93D17b75687C9ebF8b21",
      "transaction": "0x1704961573e5588207dca6f5d61169d5da2f9474236cbedbcbfef1385e7b7f9c",
      "isVerified": true
    }
  },
  "GrailUsdcTWAPPriceOracleV2": {
    "42161": {
      "address": "0x8979C647b5Fb8FcDdF6CCd0A8AA7Ece4aD5ADAcd",
      "transaction": "0x761508ef51a5b4e40c02bc0037717eaed3c26f8f24ae720a1137b61af3134d2b",
      "isVerified": true
    }
  },
  "GrailWethTWAPPriceOracleV2": {
    "42161": {
      "address": "0xcAA06e8736c3f7b2198e62c2c7a446A0A3472dDA",
      "transaction": "0x10c7e3927210905f883dc218b429cec95b7cb29ac54393bbb910b37f63df16c4",
      "isVerified": true
    }
  },
  "GraiUsdcPriceOracleV3": {
    "42161": {
      "address": "0x86ACc8E126B2C5F1bEc52D7bcFF1ba66B23fE41b",
      "transaction": "0x1b41922fb18de14d459ff3914766f1a261918dce0d0d5d751df8b0a6aec340af",
      "isVerified": true
    }
  },
  "GravitaExternalVesterImplementationV1": {
    "42161": {
      "address": "0x3D2586dA719CaC754aB3b0143F1c9886bEA7a8B9",
      "transaction": "0xd95cc3bcced7b0d30c2b8edcc21cff68da4ad40e8d984c256267285133da8331",
      "isVerified": true
    }
  },
  "GravitaExternalVesterProxy": {
    "42161": {
      "address": "0xeC0f08BC015A0d0fBA1DF0B8B11d4779F5a04326",
      "transaction": "0x47d0a7ed2e55dca0016b1e9968ca0f98d0ff9ad3211c9b70b33bb97c518d70d0",
      "isVerified": true
    }
  },
  "GravitaOArbToken": {
    "42161": {
      "address": "0xC5e16f5009776aB645d6719B72962892428b2ac2",
      "transaction": "0xed0d706a0fa45817b89a8cc205810fd0fe9410d795e8a2603091c64a5a497d92",
      "isVerified": true
    }
  },
  "GravitaVesterDiscountCalculatorV1": {
    "42161": {
      "address": "0x8b43F6E9DE2dC56AFeE03393A7d80E66EcD6A4dA",
      "transaction": "0xb103238231d1f25b215c7e0ad71308216f4b7583d19e4b3da2a01b663b719ade",
      "isVerified": true
    }
  },
  "IsolationModeFreezableLiquidatorProxyV1": {
    "42161": {
      "address": "0xADEa94E726Ab96b6377e5dff5c24A73130D16026",
      "transaction": "0x2baddb07b37a24579498aa647eff71b64974b4292afd71ad6ecae1f0f1db50a0",
      "isVerified": true
    }
  },
  "IsolationModeFreezableLiquidatorProxyV2": {
    "196": {
      "address": "0x39871A4e6153547C2d0B1f8aFcdc6530D8D9D061",
      "transaction": "0x2da07236175ef1c4b6b923334d814eaacc840d50f52afa9c670e239490c3cb03",
      "isVerified": true
    },
    "1101": {
      "address": "0x141b3dD69FdeF1782E8d5dFae62D10a297AC56e8",
      "transaction": "0x77add3c4ea5b8c89491bf13f95d087b226074e9caf3740a9770816a4214fb5e6",
      "isVerified": true
    },
    "5000": {
      "address": "0xB1E10BC4E270997D774F004053bE97Cb77591980",
      "transaction": "0x33352422eb24338a47f5c533160748f587c834a4f9d24f15a9a75766937dfb2f",
      "isVerified": true
    },
    "42161": {
      "address": "0xFE42623a5353a64BAF4864A1202828a6743F0Ed0",
      "transaction": "0x7bf29b31c5bb02fbf4ff3df577912dc7c36af82eed7ec779327125cbd3c75230",
      "isVerified": true
    }
  },
  "IsolationModeFreezableLiquidatorProxyV3": {
    "196": {
      "address": "0x11a7E2Ef87B50605606542783876b32667CB6bDE",
      "transaction": "0x36e220536ba93ec03ec6c4807b47b7ce529a7a4692284443e4a95668d10fd945",
      "isVerified": true
    },
    "1101": {
      "address": "0xBF3179aD5339dCb6BD741Bc08c3011FAda586075",
      "transaction": "0x1cc490250103da148fd77b2f08d361175c75497998cf454ced79251135ef67c5",
      "isVerified": true
    },
    "5000": {
      "address": "0xfEd1F92936fb71da71ECf2D22543A85489E259A4",
      "transaction": "0x314e4a37840163296570994ff331f569a2295cffcb5650b0af36fd686d83e38b",
      "isVerified": true
    },
    "5330": {
      "address": "0x8D178ff41F94aE761325451529750166d35C8870",
      "transaction": "0x801d9704e87980316618be2038700a7d52c5abb2e5cf9b095721551f1e1fe83d",
      "isVerified": true
    },
    "8453": {
      "address": "0x8D178ff41F94aE761325451529750166d35C8870",
      "transaction": "0xda9393b6e67914751ec88923369b543193ff8eac615f87dbc18c8163c1ae0532",
      "isVerified": true
    },
    "42161": {
      "address": "0x76Ac5542eE033A15f78D1f8B4aD48af618a33E44",
      "transaction": "0x38a2238aaa3985fe42bd5495805914e1a6cd992659ce016ba2f48dacf3eb3bb0",
      "isVerified": true
    },
    "57073": {
      "address": "0x8D178ff41F94aE761325451529750166d35C8870",
      "transaction": "0x663229f7f758be6c7490b1c56e16c4845c2538b1324783e1392824343e3429ab",
      "isVerified": true
    },
    "80000": {
      "address": "0x8D178ff41F94aE761325451529750166d35C8870",
      "transaction": "0xbc004a6a4bb8ec2dabc589b8b97456b40799ffaec4e198f9fbbc2a67a5c933c7",
      "isVerified": true
    },
    "80084": {
      "address": "0x2bAb6a89Fe40F88a9219485f514da90Ec60BD3Bf",
      "transaction": "0x5ca0f23dbcf215b09eb5fa49b33dbef16e53f0aeba6dc011a2ed84de02e59e16",
      "isVerified": true
    },
    "80094": {
      "address": "0x8D178ff41F94aE761325451529750166d35C8870",
      "transaction": "0xcd6e7606a7f0b2d056b7f5bf2c51bd854410226fa3ad320ec2bd3d869450d5e2",
      "isVerified": true
    }
  },
  "IsolationModeTokenVaultV1ActionsImplV1": {
    "42161": {
      "address": "0x7B9F5Dfee29383D266FAdDCad0C0A70EAd9057A7",
      "transaction": "0x1d389360d411027055e65d21a3bb1612eba56542667efc7c50f5a7629362dffb",
      "isVerified": true
    }
  },
  "IsolationModeTokenVaultV1ActionsImplV2": {
    "42161": {
      "address": "0xa2DFe626D3567D2A6111177bBa832E4c66eF7d21",
      "transaction": "0xabe458d0b380452b24175f2d7925c053a61fdfe6369f62268cf14cc5564a1761",
      "isVerified": true
    }
  },
  "IsolationModeTokenVaultV1ActionsImplV3": {
    "1101": {
      "address": "0x11a7E2Ef87B50605606542783876b32667CB6bDE",
      "transaction": "0x4c092c4dbe4994de4ae7dd26716c27ed6be17a6e1f24df913d44f5a8b0546a1b",
      "isVerified": true
    },
    "42161": {
      "address": "0xC06e4d86C2ce81BB9E2eCEb59Bf96bB301569A6F",
      "transaction": "0x4bc0aed4104d6b1da8fa2fc19cf8627a5f6ea9a4d5f9986b1175b2f7aa821adc",
      "isVerified": true
    }
  },
  "IsolationModeTokenVaultV1ActionsImplV4": {
    "42161": {
      "address": "0xADEDdA034F43A50FbF430f47CDBce4457cF818c2",
      "transaction": "0xe1c8cb1db781ced0a02706676b792060874db6ae1b6dad4dea2a1c64f2000363",
      "isVerified": true
    }
  },
  "IsolationModeTokenVaultV1ActionsImplV5": {
    "42161": {
      "address": "0xD04D6A579FfeF85c17a7CcF4641ff1E28B7B21Ef",
      "transaction": "0x55d1c9b05a51fcd83df47f9386e5781e255e3ec7360fb9befe3325a487347928",
      "isVerified": true
    }
  },
  "IsolationModeTokenVaultV1ActionsImplV6": {
    "42161": {
      "address": "0xB76CC11bA2bc2b3B40469e9a8c1Ae0C84F954f3f",
      "transaction": "0xf7575d48c01496f211a6f427020510e614804d04114ab6483bea670ba2072a91",
      "isVerified": true
    }
  },
  "IsolationModeTokenVaultV1ActionsImplV7": {
    "196": {
      "address": "0x22dd9f4393a3cc698D6C09AD14B0b9D515084FC7",
      "transaction": "0x8cb3d6d52e12e6131d993f065547b952d210fbadd30dadeaaacbed8b66cde8c9",
      "isVerified": true
    },
    "1101": {
      "address": "0x82B931E867Fd16603a48eb667Bde2FF2654Dc08c",
      "transaction": "0xe7f73fabec09f3de7743f2d145a16422a28ed40ee780900a03bf717030514e74",
      "isVerified": true
    },
    "5000": {
      "address": "0x8e2f95b1c107bBCF00c7F8439CC335e70c462f6F",
      "transaction": "0x2e3cd34c3c7ce6d96fd797d6dfbced93caa3f8e1b03d0d1bf8e113e4af13e2c9",
      "isVerified": true
    },
    "42161": {
      "address": "0xa665Ef04a4Da96205981c8844ABC054311b555Cf",
      "transaction": "0x38ccf55eba73110667dce358342f0a2a615e54e3ed10702d297310d511666aba",
      "isVerified": true
    },
    "80084": {
      "address": "0x94bab7C3810029d06937fD30e6aefD395eB1cA06",
      "transaction": "0x65d75438920c71c5affc8e38110276a067d70bef18dfff50b905cfbfb6563829",
      "isVerified": true
    }
  },
  "IsolationModeTokenVaultV1ActionsImplV8": {
    "196": {
      "address": "0x28F3f6FA053AA6058BFf5cfF8761BC795d7BcE39",
      "transaction": "0xff4905e04d1efecfc0f770a6e11e0b04db6fc0f3fbebaba86cc1a1c2c9573403",
      "isVerified": true
    },
    "1101": {
      "address": "0x9Df1B5e958EA9436F7404a57aa1864d9E3E6b6f0",
      "transaction": "0x89d82a0e2756da5fb8afdcb7da70e3c048e08c138c41df6d05440f366d3f0a3b",
      "isVerified": true
    },
    "5000": {
      "address": "0x017E2A089Ec5712bbdB8E7B2A0903269f40Bc4EC",
      "transaction": "0xaf74238a7b7bd984e2f7d9dc10765b63bb58a118cc1d0d077e888440ee194152",
      "isVerified": true
    },
    "5330": {
      "address": "0xa3380C5DcC83a018463756834142D8B281D11d79",
      "transaction": "0x3fd39167f2eaf1c1a29b9d3a9c8ea7c191f806156cfa30cd8f5374b85579c3ad",
      "isVerified": true
    },
    "8453": {
      "address": "0xa3380C5DcC83a018463756834142D8B281D11d79",
      "transaction": "0x5aa6f3d0ecdffd2721a4dce71be30ee30d1952616b9685af12be11f5e9367974",
      "isVerified": true
    },
    "42161": {
      "address": "0x2CCEF16241ef4008Edd777D509f5931AC57Ff5D2",
      "transaction": "0x7e838a2a8e6fbfac037bb20e55143cd37d657cc33911171d1a27d3b0ae1fb599",
      "isVerified": true
    },
    "57073": {
      "address": "0xa3380C5DcC83a018463756834142D8B281D11d79",
      "transaction": "0x2f17c24f8b0d497a06e9d20a93dd2f5dd34414ba520db3be7e616e5c9ca12370",
      "isVerified": true
    },
    "80000": {
      "address": "0xa3380C5DcC83a018463756834142D8B281D11d79",
      "transaction": "0xef73f20f5e32c0161f780f5509cbfea5231ceb8c581117fb93814155d4a41f52",
      "isVerified": true
    },
    "80084": {
      "address": "0x8B808a1fEEf1d9cdd00Fb46A19e4814e5646197C",
      "transaction": "0xc256bdcf53ffbebb6bb24902d23f5669534ad4d824cae32ebb559ab0504893cd",
      "isVerified": true
    },
    "80094": {
      "address": "0xa3380C5DcC83a018463756834142D8B281D11d79",
      "transaction": "0xed3561a68cc861f72ed05da096c21916f7c4308a2c475d2df0b77a7a77ed932a",
      "isVerified": true
    }
  },
  "IsolationModeTokenVaultV1ActionsImplV9": {
    "196": {
      "address": "0x2e2bF75A09d3eCD736f19D38c01A634a40277aA6",
      "transaction": "0x92c762cd331f00f1f944be9878849bedbbf3dbcf280eb5c0063f864a691437b3",
      "isVerified": true
    },
    "1101": {
      "address": "0x2e2bF75A09d3eCD736f19D38c01A634a40277aA6",
      "transaction": "0xe593e9d6b217fbbe17c39b517e63a3a9341b5c0c0e1a5c3bbe9e2d0a17d78deb",
      "isVerified": true
    },
    "5000": {
      "address": "0x2e2bF75A09d3eCD736f19D38c01A634a40277aA6",
      "transaction": "0xc3e65242fc5ba742d7e82df1e0eeaed222a007828adffe980e15dbb99c938a21",
      "isVerified": true
    },
    "5330": {
      "address": "0x2e2bF75A09d3eCD736f19D38c01A634a40277aA6",
      "transaction": "0xad5abfbfade7e69699a28cd8d4088f36af728bfd4123c466a91ea8c2d54703d8",
      "isVerified": true
    },
    "8453": {
      "address": "0x2e2bF75A09d3eCD736f19D38c01A634a40277aA6",
      "transaction": "0x632baadd50f6600b08e7f66550defc665fd05a61aad14ca28cb379c0d01558ac",
      "isVerified": true
    },
    "42161": {
      "address": "0x2e2bF75A09d3eCD736f19D38c01A634a40277aA6",
      "transaction": "0x3e2c29d57dd7b4b79164fc11c8d74dc1da7837b0ea71a70ad9ef151b039b1145",
      "isVerified": true
    },
    "57073": {
      "address": "0x2e2bF75A09d3eCD736f19D38c01A634a40277aA6",
      "transaction": "0x51b2253c64e0d8b4c918f2082b13d13ee268eca15ec7f17e9c98056064bda922",
      "isVerified": true
    },
    "80094": {
      "address": "0x2e2bF75A09d3eCD736f19D38c01A634a40277aA6",
      "transaction": "0xdb5c34a8aec1bc953d8175b19d31d2a2ca3aa8bb023a23f75bdf59b20998355f",
      "isVerified": true
    }
  },
  "JonesIsolationModeTokenVaultMigratorV1": {
    "42161": {
      "address": "0x6b4ab9B50f451F58f41A36BcA95d61Dd02c384a8",
      "transaction": "0x2c84484d273f2163d9d20f267845ae4a75655358bfd451f811caf6b5127ce060",
      "isVerified": true
    }
  },
  "JonesTWAPPriceOracleV1": {
    "42161": {
      "address": "0x7Dc900EE1ada0Cb1B45c3C10B829682187d5e127",
      "transaction": "0x80724c2774551409ca22856d44d29bd7b2bd7255acb91912dbf2eb95bc44da9e",
      "isVerified": true
    }
  },
  "JonesTWAPPriceOracleV2": {
    "42161": {
      "address": "0x289F703af4999dC51189Cd023a6873Fd6141D645",
      "transaction": "0x950db5054df9a894a58ee4c46f807adf6b73be186d3f80f0f39e32240786c2a8",
      "isVerified": true
    }
  },
  "JonesUSDCTransformerV1": {
    "42161": {
      "address": "0x370A47aFF17249d010DB21db53F3691190F10cC3",
      "transaction": "0x94e5885b67708a4d501ec066bd3dab6c3f8d79ad51064efc998a50e4abca9075",
      "isVerified": true
    }
  },
  "JonesUSDCV1IsolationModeTokenVaultV1": {
    "42161": {
      "address": "0x27968252a14B30b2F459Cf51e90D7a77706c9032",
      "transaction": "0xc332567844d9ca838cd39103a14d8b09b79596347e84061f745c918a3b9783be",
      "isVerified": true
    }
  },
  "JonesUSDCV1IsolationModeTokenVaultV2": {
    "42161": {
      "address": "0xc1E23335D9d7699d6Eb0B31d99912440b33345Ce",
      "transaction": "0x892a44b92f3b867b2ab714167b0fd1af93d3278110d5b465af3590bcf9a9ead4",
      "isVerified": true
    }
  },
  "JonesUSDCV1IsolationModeTokenVaultV3": {
    "42161": {
      "address": "0x235C83695a63e71F6D9a9414Ce181c1A05a240ff",
      "transaction": "0x8af4afd590a4da7c9b2ce5dfa5f5853e008101429ba8dc583936b2efbd15b4e6",
      "isVerified": true
    }
  },
  "JonesUSDCV1IsolationModeTokenVaultV4": {
    "42161": {
      "address": "0x702BBeC7eD9cBd9494d2eB2f5dBb22829D848E19",
      "transaction": "0xd8b46312c36b0c53f32fa0040306fa5c697a568a31214b69fb2ab8b7b5d9a43b",
      "isVerified": true
    }
  },
  "JonesUSDCV1IsolationModeTokenVaultV5": {
    "42161": {
      "address": "0x73bc3dc69E49Ea21E670e73c351562C996018dCE",
      "transaction": "0x9cdbd26e640e39aabc953397860128505850d7f44493eb9d5cbd523aef5b7e93",
      "isVerified": true
    }
  },
  "JonesUSDCV1IsolationModeTokenVaultV6": {
    "42161": {
      "address": "0x78258898413e03918395670Ea1DDB1B3fd5Ec74F",
      "transaction": "0xeaf9a89b0508c594f07416661eeb1e2786db8f76736aee9a2294b4a316fefd36",
      "isVerified": true
    }
  },
  "JonesUSDCV1IsolationModeTokenVaultV7": {
    "42161": {
      "address": "0x504683343495cbDE1Eed002fFE1744Fed21b592b",
      "transaction": "0xf21106f95f0259903521d6cf93a60b393660c197b0d28c06b3fb4d8e8f861734",
      "isVerified": true
    }
  },
  "JonesUSDCV1IsolationModeTokenVaultV8": {
    "42161": {
      "address": "0xe01a3c3E0C96C810C9314Bf4978225e482188Aa1",
      "transaction": "0x09a83c9d9ada1778dac8cf0893740b4fe16442bc2376b55616f926ee03e14bf5",
      "isVerified": true
    }
  },
  "JonesUSDCV1IsolationModeUnwrapperTraderV2": {
    "42161": {
      "address": "0x61EB7F571Cc89Bb56c3314891Bd323701d4071eC",
      "transaction": "0xbafea4bfcdf5943dbd7e67b8453bfd47af63481fc9db08a5d1ce1bcd7247167e",
      "isVerified": true
    }
  },
  "JonesUSDCV1IsolationModeUnwrapperTraderV2ForLiquidation": {
    "42161": {
      "address": "0xdBA4fA28d454f401B2227C24F9A21199C3c5D349",
      "transaction": "0x28dd355b25d9fd19514697d8b367bd7820eccfa780023460a22c87b7a56d2e49",
      "isVerified": true
    }
  },
  "JonesUSDCV1IsolationModeUnwrapperTraderV3": {
    "42161": {
      "address": "0xF525bE80BBaC8AB53703b6f5bD3Da9A0E63F6971",
      "transaction": "0xea25aab5d85c6c51d3219fc83d343a9948abccd7e1952a0c34cb37bb84275bb1",
      "isVerified": true
    }
  },
  "JonesUSDCV1IsolationModeUnwrapperTraderV3ForLiquidation": {
    "42161": {
      "address": "0x9750d87aBd718E6900755d7eeF091C5CBd9C9330",
      "transaction": "0xa96800f86d88f2c7fc0fcc868aa2644699b4df11d615d41b3b9c2133683d7a19",
      "isVerified": true
    }
  },
  "JonesUSDCV1IsolationModeUnwrapperTraderV4": {
    "42161": {
      "address": "0xA8a93601f1AF9698af2eb1c55765D1664B204045",
      "transaction": "0x8382760837f8f7ae672e92063ada0330d03603289b7c04d0bca0e12bef2c884a",
      "isVerified": true
    }
  },
  "JonesUSDCV1IsolationModeUnwrapperTraderV4ForLiquidation": {
    "42161": {
      "address": "0x17DDa7914dE4D2B6C94eDF59c3E7049ce64E6c93",
      "transaction": "0x8ef46520abb37adfebeb08c4be165525455174856bf7af596326399d808b7bf7",
      "isVerified": true
    }
  },
  "JonesUSDCV1IsolationModeVaultFactory": {
    "42161": {
      "address": "0x2aDba3f917bb0Af2530F8F295aD2a6fF1111Fc05",
      "transaction": "0x114f8940cd6744ca9d01f73c5003da401fda0a0225609baf9de08ca097666f5b",
      "isVerified": true
    }
  },
  "JonesUSDCV1IsolationModeWrapperTraderV2": {
    "42161": {
      "address": "0xe4240a6eAe3Ed21110ED94c046e9036374e89915",
      "transaction": "0x03984ad67fbea77a4071d259fe954122ae46be82df319959b94d75227a1b0dfd",
      "isVerified": true
    }
  },
  "JonesUSDCV1IsolationModeWrapperTraderV3": {
    "42161": {
      "address": "0x8f43489e30E9f24BCfC8C5c1710fF4c426cCF785",
      "transaction": "0xeab3ff94f65c70fac47cf1a580eb7096df78838a7672b21b01a935757a23df78",
      "isVerified": true
    }
  },
  "JonesUSDCV1IsolationModeWrapperTraderV4": {
    "42161": {
      "address": "0x22C58Ef969682A74550F9cAea36F10A32aA23789",
      "transaction": "0xbea7db5a085c5f9ac1d0ee487da3a8aa5a737eb3e04bbf538b24a54d60459055",
      "isVerified": true
    }
  },
  "JonesUSDCV1PriceOracle": {
    "42161": {
      "address": "0xe091E7a5897759faF5591d2eF1Cff0FD9A02F3cF",
      "transaction": "0x5826b867b5fea223e45e6179ccebf5e58d79058c4fd7ab272463a14be69cf20c",
      "isVerified": true
    }
  },
  "JonesUSDCV1Registry": {
    "42161": {
      "address": "0xc30A2c10ADd9Cf993386642dcB7c84b78a84C0eD",
      "transaction": "0x5310be2b7f4147ae77e34c1d328afaf632dd8241d23545e4a224080f31c9bad8",
      "isVerified": true
    }
  },
  "JonesUSDCV1RegistryProxy": {
    "42161": {
      "address": "0x6856d57bf5aa7772f293029Aac9002F65985823b",
      "transaction": "0x00491b2527684601fc7c66ddbec0858bf382b787f9fc7fbbf2e2ef4438e0dc81",
      "isVerified": true
    }
  },
  "JonesUSDCV1RegistryV1Implementation": {
    "42161": {
      "address": "0x8B1f06026225d9Ee0D3c270b5349c0E7b0e6ca31",
      "transaction": "0x8978d4da97dcb98c64bbd2d059877596474748764ed9db7b2af040d95ca738a1",
      "isVerified": true
    }
  },
  "JonesUSDCV1WithChainlinkAutomationPriceOracleV1": {
    "42161": {
      "address": "0x42f596850B23D3B6c06ef9Eb6914DDd7F6A13488",
      "transaction": "0x0c351cfa79696d77d42e014d80b070085768779975507e48e8863e154bf8b0d0",
      "isVerified": true
    }
  },
  "JonesUSDCV2IsolationModeTokenVaultV1": {
    "42161": {
      "address": "0x1E61DF0CD71C507c460a9F972501B3ACFf86B51a",
      "transaction": "0x335529a3ce0f9a2e12d7955196bafcfa3c68eb09509ce66229d168dbd3b37270",
      "isVerified": true
    }
  },
  "JonesUSDCV2IsolationModeTokenVaultV2": {
    "42161": {
      "address": "0x1D33550E923dFC4dbb01d90B32f36B3279c0e3Ca",
      "transaction": "0x15ef96903c556dbd39837e250fd761ce64d9f67eedc346e2b905a1c3916034f0",
      "isVerified": true
    }
  },
  "JonesUSDCV2IsolationModeTokenVaultV3": {
    "42161": {
      "address": "0x6f2A6B46Ac26cDD7B66E01a0CF8B15C29B1e482B",
      "transaction": "0x096758ef3cbafc3916fd29c940b56571b315715ba633a3556ffcac24bc1849ef",
      "isVerified": true
    }
  },
  "JonesUSDCV2IsolationModeTokenVaultV4": {
    "42161": {
      "address": "0x98Aa86B3A3300176b19517B7A1c0A29c19087F09",
      "transaction": "0x91b64025fe7fa0fb93957531a7ba4840f21eb22cc6d14389f35d5a6a85cc3132",
      "isVerified": true
    }
  },
  "JonesUSDCV2IsolationModeTokenVaultV5": {
    "42161": {
      "address": "0xB7ba989CF1583Cfb244EAC51a9ee7d2054025Ec7",
      "transaction": "0x19e12a389318d363876926f7d97335c42bdca93c999716f12f011969907d1ea8",
      "isVerified": true
    }
  },
  "JonesUSDCV2IsolationModeUnwrapperTraderForLiquidationV2": {
    "42161": {
      "address": "0x8BA70C0FC026B2324face4c9A052488DdD48AA7c",
      "transaction": "0x62c15ff4aa4a3745a6d2a4a3381a8cb34f0bcf3cecca9f497923944fe70b9e15",
      "isVerified": true
    }
  },
  "JonesUSDCV2IsolationModeUnwrapperTraderForLiquidationV3": {
    "42161": {
      "address": "0xDF088C040E817E951553b14157E3475C9C4Dbf0E",
      "transaction": "0x264877a8da49a1eda113df91d39a64b66bf4354b2de07b47c26ca9e8a8ebaad5",
      "isVerified": true
    }
  },
  "JonesUSDCV2IsolationModeUnwrapperTraderV2": {
    "42161": {
      "address": "0x8c24B066cc65685989a88B6417f3dee8A60Fb6e0",
      "transaction": "0xfe533ef052e1be38ecd98b8110892995652c02e8bedb928f0daaf5e8f950da3b",
      "isVerified": true
    }
  },
  "JonesUSDCV2IsolationModeUnwrapperTraderV3": {
    "42161": {
      "address": "0x00E4180f25896229979A52d73bE22963e93BC8Ce",
      "transaction": "0x997dc97f7957597dd69b17380a51d96614b83647bd98b09b8b8bf204bf752ab4",
      "isVerified": true
    }
  },
  "JonesUSDCV2IsolationModeVaultFactory": {
    "42161": {
      "address": "0x14c60cB8301E879dfb9eecbEbc013353b7e33012",
      "transaction": "0xa5d4a389c3a261b11238db959e3d72b08338e71c26da06af0abff556d79eb934",
      "isVerified": true
    }
  },
  "JonesUSDCV2IsolationModeWrapperTraderV2": {
    "42161": {
      "address": "0x362b6b5F9e78bd5C584E72BfBdDe2c1Fb2cB5063",
      "transaction": "0x680cff5c8834b3a102bbf109b0a78f946af174e552609995f59fb13b4476ef88",
      "isVerified": true
    }
  },
  "JonesUSDCV2IsolationModeWrapperTraderV3": {
    "42161": {
      "address": "0x8427d514206a16B7AC5530F75D510502D4238767",
      "transaction": "0x49e183bc347d828133c2182d355185a38543eacb4574cd883882fe2ecd282a99",
      "isVerified": true
    }
  },
  "JonesUSDCV2RegistryImplementationV1": {
    "42161": {
      "address": "0x2b989e06e1887300c7bb01a713D7C899DF945186",
      "transaction": "0xbf5787c2eafa98a9fe2334f204c6005e8010c37e123a906b9a174c23ce698df2",
      "isVerified": true
    }
  },
  "JonesUSDCV2RegistryImplementationV2": {
    "42161": {
      "address": "0xdeEaEe043C556c9A5065623f612509a55e63092B",
      "transaction": "0x588c4a8c54c21dc8933e16574db3664b00e85669fb08a42e8da311d16b4f46eb",
      "isVerified": true
    }
  },
  "JonesUSDCV2RegistryImplementationV3": {
    "42161": {
      "address": "0xef85d592402458ff181c4693152f6C973DBe7B65",
      "transaction": "0x1693cd686e0f615e5fc0165dd9a5cb18df5bce5fbc5b0ce7a2026b128dae97c5",
      "isVerified": true
    }
  },
  "JonesUSDCV2RegistryProxy": {
    "42161": {
      "address": "0xEa0030692310330F9f844056303519694C069295",
      "transaction": "0x9a050ded4d7971f34bfbf79bf28276421e78e6fd114fea9b81c3aa48d31c06ba",
      "isVerified": true
    }
  },
  "JonesUSDCV2WithChainlinkAutomationPriceOracleV1": {
    "42161": {
      "address": "0x911f328495b00B73ce93ef1435FC43aB161935EB",
      "transaction": "0xe6e0819b398602815044e347a52f5346b565a5b39c186b9529938224b2eb0288",
      "isVerified": true
    }
  },
  "JonesUSDCV2WithChainlinkAutomationPriceOracleV2": {
    "42161": {
      "address": "0xec538A0c9f1A72F9BF081F45c125081A61F462B4",
      "transaction": "0x88e2ecf707f594c3fc93eb1dabf2774de4232f1679ad88e0de5649aa230f8515",
      "isVerified": true
    }
  },
  "LinearStepFunction10L90U90OInterestSetter": {
    "196": {
      "address": "0xc4d82e8e5240ac7C816aCA138eb41534c9aD76e1",
      "transaction": "0xa1d23c32bc9a28c236a232d86907dc1d644cdf5c026b657946a6aeddac14b811",
      "isVerified": true
    },
    "1101": {
      "address": "0x28F3f6FA053AA6058BFf5cfF8761BC795d7BcE39",
      "transaction": "0x8b51ed56da5578bccd66cb78fe07d9d3e7cd9c10f9973f47429844b51460e7d8",
      "isVerified": true
    },
    "5000": {
      "address": "0xDC94f0C55c9A21b02f2743cf4B77Fa02329355Fd",
      "transaction": "0x04de5e63d36214b625f7146cc6f2e2321263b6369c33a686c1ad2b9012aba86b",
      "isVerified": true
    },
    "5330": {
      "address": "0x22F7028bac1DAf2dCCefe02E94ED3C59e6eD4f29",
      "transaction": "0xc582b62c989f7d6044acd488d5ef8c1e609ea7cd72faae347a9b8a156bb97327",
      "isVerified": true
    },
    "8453": {
      "address": "0x22F7028bac1DAf2dCCefe02E94ED3C59e6eD4f29",
      "transaction": "0x1a47ebd749456295788eb9b1822a7ea19fecb0424951acf125b9475efea483bb",
      "isVerified": true
    },
    "42161": {
      "address": "0xd25E3BebE9cbf93B1e8a402E357f49ED32c1Bf12",
      "transaction": "0x2ba8797a56fca6affeddba82faf59a25f1df7ce5f3fd613cefa8c7bfe29c7b2a",
      "isVerified": true
    },
    "57073": {
      "address": "0x22F7028bac1DAf2dCCefe02E94ED3C59e6eD4f29",
      "transaction": "0x8bce8d91b84a88ffa050363de597160422c4d0568e59b8071954b0c9ebeb2882",
      "isVerified": true
    },
    "80000": {
      "address": "0x22F7028bac1DAf2dCCefe02E94ED3C59e6eD4f29",
      "transaction": "0x6f3c231a00ffc32d4b1fd68c8358c280fd9166b12a792945ed63aceb537bae8c",
      "isVerified": true
    },
    "80084": {
      "address": "0xfEd1F92936fb71da71ECf2D22543A85489E259A4",
      "transaction": "0x20502f6c58a6aaedaf93c8b4782edfcb4bc7e2a6bada070b5c482aca035d5f2f",
      "isVerified": true
    },
    "80094": {
      "address": "0x22F7028bac1DAf2dCCefe02E94ED3C59e6eD4f29",
      "transaction": "0xdfa3cd13544bd7cda068619e24af99bf0ac333e6b1e6ef1f634400b4c3e959bc",
      "isVerified": true
    }
  },
  "LinearStepFunction10L90U95OInterestSetter": {
    "196": {
      "address": "0x93FBbdFafF42B6dD1A7A60b6D40A67407469A6ed",
      "transaction": "0xbc18d410cf521b34ecaca02737143aed7c7d9ad52956d06f0acc23b48413f83b",
      "isVerified": true
    },
    "1101": {
      "address": "0x14B83b01091636709A468386877619d34D431C63",
      "transaction": "0x0d80b8d75c2997dfb07820f800d494d066267fc68a4b57a81c59815e7ff3673b",
      "isVerified": true
    },
    "5000": {
      "address": "0xa60686a02F2DB7a42d753B711Ae8978a5d5BA181",
      "transaction": "0x89f9a8e8d7bd217e49b47f844fd2e50210625e3fec5633ec803c9bdb973ded7c",
      "isVerified": true
    },
    "5330": {
      "address": "0xA983b51aC0f66955727c7E809760BF462a2F5e54",
      "transaction": "0xcd90ecbd5a90d385a52005854217aa6a98224f242692514fe2ac9a2debda2e48",
      "isVerified": true
    },
    "8453": {
      "address": "0xA983b51aC0f66955727c7E809760BF462a2F5e54",
      "transaction": "0x868296c448e20d3e795c18a0b298a49d336dd00a9854f363a01456c0df2280e7",
      "isVerified": true
    },
    "42161": {
      "address": "0xD80B6EB30a41f0387E7fB9Aff9Cf22eCF52E69D3",
      "transaction": "0x05a956cbc96cc3968fa529ff5e9920adcc13b8a9a63b92a995dda93bcd37e6c9",
      "isVerified": true
    },
    "57073": {
      "address": "0xA983b51aC0f66955727c7E809760BF462a2F5e54",
      "transaction": "0x5fac91e7be47593d991d4f7c3adc173375fcc000d4e27a54d70189f76c46dc2a",
      "isVerified": true
    },
    "80000": {
      "address": "0xA983b51aC0f66955727c7E809760BF462a2F5e54",
      "transaction": "0x5beaf07a9101b9548a77c957591cae47d9ecd99af3db803e7c1cdb445bd3a721",
      "isVerified": true
    },
    "80084": {
      "address": "0x43C2FDB89A1C491F9FE86E1Ff05bd2BE204Ab4aE",
      "transaction": "0x57b6e7438348bf37f649e35f9526de5b9bdbc3bc685719a94102b6efe3ab28fd",
      "isVerified": true
    },
    "80094": {
      "address": "0xA983b51aC0f66955727c7E809760BF462a2F5e54",
      "transaction": "0x9e1ae5cc9dde4a01abf2ae54b6d99e10e52543041f9a245fdab28523682cea3b",
      "isVerified": true
    }
  },
  "LinearStepFunction12L88U90OInterestSetter": {
    "196": {
      "address": "0xcE29B273fdd21cef1cE4dfd104dD608941D781a0",
      "transaction": "0x5fb73c2f2d923260ca436eede089a1f5ca4eb8896d77a238cddfb74c09dcfc83",
      "isVerified": true
    },
    "1101": {
      "address": "0x027d5321bC8028cF0ce1a8662A73dfE83111a389",
      "transaction": "0xa951eb674c611cb06bde9683383c192953c19001f6327ba846a45598bf54c071",
      "isVerified": true
    },
    "5000": {
      "address": "0x0A512510438bD340C59a000e997709EedC0B7589",
      "transaction": "0xb28639da6163b5bc7aed321d6d4cf07fbc25b55c7467b84908fcb52e77bafbd5",
      "isVerified": true
    },
    "5330": {
      "address": "0xEDC48bd80E2a728637b1D804C34E4280CfF59e5C",
      "transaction": "0x7f168239f9efbe4d21c5e0712be5614580db3ae088208ede4f3286265e71216c",
      "isVerified": true
    },
    "8453": {
      "address": "0xEDC48bd80E2a728637b1D804C34E4280CfF59e5C",
      "transaction": "0x86fe20431f73e306173edc22b1a56f326454cd10596b71470a51ff5c43c0bfa2",
      "isVerified": true
    },
    "42161": {
      "address": "0x5aeFd9b2656552afbb326a9B3D5d1bADc483025a",
      "transaction": "0xe876332ff1e509ce9bebbe2d8ddac5c81a0d5bb5056526b79b7ac783ebac1a6c",
      "isVerified": true
    },
    "57073": {
      "address": "0xEDC48bd80E2a728637b1D804C34E4280CfF59e5C",
      "transaction": "0x3bd9bb6329e250d0911ad53031a44a76b76e7995cf1cd980af96237068d0116f",
      "isVerified": true
    },
    "80000": {
      "address": "0xEDC48bd80E2a728637b1D804C34E4280CfF59e5C",
      "transaction": "0x64cc3594b242ae282723f71d42b149918c3a669af765d8df32b06c8c5b875cd8",
      "isVerified": true
    },
    "80084": {
      "address": "0x6B15c3F0D266be946eA2d33C40d1a7204C8403a2",
      "transaction": "0xa2148116e97a0f5da7487609816bb8f3b70bec9ef285abce08a915e4f230b4dd",
      "isVerified": true
    },
    "80094": {
      "address": "0xEDC48bd80E2a728637b1D804C34E4280CfF59e5C",
      "transaction": "0x86aebbd99b9368eb98d406146f61f56120839a88c08903da8ca7b396134fef92",
      "isVerified": true
    }
  },
  "LinearStepFunction14L86U90OInterestSetter": {
    "196": {
      "address": "0xd6A797a4eD192013CF3A444920B45bBB9c4E9d3B",
      "transaction": "0x69960ed28207c65e66b4e13f2a4caf53f82a4d283751fbc722f0938a667e78f4",
      "isVerified": true
    },
    "1101": {
      "address": "0x09b49051ff3F1087c583a8B4ea68fA5eF3Ac7FF7",
      "transaction": "0xadadecbc556394868432d239bf43c9549b068eb99630c598197398d76d7f316a",
      "isVerified": true
    },
    "5000": {
      "address": "0x58067f851C63cbc42E5c44748be58da26E29caf5",
      "transaction": "0x343c57de93c9dacde0fa3f5bb04fce23a5f5d900ce198df7ab4747d4d3bb8d5e",
      "isVerified": true
    },
    "5330": {
      "address": "0xC4E563F932195A385BE2C605CC7A78995775bDd4",
      "transaction": "0x65d97d54c17ab7048171270211ef42bfbb0ba2ef98528ec4fc4acb2db0015a65",
      "isVerified": true
    },
    "8453": {
      "address": "0xC4E563F932195A385BE2C605CC7A78995775bDd4",
      "transaction": "0x0a4acd43dd5a07e449c9565cf4503733d7b74babf61c935a7d0f12b36b41df68",
      "isVerified": true
    },
    "42161": {
      "address": "0x36D9B05c13Af6C86e9100F05a9AFeaB766fd1930",
      "transaction": "0x71895c6cacea2da300f1c7de6e4c8bfc6d0b30c339eac2bbca8730cc2b638e75",
      "isVerified": true
    },
    "57073": {
      "address": "0xC4E563F932195A385BE2C605CC7A78995775bDd4",
      "transaction": "0x7f8206e5dbc71536f7b381d89bf6383f0f712ad956de9d1b848880bcd52a0936",
      "isVerified": true
    },
    "80000": {
      "address": "0xC4E563F932195A385BE2C605CC7A78995775bDd4",
      "transaction": "0xfbecc5cfa3fc5b640b6435f1ac728e4275a1b63bc73ac05cc58b0eb068d87fc5",
      "isVerified": true
    },
    "80084": {
      "address": "0xe4d3450d52EDF515433FEc12eaEFFFBfa83250b9",
      "transaction": "0x15123f73517493ca9a3f9b157d5b4223440fc1229e0b2b94759fb363dedcffae",
      "isVerified": true
    },
    "80094": {
      "address": "0xC4E563F932195A385BE2C605CC7A78995775bDd4",
      "transaction": "0xe5992f6fccb6eb0ace848226f4191b7115b721edfa8a77491737de8e7ac3e99a",
      "isVerified": true
    }
  },
  "LinearStepFunction15L135U60OInterestSetter": {
    "196": {
      "address": "0x8Fa50b998AF366DD477f759b3DB2F1db7EE25FF8",
      "transaction": "0xac5edacc0f508a73c7d2f1798d5498d0e5fe34ec850e5b6400d3f1ac98de9a7a",
      "isVerified": true
    },
    "1101": {
      "address": "0x8Fa50b998AF366DD477f759b3DB2F1db7EE25FF8",
      "transaction": "0x6ba15060bd615ddd085dfa1c6fc458ea2e2114587fe80cbc7c397b965db1a64c",
      "isVerified": true
    },
    "5000": {
      "address": "0x8Fa50b998AF366DD477f759b3DB2F1db7EE25FF8",
      "transaction": "0x9da1cd1c60c42bc63954fe0261a64a53329d28522d539a7fdc66caee1939f2d8",
      "isVerified": true
    },
    "5330": {
      "address": "0x8Fa50b998AF366DD477f759b3DB2F1db7EE25FF8",
      "transaction": "0x52be20366ba84ea172eb877c00abb6d94c475c161f8427a486408e1173bec2ca",
      "isVerified": true
    },
    "8453": {
      "address": "0x8Fa50b998AF366DD477f759b3DB2F1db7EE25FF8",
      "transaction": "0x00ae7c169c35e7e787942a7862a31f1c5e4a8c1cd8921b5f7d1c5542633f642e",
      "isVerified": true
    },
    "42161": {
      "address": "0x8Fa50b998AF366DD477f759b3DB2F1db7EE25FF8",
      "transaction": "0x3946bf71ab915ddc96629759b51908e279873b6ece03fcbd57a685bea3496840",
      "isVerified": true
    },
    "57073": {
      "address": "0x8Fa50b998AF366DD477f759b3DB2F1db7EE25FF8",
      "transaction": "0x300bae11011e588ba06b5c790dc7042be1e0fac8ad7a774c3a6f42fb4ba7073d",
      "isVerified": true
    },
    "80094": {
      "address": "0x8Fa50b998AF366DD477f759b3DB2F1db7EE25FF8",
      "transaction": "0x8f43885e33d50d792a84b5d3c2eed65df704f226028d1893d0225b76a8c835ab",
      "isVerified": true
    }
  },
  "LinearStepFunction15L135U70OInterestSetter": {
    "196": {
      "address": "0x0A21D2995F7Acac4b46fc4C2c5B93FcBD69083DB",
      "transaction": "0x9135807de7d11fa4f16c47b74882b6a648df618956732355b047238691016adb",
      "isVerified": true
    },
    "1101": {
      "address": "0xDD4270A8B76D67Caaf7724CA9995E5561cFb747F",
      "transaction": "0x98475a9f16e3a6142f0ac1cfdd72c4aa51b2ff3656c948d997c461abeacaa522",
      "isVerified": true
    },
    "5000": {
      "address": "0x8B808a1fEEf1d9cdd00Fb46A19e4814e5646197C",
      "transaction": "0x4cf3669477b692f77eb511cdb6f053bb04071ba2140314146e64ba432962fcfb",
      "isVerified": true
    },
    "5330": {
      "address": "0x6db22D3f4ddAb20228B205Df5f8c3541c5a3aE4A",
      "transaction": "0xc9bd04a046df33443f7a614b4ce5da216b43cedf460cbce8cf2ab2333f521c08",
      "isVerified": true
    },
    "8453": {
      "address": "0x6db22D3f4ddAb20228B205Df5f8c3541c5a3aE4A",
      "transaction": "0x5dee3ea942b12e73e25551dd153f09df500906fc4bef919cb25cc3386c0a6a27",
      "isVerified": true
    },
    "42161": {
      "address": "0xe3718AD9e2Cb2E21BB28AdD8c6520B6AC4d60a81",
      "transaction": "0x516c226584631164676efdf26e8adf5b3d4b8a175812843a890f33a2ff6eb919",
      "isVerified": true
    },
    "57073": {
      "address": "0x6db22D3f4ddAb20228B205Df5f8c3541c5a3aE4A",
      "transaction": "0x19f99aede5e9442e1b47f7272709f327ca471b43cfe5d66c64f8c512568e5d6b",
      "isVerified": true
    },
    "80000": {
      "address": "0x6db22D3f4ddAb20228B205Df5f8c3541c5a3aE4A",
      "transaction": "0xf72d7300f4adc3010f9b1bd40f2cadfc14a036d5c2c1146b94af7ee9e085a5cb",
      "isVerified": true
    },
    "80084": {
      "address": "0x9F7779A8aF28De91262ba9d6383fEf899102E876",
      "transaction": "0x66b34de75a835adda80bef092fc123a369c750a101b8ad38f4f7040d31744d52",
      "isVerified": true
    },
    "80094": {
      "address": "0x6db22D3f4ddAb20228B205Df5f8c3541c5a3aE4A",
      "transaction": "0xd1bee40b4640d6f0aa7316ec484766af9a4ed6ec63b9959c07894cc0714519d4",
      "isVerified": true
    }
  },
  "LinearStepFunction15L135U75OInterestSetter": {
    "196": {
      "address": "0x7656b1417886B89D6D72e8360923146D500c6c63",
      "transaction": "0xb78785bbf053b65386bb6c31c3fde3c5bf5b98df4c6c0e2630e4cdef6a269719",
      "isVerified": true
    },
    "1101": {
      "address": "0xCAFd361FD0CdD8e6a0A58Ff492c026bd25f1E2eE",
      "transaction": "0x5a7b4eb9043d9608baf83118f01aa525230142cf2699bea69d7746a3c9352a3c",
      "isVerified": true
    },
    "5000": {
      "address": "0xc38372FA7e6431DcC490F354a1BcC36A5D6c32E6",
      "transaction": "0xde7e3461df9d632ea8d80fc1c1e55b75a49741b54f7ab53fca972958031a0cbd",
      "isVerified": true
    },
    "5330": {
      "address": "0x359bE69e881E3bDFDcfA32BA10b3B818Ba762219",
      "transaction": "0x1dbb96f3d736b7054e7aae633a1497db2e3e1bfd692e959a5418c27536e5c6a6",
      "isVerified": true
    },
    "8453": {
      "address": "0x359bE69e881E3bDFDcfA32BA10b3B818Ba762219",
      "transaction": "0x1c754f1fe25f3f7d48380144501569b57d9d6ee2811e81bc1ba1454a28d7a1ad",
      "isVerified": true
    },
    "42161": {
      "address": "0xe396AaD57E974Fe6c55443c4c87C5b226f8f9886",
      "transaction": "0x9565183cf13671c0eb5ace9c89bd82486408d280b6ec25d363c15def2828b1bf",
      "isVerified": true
    },
    "57073": {
      "address": "0x359bE69e881E3bDFDcfA32BA10b3B818Ba762219",
      "transaction": "0xa75544ff747833e1d55fafbe8d676bb2aa8c1f6de5ca16766802268a1614228b",
      "isVerified": true
    },
    "80000": {
      "address": "0x359bE69e881E3bDFDcfA32BA10b3B818Ba762219",
      "transaction": "0x3abe72b70166b2f081729d8b3b852a2ee8a14778fb01ab9c288d415483f7d0e7",
      "isVerified": true
    },
    "80084": {
      "address": "0x836b557Cf9eF29fcF49C776841191782df34e4e5",
      "transaction": "0xd95b36df9edbd03adad4c31b57eec875a5211b978e5b0d41debb9aa45a46d1f8",
      "isVerified": true
    },
    "80094": {
      "address": "0x359bE69e881E3bDFDcfA32BA10b3B818Ba762219",
      "transaction": "0x558047bab3aefd7ab7f339f1abb3a5925f9e4e20e4da035a2d2b8e47c800ebea",
      "isVerified": true
    }
  },
  "LinearStepFunction15L135U80OInterestSetter": {
    "196": {
      "address": "0x3d05E4041d3a7388d566BCF4B2a5A3f0977eA9a3",
      "transaction": "0x38d2d46200ef18b8a4d9d6b1fdea5f8e984da007b7cc831d5a5bcec0c86bcdf8",
      "isVerified": true
    },
    "1101": {
      "address": "0x7a0A189DF5dF8556728bCFd8f9c961910B2dCaE8",
      "transaction": "0x543c351a8d78b317254e6d98e8ace11508a8cc7b41bfb16a67dfebd11f05893f",
      "isVerified": true
    },
    "5000": {
      "address": "0xE355Df372C4FAaeDf895B958De5D7FB89215aeEa",
      "transaction": "0x43642de98aabf917b5089d02dacd4c0b7100e464116a9cb951f4ef21e7a72212",
      "isVerified": true
    },
    "5330": {
      "address": "0x7d2A316b013511570599DaE69b066d152e94a67e",
      "transaction": "0xd93df3485e0a270680afbf48fd783825442b8525ab99f99cc27c59a1c94a6e8e",
      "isVerified": true
    },
    "8453": {
      "address": "0x7d2A316b013511570599DaE69b066d152e94a67e",
      "transaction": "0xea6733f8adc21d278a5b244c934b1400c13453830c00599c421b3c3ce1c6e5c3",
      "isVerified": true
    },
    "42161": {
      "address": "0xB1F1E974129bD0bb5752b4306e5b6625A1AeA4fd",
      "transaction": "0x25e9ec44a00772825c57e086afac80bd582a2c73de6c8a68d9b2810bf8ef5d3a",
      "isVerified": true
    },
    "57073": {
      "address": "0x7d2A316b013511570599DaE69b066d152e94a67e",
      "transaction": "0x064e73729934d4774c4b10f50864b4ef8ad1acf39df6777a955408f39eae3d54",
      "isVerified": true
    },
    "80000": {
      "address": "0x7d2A316b013511570599DaE69b066d152e94a67e",
      "transaction": "0x1484a0688013d070cf2f0018994391834c3f7969c80f216b321a51d977ddb373",
      "isVerified": true
    },
    "80084": {
      "address": "0x4232FCE0D67839F4FD536990bDc02043d9Ab708a",
      "transaction": "0x8d40eb1dfb6d843b821b4b7192061f41799cae13174703afd7f48597a7d8dcc7",
      "isVerified": true
    },
    "80094": {
      "address": "0x7d2A316b013511570599DaE69b066d152e94a67e",
      "transaction": "0x5d947b0b1aa89c339449074c84a9cdbab502caf9d39a61b084a2ad5d4d155f62",
      "isVerified": true
    }
  },
  "LinearStepFunction15L135U85OInterestSetter": {
    "196": {
      "address": "0x64f7a2A0F32654B09C66aa64405661F27039A249",
      "transaction": "0x13ffcb89f6eea9f1ed1b63949be6d5e6604132dc9cef577c878fbd434784c5f2",
      "isVerified": true
    },
    "1101": {
      "address": "0xf1aD8A1845b2D8a7c87c5915243D87f074921615",
      "transaction": "0x90236872f5d10c6d8eaee8b2e29ae8eda68834e78055b6cccc19ab3aab39e193",
      "isVerified": true
    },
    "5000": {
      "address": "0x5D6b63795dCd977f736bDdC58B68f4FF38731edA",
      "transaction": "0xdd536921e6b8d2bfb2e9ae25c0e57e99be6fda404a7a1c0456472a9b1647b06c",
      "isVerified": true
    },
    "5330": {
      "address": "0xd591ce177E151e118e237461DB0cDB31E4Ec2668",
      "transaction": "0xd4e075199a1d94f067591c5b728184755af7403ccb5c5dec1b10218c2410f024",
      "isVerified": true
    },
    "8453": {
      "address": "0xd591ce177E151e118e237461DB0cDB31E4Ec2668",
      "transaction": "0x5550f3c0b7fab40e91a9326051a5bbcfe79245b55331d8c302212d7f5523e80f",
      "isVerified": true
    },
    "42161": {
      "address": "0x27B285CB6864c8eEA08fE0f8aB6bD99FA37f4114",
      "transaction": "0xfbf31515658acc67d3cef0e1affdae6ee51ce4f5cd51a7638444e395708d80eb",
      "isVerified": true
    },
    "57073": {
      "address": "0xd591ce177E151e118e237461DB0cDB31E4Ec2668",
      "transaction": "0x256b245cd5413de100bb50f8d249160a6f7dbe77968d4d84746760ff029d4a36",
      "isVerified": true
    },
    "80000": {
      "address": "0xd591ce177E151e118e237461DB0cDB31E4Ec2668",
      "transaction": "0x7fa3c630d4fcc04d23325c9635b6d4ebef07ffe90117ce3d842f2884b1df1ead",
      "isVerified": true
    },
    "80084": {
      "address": "0x86CFc6BA3bbBC603b8deC5B032aFa10A3592470D",
      "transaction": "0x00cdc597a82e14d49579dc0a22c0c47defe4d5f0dfa81927c1b98e88b9270187",
      "isVerified": true
    },
    "80094": {
      "address": "0xd591ce177E151e118e237461DB0cDB31E4Ec2668",
      "transaction": "0x7157dd032814dacf99ff46ebcfe3217a97ff46c9fc24684bcbc7a322a78bfdab",
      "isVerified": true
    }
  },
  "LinearStepFunction15L135U90OInterestSetter": {
    "196": {
      "address": "0x4723da2196668D26c76885fe23d568e9688F812D",
      "transaction": "0x0fece12b0ed736f6fad8fd4856cb89ee46b9234dba337c63643083ffa1280ddf",
      "isVerified": true
    },
    "1101": {
      "address": "0x947f60427F2Fa837b052F17521AD6242969b9Aee",
      "transaction": "0xe87c93a5a36ab1cc0fb16f601394b018b055867e68490c312ef62499482bc2a0",
      "isVerified": true
    },
    "5000": {
      "address": "0xd1F7f2162ECb645Eec7484CEf084949791811a65",
      "transaction": "0xb4d91ff34196da525770e1ad8f2795e4175549fb1d111e2dcae3f2a9940ac0cb",
      "isVerified": true
    },
    "5330": {
      "address": "0x1fB43667AaCb4095a78b90a5e0a7759269B2b773",
      "transaction": "0xfef302b11750faa707c44c830eb014ea173f97769d56497fa877e43acf73bbaa",
      "isVerified": true
    },
    "8453": {
      "address": "0x1fB43667AaCb4095a78b90a5e0a7759269B2b773",
      "transaction": "0x2f741ede86c4713766c42022c59387263920e245dc9ba29ee78e0a47ab767615",
      "isVerified": true
    },
    "42161": {
      "address": "0xe3923100A183372D2c48D44e949aC6da3312D8d3",
      "transaction": "0x9a196dea681fc8a9ee18314a61c5ba7bd5af545abd6081d9dac85105b4d8c84d",
      "isVerified": true
    },
    "57073": {
      "address": "0x1fB43667AaCb4095a78b90a5e0a7759269B2b773",
      "transaction": "0xe44c0fc9152f08229bc7c8d9f0f008ca2bee34cded32f1e93a409d95ff768947",
      "isVerified": true
    },
    "80000": {
      "address": "0x1fB43667AaCb4095a78b90a5e0a7759269B2b773",
      "transaction": "0x80421d68362f3bf1db0959dc47e3366fcdec9a4a165f0753ea53caabd0a9813f",
      "isVerified": true
    },
    "80084": {
      "address": "0xEe34B48A6fC757386763409183bBAb704A0b22E6",
      "transaction": "0x3afd2cf951c0993def339c3f5127a658842ce7f4f1f88eccb740f5a29ea1244f",
      "isVerified": true
    },
    "80094": {
      "address": "0x1fB43667AaCb4095a78b90a5e0a7759269B2b773",
      "transaction": "0xdd1f969aec40de9fec6bc94d23e4188d840ad50a3f13b890014198e17e4dd7fd",
      "isVerified": true
    }
  },
  "LinearStepFunction16L84U60OInterestSetter": {
    "196": {
      "address": "0x5a46388BaDe197c332A7065dF982595F920D1ef0",
      "transaction": "0xd05fd256f634974403813a95f2c9cf6f09e75f807d42ea30493fd472c75228d4",
      "isVerified": true
    },
    "1101": {
      "address": "0x5a46388BaDe197c332A7065dF982595F920D1ef0",
      "transaction": "0x92c6dd506b3d94563ff0a8911b6c8db1d6790e0ea9fc348a79285eef51ceaa03",
      "isVerified": true
    },
    "5000": {
      "address": "0x5a46388BaDe197c332A7065dF982595F920D1ef0",
      "transaction": "0x3b6bdb738ea8dd65418e5be778a12b7762281879a7474ced7ac39d20d87f9a38",
      "isVerified": true
    },
    "5330": {
      "address": "0x5a46388BaDe197c332A7065dF982595F920D1ef0",
      "transaction": "0x733be04bfd9b8b4d137b511715523ea56a980dec384ce093aab99852afd87ee2",
      "isVerified": true
    },
    "8453": {
      "address": "0x5a46388BaDe197c332A7065dF982595F920D1ef0",
      "transaction": "0x8dc6bc9dec9803e7ca1a474aa295be3e624fd463d54da168b65e644b9bd6c190",
      "isVerified": true
    },
    "42161": {
      "address": "0x5a46388BaDe197c332A7065dF982595F920D1ef0",
      "transaction": "0x43f7b376b6171f4a16dca22409cfbdd6b095dfc864c21c6965a370972d1ccdcd",
      "isVerified": true
    },
    "57073": {
      "address": "0x5a46388BaDe197c332A7065dF982595F920D1ef0",
      "transaction": "0xb92d5e88c3ce1577fe5dcc92bcf2478b21a552bf9a9ff3daf76f6abe6391062e",
      "isVerified": true
    },
    "80094": {
      "address": "0x5a46388BaDe197c332A7065dF982595F920D1ef0",
      "transaction": "0x1a1eaf45a42196380f7f5f9b9fe230640162951fd40f606c61f61bae0dfdaab2",
      "isVerified": true
    }
  },
  "LinearStepFunction16L84U70OInterestSetter": {
    "196": {
      "address": "0x02942CDe28029D13e070fc5FFd160e51E44522cc",
      "transaction": "0x5a99edd3f3da8c5f5c6f21624db8050861dd98d132624310347372c19a768bfb",
      "isVerified": true
    },
    "1101": {
      "address": "0x9FfA7607736ed48Ad81B9645675CC1ADa15A0FaE",
      "transaction": "0xda033cfbac30f05a002b179ac05ddfc5f9b7fa6da765d64588ac0afc0343c96d",
      "isVerified": true
    },
    "5000": {
      "address": "0x7C228F0C1e92bD61e116C60778b546b6dA7d6c83",
      "transaction": "0x4bd043da3f83df3c8f6acf5771aa6b2f83ce4d860a9a379e9da77f9f3883d1e1",
      "isVerified": true
    },
    "5330": {
      "address": "0x495fF90886ba5D12F4Df3Dcee1064E5db4f3AC12",
      "transaction": "0x3debfcdc47945f9e8f58c64ef3df32ff5c52067392847d41e054da868e3c99e1",
      "isVerified": true
    },
    "8453": {
      "address": "0x495fF90886ba5D12F4Df3Dcee1064E5db4f3AC12",
      "transaction": "0x03c2ea8320b9f455cdde5fe29ea006c0bf564be69ba3a741b6709924889cfb41",
      "isVerified": true
    },
    "42161": {
      "address": "0x7a6c75914B66a685a977D12377d3563c274544D4",
      "transaction": "0x2602ad734e36af888061cd5e8aed323b8d61fa9bda335b1a0ddf1096d8772e6f",
      "isVerified": true
    },
    "57073": {
      "address": "0x495fF90886ba5D12F4Df3Dcee1064E5db4f3AC12",
      "transaction": "0x7c7fdea2767cf9d656d99e613287a1277e40d17dd465083764a754ac59f4346b",
      "isVerified": true
    },
    "80000": {
      "address": "0x495fF90886ba5D12F4Df3Dcee1064E5db4f3AC12",
      "transaction": "0xf3f8186bcc29a7f0b5cf49e7643d31e54eb4431257cf8b3d7850981d3572ccf4",
      "isVerified": true
    },
    "80084": {
      "address": "0xc90e5Df165c26441F6F4e558ca6128A42eb95787",
      "transaction": "0x629507100a6525e274b11c108797d8dc9846033989b3f6bba3f9f3cf23ca4b93",
      "isVerified": true
    },
    "80094": {
      "address": "0x495fF90886ba5D12F4Df3Dcee1064E5db4f3AC12",
      "transaction": "0xcd00c07a588981f43ea20137b13955172f8b014ea0051f4b006a995d2e9c5414",
      "isVerified": true
    }
  },
  "LinearStepFunction16L84U80OInterestSetter": {
    "196": {
      "address": "0x141b3dD69FdeF1782E8d5dFae62D10a297AC56e8",
      "transaction": "0xbc66b7ac8ca0389165174a10b6817e75dba305b7e042249059c5b764374681e8",
      "isVerified": true
    },
    "1101": {
      "address": "0x9d66B4e07Ee5E2F7ACD1298Cca6F22959F5Cf77f",
      "transaction": "0x6fcc9b276bb43a3068b4b7a9257a41bea5c36d202140cd46c82ce19d48a18fbd",
      "isVerified": true
    },
    "5000": {
      "address": "0x8E62704c2B4E6f56F3c15229Cb98a358c5598c19",
      "transaction": "0xeee043d81d69b6bf28c984725863b659c00387c8b9342a0d3aefa2d72d84efff",
      "isVerified": true
    },
    "5330": {
      "address": "0x0709421d0C9a20fC0Db3be21F1e83552eB49C280",
      "transaction": "0xeefe23cb227983c5355f702c754f6c5a665d61add214a71aeedb1c49d39e26c8",
      "isVerified": true
    },
    "8453": {
      "address": "0x0709421d0C9a20fC0Db3be21F1e83552eB49C280",
      "transaction": "0xde87ee871693235acc8b628ec32499ee7c738ca014cf22cba4f82a4ea29ad8ca",
      "isVerified": true
    },
    "42161": {
      "address": "0x22C1b4Aa6390d55690D581f1851bA3Ab80A02753",
      "transaction": "0xa40cffdff22d86e7ab2da38b61687720f0fc88cc929a34152701f8307c323058",
      "isVerified": true
    },
    "57073": {
      "address": "0x0709421d0C9a20fC0Db3be21F1e83552eB49C280",
      "transaction": "0x5153d91069b8fe502d4e36ab11abb228d958c60483d86718c770ae56f86eff28",
      "isVerified": true
    },
    "80000": {
      "address": "0x0709421d0C9a20fC0Db3be21F1e83552eB49C280",
      "transaction": "0x50931a5c4d202d7503127101d7e939c65ea24cde0051062f44d049bb9527cd07",
      "isVerified": true
    },
    "80084": {
      "address": "0xfC280671D79B02086Dd59C89f69632040D366EA8",
      "transaction": "0x26f991f3d5dcd9a743b529b04be66d1d6324570c798820af7c3626962b2275ce",
      "isVerified": true
    },
    "80094": {
      "address": "0x0709421d0C9a20fC0Db3be21F1e83552eB49C280",
      "transaction": "0xd4f2a53564027a767f66bffc723f130195a74c52a3c2d15230f009d6c9834b26",
      "isVerified": true
    }
  },
  "LinearStepFunction16L84U90OInterestSetter": {
    "196": {
      "address": "0xe44CEFD2E6b0B846e2720e7b823e173d9FDf8601",
      "transaction": "0xfdec08a1411bee9056b95d8d93e05f007f5b8d6837c2bad071418d3b876b28de",
      "isVerified": true
    },
    "1101": {
      "address": "0xDEd25342b6614F0683884896789a887320CA2587",
      "transaction": "0xb2152fdf19b0faee93a7d16cc63a4caadba55f1dfb64964aa32c57764a5f66e2",
      "isVerified": true
    },
    "5000": {
      "address": "0x5f2eFF4fE0A26d2D1B25C79E872C2B7Bccf781A2",
      "transaction": "0xa5be1cba1eef12eebc8890799ca3bc23eb16071e52a9d8ac331435feec49413e",
      "isVerified": true
    },
    "5330": {
      "address": "0x938f971edB5A4d05098407cb5B72d2Ca9B3029c6",
      "transaction": "0x44944b278c63f58068d81f877a8cd383be58408d6c0f543f14f61bf5da6bbab6",
      "isVerified": true
    },
    "8453": {
      "address": "0x938f971edB5A4d05098407cb5B72d2Ca9B3029c6",
      "transaction": "0x01f3a3bf891ce55be6e6956f67f241b176d885efaf0a1778937741bd7d5001a4",
      "isVerified": true
    },
    "42161": {
      "address": "0xCF63a1EC835F86deE66023823D29C2dd27AE5081",
      "transaction": "0x2941a3c7440c05047e67fcac69e45b6425463e850d6cc6d674411c8ccf696f37",
      "isVerified": true
    },
    "57073": {
      "address": "0x938f971edB5A4d05098407cb5B72d2Ca9B3029c6",
      "transaction": "0x366123d9b08d8950c8822f564c09936263301f4aedc51555a849e4d35646baa2",
      "isVerified": true
    },
    "80000": {
      "address": "0x938f971edB5A4d05098407cb5B72d2Ca9B3029c6",
      "transaction": "0x149024bd3cecdca7454abbcb675e9339425eb43462729bf87dabafa397cba554",
      "isVerified": true
    },
    "80084": {
      "address": "0xA5F4CEB032a1d7C711BB8AE687F9AB13a976e2E9",
      "transaction": "0xe86026a3d847f67777c9e646db34e703028963417c4737cb47604dfd40b68f3a",
      "isVerified": true
    },
    "80094": {
      "address": "0x938f971edB5A4d05098407cb5B72d2Ca9B3029c6",
      "transaction": "0x825a71f8abc6a6b2fd4f6fba6991cef408ebfae075fe3fad88400212ea247c79",
      "isVerified": true
    }
  },
  "LinearStepFunction20L105U70OInterestSetter": {
    "196": {
      "address": "0x0D37bFed56aAA98A88e098AbCB7ec7b8473c58AB",
      "transaction": "0x587c357d11c4f71e43e4482819d0fd23874d95350461a54240d7459b30aabc2c",
      "isVerified": true
    },
    "1101": {
      "address": "0x0D37bFed56aAA98A88e098AbCB7ec7b8473c58AB",
      "transaction": "0xfc8dfd729fde2776d39a2a98b2d7aafa534a66b3b6a4dfa8a118e4b25978fc34",
      "isVerified": true
    },
    "5000": {
      "address": "0x0D37bFed56aAA98A88e098AbCB7ec7b8473c58AB",
      "transaction": "0xbfec790e806bc2040b75a7d54ffc9153ef72ed8ac27746016f570c99c7440b5e",
      "isVerified": true
    },
    "5330": {
      "address": "0x0D37bFed56aAA98A88e098AbCB7ec7b8473c58AB",
      "transaction": "0xdfe00235bc73116954b51460f32a81d2dfa054524a6a3267fc056bf59a81afa7",
      "isVerified": true
    },
    "8453": {
      "address": "0x0D37bFed56aAA98A88e098AbCB7ec7b8473c58AB",
      "transaction": "0xaeeb616523a8609d2b0438287f8947500332ed35e29c4af41e4649e7618e6f1f",
      "isVerified": true
    },
    "42161": {
      "address": "0x0D37bFed56aAA98A88e098AbCB7ec7b8473c58AB",
      "transaction": "0x99f2e729e623b52d1ffd81d22e3af456eab08ac999544de0544b7313131c8b76",
      "isVerified": true
    },
    "57073": {
      "address": "0x0D37bFed56aAA98A88e098AbCB7ec7b8473c58AB",
      "transaction": "0xa4d061bc0fa9bb60ab90779b1c1dbe893b2b6f0d8705a99b775bfdce708dfc30",
      "isVerified": true
    },
    "80094": {
      "address": "0x0D37bFed56aAA98A88e098AbCB7ec7b8473c58AB",
      "transaction": "0x126727f8b69b1cbf2092cfad3a63c4f043b039b89dec40c18f7377c1c5c86088",
      "isVerified": true
    }
  },
  "LinearStepFunction20L130U70OInterestSetter": {
    "196": {
      "address": "0xdFee145eF86D0b85c6781cD171Fe9d6d2cbfe942",
      "transaction": "0x892e36aa91425639da16a5c78ea48983aaed305be5a0e9c662f6b6240b620a10",
      "isVerified": true
    },
    "1101": {
      "address": "0xdFee145eF86D0b85c6781cD171Fe9d6d2cbfe942",
      "transaction": "0x8cdfc144cabd1581c92de59233b74f95f77eab6922091715fbc9b604949fa115",
      "isVerified": true
    },
    "5000": {
      "address": "0xdFee145eF86D0b85c6781cD171Fe9d6d2cbfe942",
      "transaction": "0x83a3827a93d59ca03636297bb7c8c15e557e59ebecb8b3f5fbae2929a7f246a1",
      "isVerified": true
    },
    "5330": {
      "address": "0xdFee145eF86D0b85c6781cD171Fe9d6d2cbfe942",
      "transaction": "0xbcabf4f4c15fb8c160c9dccc4e0e33836ce7b7751a683a23743ffd586f1c11cc",
      "isVerified": true
    },
    "8453": {
      "address": "0xdFee145eF86D0b85c6781cD171Fe9d6d2cbfe942",
      "transaction": "0x8e1dfae5d777bce7dc9693f565227a7c16d98e84690e7d8b5d6915667a2e079c",
      "isVerified": true
    },
    "42161": {
      "address": "0xdFee145eF86D0b85c6781cD171Fe9d6d2cbfe942",
      "transaction": "0x5214d413c358a189763b0bb607d7991c2380195d5bbc93ec9ee8bd1f29c2d640",
      "isVerified": true
    },
    "57073": {
      "address": "0xdFee145eF86D0b85c6781cD171Fe9d6d2cbfe942",
      "transaction": "0xc65d979cf23c88fd9e7d9d2bd1a2a7ddcb3b05ae749e1e7946d5e59bef50c730",
      "isVerified": true
    },
    "80094": {
      "address": "0xdFee145eF86D0b85c6781cD171Fe9d6d2cbfe942",
      "transaction": "0xc9c2aff2234b383ef57fc72cd72e9a9581d905b1fc7ccbe257ca23d83c55389e",
      "isVerified": true
    }
  },
  "LinearStepFunction30L120U70OInterestSetter": {
    "196": {
      "address": "0x71f26ad2E2654fe5e2CDc68750E89ce0052163d7",
      "transaction": "0x255e50810335ab3862f590f7d94ac9fc020edc0a96b7743cac7df1f1e5fd4a4c",
      "isVerified": true
    },
    "1101": {
      "address": "0x71f26ad2E2654fe5e2CDc68750E89ce0052163d7",
      "transaction": "0xdb624af6ecc75c8b52afaff827ba09e674a0d0b559484720ab3f1d947b0cb506",
      "isVerified": true
    },
    "5000": {
      "address": "0x71f26ad2E2654fe5e2CDc68750E89ce0052163d7",
      "transaction": "0xbdec91741fa529468d49f6fd4ab85a29e0b9cee0af005b788781c6137050d34c",
      "isVerified": true
    },
    "5330": {
      "address": "0x71f26ad2E2654fe5e2CDc68750E89ce0052163d7",
      "transaction": "0x41264dad7000fdf79a2c21dd13d46b6ae352479721da65c4f81c0c299e10fa41",
      "isVerified": true
    },
    "8453": {
      "address": "0x71f26ad2E2654fe5e2CDc68750E89ce0052163d7",
      "transaction": "0x66b96d39de03ee4205d4d07e39a07a3a1b38faee1f61a6ab1e07c624db20030d",
      "isVerified": true
    },
    "42161": {
      "address": "0x71f26ad2E2654fe5e2CDc68750E89ce0052163d7",
      "transaction": "0x67a0caae7a8dc44c84fb192e902554f5451371a0822f8cfcfb7bcd9033769f98",
      "isVerified": true
    },
    "57073": {
      "address": "0x71f26ad2E2654fe5e2CDc68750E89ce0052163d7",
      "transaction": "0xf59861c69703d81b958534f3c7bdb1ad9b22145c3052f42963c8b7e57f50d292",
      "isVerified": true
    },
    "80094": {
      "address": "0x71f26ad2E2654fe5e2CDc68750E89ce0052163d7",
      "transaction": "0xf208c1a97e824c6343b960315ff5a1b62bdaf4378b41b3e79b346098e5256426",
      "isVerified": true
    }
  },
  "LinearStepFunction30L95U70OInterestSetter": {
    "196": {
      "address": "0x36eEe49afC33Ba22D19999963FFa61d5fEeeFfB9",
      "transaction": "0x9a57004a185e2115f7b5bc60474ffa47f128924dd9bc7971affd514c8b2326b3",
      "isVerified": true
    },
    "1101": {
      "address": "0x36eEe49afC33Ba22D19999963FFa61d5fEeeFfB9",
      "transaction": "0x7047881df5c9278e76075ad73acaf37c5aad28b392352b3ff71baf019c9282f6",
      "isVerified": true
    },
    "5000": {
      "address": "0x36eEe49afC33Ba22D19999963FFa61d5fEeeFfB9",
      "transaction": "0xa15a953af45e239861ba2086601cfdedc2dad01687654567a719df290a59b61b",
      "isVerified": true
    },
    "5330": {
      "address": "0x36eEe49afC33Ba22D19999963FFa61d5fEeeFfB9",
      "transaction": "0xcdae138c4e4888b346bd73dfe4bf2bdf4650d0fad8aeffd96340a1d5236a669c",
      "isVerified": true
    },
    "8453": {
      "address": "0x36eEe49afC33Ba22D19999963FFa61d5fEeeFfB9",
      "transaction": "0x0f99a0ee6dc82501e5419da1433adeb60ab7656684048de83174ae3dc6991166",
      "isVerified": true
    },
    "42161": {
      "address": "0x36eEe49afC33Ba22D19999963FFa61d5fEeeFfB9",
      "transaction": "0x3f0093371feff27082b40262cfd81971c59b51629cc96c02e56487f651494cd4",
      "isVerified": true
    },
    "57073": {
      "address": "0x36eEe49afC33Ba22D19999963FFa61d5fEeeFfB9",
      "transaction": "0x9e12cb72c7bbf1bd26260f55357f6b6d4649509e275101866babef847bda7a1e",
      "isVerified": true
    },
    "80094": {
      "address": "0x36eEe49afC33Ba22D19999963FFa61d5fEeeFfB9",
      "transaction": "0x6a7e87191bae600cd04801a5f1e0f7e31728b7683286b1b6f51c536e506d318f",
      "isVerified": true
    }
  },
  "LinearStepFunction40L110U70OInterestSetter": {
    "196": {
      "address": "0xc88a3032e8efe1FD3A5EeB385E5A518C69d88DCF",
      "transaction": "0xeb6f657956f83f93193e14e3b1646c2684acf60186cae22b6eeca48e2e1dea9e",
      "isVerified": true
    },
    "1101": {
      "address": "0xc88a3032e8efe1FD3A5EeB385E5A518C69d88DCF",
      "transaction": "0x79505f2da2ef4e2c13bd148194a5ffe1abcc1a7f3e61151c7850cf663f5dc33a",
      "isVerified": true
    },
    "5000": {
      "address": "0xc88a3032e8efe1FD3A5EeB385E5A518C69d88DCF",
      "transaction": "0x906062c6f6b1f9f5cd1e4f193a05f79b5aebd3632bf72cff85933430b1388df4",
      "isVerified": true
    },
    "5330": {
      "address": "0xc88a3032e8efe1FD3A5EeB385E5A518C69d88DCF",
      "transaction": "0x878ca295d2e848ef7c15f3e362c96fdac93bbaa101986edda4b34819506854ab",
      "isVerified": true
    },
    "8453": {
      "address": "0xc88a3032e8efe1FD3A5EeB385E5A518C69d88DCF",
      "transaction": "0xd4063d03f3ff06fde1052187e55de7aa7ef153909471a52ff51d363335eb6ab3",
      "isVerified": true
    },
    "42161": {
      "address": "0xc88a3032e8efe1FD3A5EeB385E5A518C69d88DCF",
      "transaction": "0x6ba9a974481de424872bd112dc548b960e6e8e5ec4147df46290cf5755df34c5",
      "isVerified": true
    },
    "57073": {
      "address": "0xc88a3032e8efe1FD3A5EeB385E5A518C69d88DCF",
      "transaction": "0x90cfde13ee55796a08779072bb3e3da46cbaf80259a5bff5edb575e8eb969c1c",
      "isVerified": true
    },
    "80094": {
      "address": "0xc88a3032e8efe1FD3A5EeB385E5A518C69d88DCF",
      "transaction": "0x9c1ef178c7aa8bf4294fdf5c8d455dface812dac2495b98b7f76c780988a5e56",
      "isVerified": true
    }
  },
  "LinearStepFunction40L85U70OInterestSetter": {
    "196": {
      "address": "0x3BaAf64d55f106afF01a2d35071fdCdc0F0566c7",
      "transaction": "0xe785dfd2db6268f9c8a06dda56a3d2f5551fac3542c4b29ef7d7bb2b47b8a10f",
      "isVerified": true
    },
    "1101": {
      "address": "0x3BaAf64d55f106afF01a2d35071fdCdc0F0566c7",
      "transaction": "0xd06b1c416be979b42ac301ceb562c7a988a8e395a42914595b388c6d2185b89f",
      "isVerified": true
    },
    "5000": {
      "address": "0x3BaAf64d55f106afF01a2d35071fdCdc0F0566c7",
      "transaction": "0x216bc71b10e5ad1417e41036d94534af67c16cfa0e392c6c15da9505fd3d0d2b",
      "isVerified": true
    },
    "5330": {
      "address": "0x3BaAf64d55f106afF01a2d35071fdCdc0F0566c7",
      "transaction": "0xf231a5fe4e4009de804990dec787d381084aab6ad4d24fede7d34ca50bbe5462",
      "isVerified": true
    },
    "8453": {
      "address": "0x3BaAf64d55f106afF01a2d35071fdCdc0F0566c7",
      "transaction": "0x582b5efc7d984e08eb112f92678344bd099fe0162be268b998eae16268e5fb4c",
      "isVerified": true
    },
    "42161": {
      "address": "0x3BaAf64d55f106afF01a2d35071fdCdc0F0566c7",
      "transaction": "0x24ceb46cbd93924707f56beb4f52d4c58e91112de28cce035c1d0e55f21724c9",
      "isVerified": true
    },
    "57073": {
      "address": "0x3BaAf64d55f106afF01a2d35071fdCdc0F0566c7",
      "transaction": "0xe308fa815ebbd3d497340a7731a5c3a2f78a759ca5a50fbddb3c0842a4d79c29",
      "isVerified": true
    },
    "80094": {
      "address": "0x3BaAf64d55f106afF01a2d35071fdCdc0F0566c7",
      "transaction": "0x8035e04b7e4a4ee860dedfac390073aa11e8cd466ecfb80a1ea88cd5df56ea17",
      "isVerified": true
    }
  },
  "LinearStepFunction4L96U70OInterestSetter": {
    "196": {
<<<<<<< HEAD
      "address": "",
      "transaction": "",
      "isVerified": true
    },
    "1101": {
      "address": "",
      "transaction": "",
      "isVerified": true
    },
    "5000": {
      "address": "",
      "transaction": "",
      "isVerified": true
    },
    "5330": {
      "address": "",
      "transaction": "",
      "isVerified": true
    },
    "8453": {
      "address": "",
      "transaction": "",
      "isVerified": true
    },
    "42161": {
      "address": "",
      "transaction": "",
      "isVerified": true
    },
    "57073": {
      "address": "",
      "transaction": "",
      "isVerified": true
    },
    "80000": {
      "address": "",
      "transaction": "",
      "isVerified": true
    },
    "80084": {
      "address": "",
      "transaction": "",
=======
      "address": "0xDead17ecf90497997C3C3E68aF3c833cB0a4917B",
      "transaction": "0x879ba5edee912186a83066b99f0bf3bcf9eebdb46cbb60069404a7e23cb17a3b",
      "isVerified": true
    },
    "1101": {
      "address": "0xDead17ecf90497997C3C3E68aF3c833cB0a4917B",
      "transaction": "0x14a550642f3c675a722f457fe632411813713bd6a23f5c32a8e766d9637ca1f6",
      "isVerified": true
    },
    "5000": {
      "address": "0xDead17ecf90497997C3C3E68aF3c833cB0a4917B",
      "transaction": "0x30e9ebcaab8a0e411464a52239e5f3aa2e7eba51c539e0f0ac0472416e7d11d2",
      "isVerified": true
    },
    "5330": {
      "address": "0xDead17ecf90497997C3C3E68aF3c833cB0a4917B",
      "transaction": "0xd85c8ef940ed654cf38bd7718416020ed9aa82c87a682938ca342c8c5a9beac6",
      "isVerified": true
    },
    "8453": {
      "address": "0xDead17ecf90497997C3C3E68aF3c833cB0a4917B",
      "transaction": "0x0bcd31a2445a813dabc263f26f54e41f0590d6a15992299c535523b7433fc10e",
      "isVerified": true
    },
    "42161": {
      "address": "0xDead17ecf90497997C3C3E68aF3c833cB0a4917B",
      "transaction": "0xef4a769bcf0b8c4ee8111e2db606622df7cceed8f893a14d2d2233e7ed905dde",
      "isVerified": true
    },
    "57073": {
      "address": "0xDead17ecf90497997C3C3E68aF3c833cB0a4917B",
      "transaction": "0xeadbfea849893ebb02aa0029c849f9f231b649d603e694467d894b86dcd80c02",
>>>>>>> 8836a2cd
      "isVerified": true
    },
    "80094": {
      "address": "0xDead17ecf90497997C3C3E68aF3c833cB0a4917B",
      "transaction": "0x1cc4f522a90013d906f9197e854124c5e89d68f673c5fa7e8a1677753b983c25",
      "isVerified": true
    }
  },
  "LinearStepFunction4L96U80OInterestSetter": {
    "196": {
<<<<<<< HEAD
      "address": "",
      "transaction": "",
      "isVerified": true
    },
    "1101": {
      "address": "",
      "transaction": "",
      "isVerified": true
    },
    "5000": {
      "address": "",
      "transaction": "",
      "isVerified": true
    },
    "5330": {
      "address": "",
      "transaction": "",
      "isVerified": true
    },
    "8453": {
      "address": "",
      "transaction": "",
      "isVerified": true
    },
    "42161": {
      "address": "",
      "transaction": "",
      "isVerified": true
    },
    "57073": {
      "address": "",
      "transaction": "",
      "isVerified": true
    },
    "80000": {
      "address": "",
      "transaction": "",
      "isVerified": true
    },
    "80084": {
      "address": "",
      "transaction": "",
=======
      "address": "0x7Bd5862B17243b54d2a6409da2Bcd9d23F6e0284",
      "transaction": "0x91d7eb461d5656df1640a7719e19b23701069e2bac4fbc046e67fbd5f9ea5896",
      "isVerified": true
    },
    "1101": {
      "address": "0x7Bd5862B17243b54d2a6409da2Bcd9d23F6e0284",
      "transaction": "0xcea363ee4fffa07ac75eb3de87ca55ba2e967a9c050849253b20fdeb991af893",
      "isVerified": true
    },
    "5000": {
      "address": "0x7Bd5862B17243b54d2a6409da2Bcd9d23F6e0284",
      "transaction": "0x8dd2ebb5fee4deee932dc40b7c4939a2276af481c1785453592e2f651fdb6678",
      "isVerified": true
    },
    "5330": {
      "address": "0x7Bd5862B17243b54d2a6409da2Bcd9d23F6e0284",
      "transaction": "0x9f8854a7447164923596fc778d0ac931425a042b0128f581bd657129db2f50df",
      "isVerified": true
    },
    "8453": {
      "address": "0x7Bd5862B17243b54d2a6409da2Bcd9d23F6e0284",
      "transaction": "0x4d0e14f2aa6d943c3240c445338cace9f4c2c60670601a7cd759011aa5b9cc96",
      "isVerified": true
    },
    "42161": {
      "address": "0x7Bd5862B17243b54d2a6409da2Bcd9d23F6e0284",
      "transaction": "0x560295cd2886d3f7619751f254e9fe93f999d1c3942407a24befb6e0563863a7",
      "isVerified": true
    },
    "57073": {
      "address": "0x7Bd5862B17243b54d2a6409da2Bcd9d23F6e0284",
      "transaction": "0x2b579b0cc8cb8e3957a80b65740aa08f5b896f41b31fe6d3670bb227d3e9052f",
>>>>>>> 8836a2cd
      "isVerified": true
    },
    "80094": {
      "address": "0x7Bd5862B17243b54d2a6409da2Bcd9d23F6e0284",
      "transaction": "0x89a20b5d9efe645162eeee608594cb723c5165d47e8586ee27f28b17e1751a21",
      "isVerified": true
    }
  },
  "LinearStepFunction4L96U90OInterestSetter": {
    "196": {
<<<<<<< HEAD
      "address": "",
      "transaction": "",
      "isVerified": true
    },
    "1101": {
      "address": "",
      "transaction": "",
      "isVerified": true
    },
    "5000": {
      "address": "",
      "transaction": "",
      "isVerified": true
    },
    "5330": {
      "address": "",
      "transaction": "",
      "isVerified": true
    },
    "8453": {
      "address": "",
      "transaction": "",
      "isVerified": true
    },
    "42161": {
      "address": "",
      "transaction": "",
      "isVerified": true
    },
    "57073": {
      "address": "",
      "transaction": "",
      "isVerified": true
    },
    "80000": {
      "address": "",
      "transaction": "",
      "isVerified": true
    },
    "80084": {
      "address": "",
      "transaction": "",
=======
      "address": "0x220a4F8A16b296a7C4D8c28BEEC7037DbA0EC991",
      "transaction": "0xd018df66d2c83cb3c7c05ac03d80ea7cd4c02ab005888e0e5b88fe559993301f",
      "isVerified": true
    },
    "1101": {
      "address": "0x220a4F8A16b296a7C4D8c28BEEC7037DbA0EC991",
      "transaction": "0x6078b14e81883c1754b0f3a778c42b44531df59d582f18035330fd19900f59ab",
      "isVerified": true
    },
    "5000": {
      "address": "0x220a4F8A16b296a7C4D8c28BEEC7037DbA0EC991",
      "transaction": "0x19e903e3877be5ad2a5acd146f88c1ebb8d60c683b594cec99fce329d7e5b1a9",
      "isVerified": true
    },
    "5330": {
      "address": "0x220a4F8A16b296a7C4D8c28BEEC7037DbA0EC991",
      "transaction": "0x766db011a1e24138c0c82581a40fa9e5258bedcb9ce8ed6e27893a8fcd392974",
      "isVerified": true
    },
    "8453": {
      "address": "0x220a4F8A16b296a7C4D8c28BEEC7037DbA0EC991",
      "transaction": "0x91ea72f0925b939c32821edde4000cdd6fac96da2134d2e41028b6922dcb8688",
      "isVerified": true
    },
    "42161": {
      "address": "0x220a4F8A16b296a7C4D8c28BEEC7037DbA0EC991",
      "transaction": "0xd350f48156fb084f9b8676062617e54f4c72f95f7e11720b662ae9ee61bded44",
      "isVerified": true
    },
    "57073": {
      "address": "0x220a4F8A16b296a7C4D8c28BEEC7037DbA0EC991",
      "transaction": "0x89ba26c6da4cfa6ba3a7f886d572668d12ed8d3efc568b41d194d2420024599e",
>>>>>>> 8836a2cd
      "isVerified": true
    },
    "80094": {
      "address": "0x220a4F8A16b296a7C4D8c28BEEC7037DbA0EC991",
      "transaction": "0x1918de7eaee039d5ae40c6509440a6843fbdee6cb957b53463cab6b34ebbdcee",
      "isVerified": true
    }
  },
  "LinearStepFunction50L100U70OInterestSetter": {
    "196": {
      "address": "0xfe9DE9262372Aaee1DD4777d8638963A27E3E74a",
      "transaction": "0x59a0cc80d58e42744443671f4887d7cdd27388af7632985c81f0577a78da0f93",
      "isVerified": true
    },
    "1101": {
      "address": "0xfe9DE9262372Aaee1DD4777d8638963A27E3E74a",
      "transaction": "0xb6477e7a2a51b1b02e97774c4d00f24c8f95b7579d0fe1141935325e25bd0263",
      "isVerified": true
    },
    "5000": {
      "address": "0xfe9DE9262372Aaee1DD4777d8638963A27E3E74a",
      "transaction": "0xb751c61df658cb5a23d085f4c438b52b1c7416dbd617850203db11a56035efa8",
      "isVerified": true
    },
    "5330": {
      "address": "0xfe9DE9262372Aaee1DD4777d8638963A27E3E74a",
      "transaction": "0xe7ecb509e59fa634701a8e55d4f82e0e7b36a7e8e28a2db1c52fd27c61823d1f",
      "isVerified": true
    },
    "8453": {
      "address": "0xfe9DE9262372Aaee1DD4777d8638963A27E3E74a",
      "transaction": "0x2471af2c8a68c8ac9fa2d9221c8f95c8f7effdb4b130603ffe3544e56dade7cf",
      "isVerified": true
    },
    "42161": {
      "address": "0xfe9DE9262372Aaee1DD4777d8638963A27E3E74a",
      "transaction": "0xcb1827e1717608af61303648127de60467d304d6c6b7d62a843a958bbc93fa27",
      "isVerified": true
    },
    "57073": {
      "address": "0xfe9DE9262372Aaee1DD4777d8638963A27E3E74a",
      "transaction": "0x509425169b038a248154b9d4bbfb9363694db81d2816472d3443296a85cbaa8c",
      "isVerified": true
    },
    "80094": {
      "address": "0xfe9DE9262372Aaee1DD4777d8638963A27E3E74a",
      "transaction": "0xeca56815741becacab96b8426f60c433a414a9494b985c2a545e8c774d9ad327",
      "isVerified": true
    }
  },
  "LinearStepFunction50L75U70OInterestSetter": {
    "196": {
      "address": "0xa80AcF4F4C5314C0cAcf726198830862535eEf58",
      "transaction": "0xfc2e5bb2beb332c00328fee2bc479d35ba06298e5c8bfe5ac47dc86f105c3769",
      "isVerified": true
    },
    "1101": {
      "address": "0xa80AcF4F4C5314C0cAcf726198830862535eEf58",
      "transaction": "0x1858617ff3b675ab8be39c14d1948d1f89c8ef9f569578cae649e6a2eb251ce1",
      "isVerified": true
    },
    "5000": {
      "address": "0xa80AcF4F4C5314C0cAcf726198830862535eEf58",
      "transaction": "0x3e28de928cb4bf0ad1228210822c5b3c1f818d33806f43e65e16fe765f04e885",
      "isVerified": true
    },
    "5330": {
      "address": "0xa80AcF4F4C5314C0cAcf726198830862535eEf58",
      "transaction": "0x407abeede7d2f68fb54dff07df146618c190fd757418ecc38f8f3d4c14968910",
      "isVerified": true
    },
    "8453": {
      "address": "0xa80AcF4F4C5314C0cAcf726198830862535eEf58",
      "transaction": "0xb985376981612ef49e16b78fd21f79c4be61d4b636a016bb51827e83d49dfd07",
      "isVerified": true
    },
    "42161": {
      "address": "0xa80AcF4F4C5314C0cAcf726198830862535eEf58",
      "transaction": "0x84bbec7af21a5fd15c9ed54cbf4c13c4696801b9f06f85c28adbe7f0223356a4",
      "isVerified": true
    },
    "57073": {
      "address": "0xa80AcF4F4C5314C0cAcf726198830862535eEf58",
      "transaction": "0xfe58a7bb774b95ced48c63246232e678d0c9bde281997cbbaab8becd9b7daaf2",
      "isVerified": true
    },
    "80094": {
      "address": "0xa80AcF4F4C5314C0cAcf726198830862535eEf58",
      "transaction": "0x85ae5fc1f19b427da71d6b37c3d4066e6dce8c07d31ac1c22fb968517c9a5c4b",
      "isVerified": true
    }
  },
  "LinearStepFunction6L94U70OInterestSetter": {
    "196": {
      "address": "0x027d5321bC8028cF0ce1a8662A73dfE83111a389",
      "transaction": "0x1ad4f55e4d8722011112d72bd9ff4bfad9b31628831a2568bb7def2c94111638",
      "isVerified": true
    },
    "1101": {
      "address": "0x03cCfEeb76CE33D045882e653026F7FE31dAa600",
      "transaction": "0xee3a817d6731b08e39f60b750a219b328c9bddf688eb583447136f2476f5eff6",
      "isVerified": true
    },
    "5000": {
      "address": "0x2A2e69A1Cce76dF1F0Ca877B3f29C7ceDf47053A",
      "transaction": "0x88d6394e17c908b429a0c46be619ddfdb6d0f1e1626cad636db93d533469048c",
      "isVerified": true
    },
    "5330": {
      "address": "0x31d57EA2D5fef3bB7E62aC2c077521cf849EDeBF",
      "transaction": "0x48b861893a7a8652655089980a5e19e4e760310ad8c3a6d2d0496613a077c1f1",
      "isVerified": true
    },
    "8453": {
      "address": "0x31d57EA2D5fef3bB7E62aC2c077521cf849EDeBF",
      "transaction": "0xa9f2def53fe3398033e42e6ef2f43980b950777bc8c5ec299b3e47731deaf86e",
      "isVerified": true
    },
    "42161": {
      "address": "0xc10934e017F9f6C0ee411454F2d15aA8CFe16bFE",
      "transaction": "0x392acf0afdd1bfc1ca0f185ea84008e344e6a27da355c1b59351b86210882bb9",
      "isVerified": true
    },
    "57073": {
      "address": "0x31d57EA2D5fef3bB7E62aC2c077521cf849EDeBF",
      "transaction": "0x47f3a7a1e645b85c42a94275dd12887ce70b3ac5673eeea800a677cc8c3c43e5",
      "isVerified": true
    },
    "80000": {
      "address": "0x31d57EA2D5fef3bB7E62aC2c077521cf849EDeBF",
      "transaction": "0x972548c7a54e1ea8dee26e57b1a369bfb315542261ea8907dd59a6aefbc85eee",
      "isVerified": true
    },
    "80084": {
      "address": "0xc38372FA7e6431DcC490F354a1BcC36A5D6c32E6",
      "transaction": "0x6248d8612219af8a7ed46a322ca574cd8329f8d2c90d2c728056a2eb36f6e749",
      "isVerified": true
    },
    "80094": {
      "address": "0x31d57EA2D5fef3bB7E62aC2c077521cf849EDeBF",
      "transaction": "0x16da3a33291bf98d556406d38751acd89850ffa6da84eee217df77150963c108",
      "isVerified": true
    }
  },
  "LinearStepFunction6L94U80OInterestSetter": {
    "196": {
      "address": "0xDD4270A8B76D67Caaf7724CA9995E5561cFb747F",
      "transaction": "0x833cfc1d4a72eb9300088a27a91e234ee3622926ac8ec7d6ceac2edfddf83907",
      "isVerified": true
    },
    "1101": {
      "address": "0x19622132122dCE017eF0894D1bCFcD70130f511e",
      "transaction": "0x5c0451f16b0deb0025a1f910b43fa4f22417b8d7c7b514004f3f78989ab6847a",
      "isVerified": true
    },
    "5000": {
      "address": "0x6D35bFE1De1e2c311e347e306fc6770daB1b0a57",
      "transaction": "0x35fe79beda7b2ec353ec40e286899f2060d887f993e4b8ad01252506c08b1f1e",
      "isVerified": true
    },
    "5330": {
      "address": "0xFEB9E14346B2184462aDD8877e62fd85608B9b52",
      "transaction": "0xc41a7222604eb41fb370e26c8ba6da28a3ad5d1c31c1d8de9bdf37822df756b8",
      "isVerified": true
    },
    "8453": {
      "address": "0xFEB9E14346B2184462aDD8877e62fd85608B9b52",
      "transaction": "0xbfa2027ff81ad6c20d0c056623db727b2e120c0b46fd9f84134cdae0a35cec0f",
      "isVerified": true
    },
    "42161": {
      "address": "0x291C753a8751EB05889996f334e1554505aD7715",
      "transaction": "0xb1833ee8367e3c825845093e8c2657ee59d4fcdb0985624410ec8c022863b22e",
      "isVerified": true
    },
    "57073": {
      "address": "0xFEB9E14346B2184462aDD8877e62fd85608B9b52",
      "transaction": "0x74ad89241cbd734fa963170b95447e49ebc16a6d81162c1b266ed3f6686e3d40",
      "isVerified": true
    },
    "80000": {
      "address": "0xFEB9E14346B2184462aDD8877e62fd85608B9b52",
      "transaction": "0x7b589dcd9307bfa83b3a304b1c4b9af2a30a39c081ab91cac68336197d0a5311",
      "isVerified": true
    },
    "80084": {
      "address": "0xE355Df372C4FAaeDf895B958De5D7FB89215aeEa",
      "transaction": "0x3b2412565689158bd5724534b018ebc6d093da65a5c7a56ebc7a924511afd636",
      "isVerified": true
    },
    "80094": {
      "address": "0xFEB9E14346B2184462aDD8877e62fd85608B9b52",
      "transaction": "0xc65859fba626b539471502f01de92a862126d089a75e79ddc8bcc4356d79987f",
      "isVerified": true
    }
  },
  "LinearStepFunction6L94U90OInterestSetter": {
    "196": {
      "address": "0x52d57F0b5DF4050D9B44181284E06c6d7341a5A9",
      "transaction": "0xb4499d3f038dc02b2823e79e3e40ab6ca6b389a077fdc720d8715a7123f8e210",
      "isVerified": true
    },
    "1101": {
      "address": "0x958a9C230360003b548d572Cb88bb25B8A744bf7",
      "transaction": "0x190d0d76c5400dd88217c2d8b2eaac4dd76d31ee5e2212b41993ecaacd36aa01",
      "isVerified": true
    },
    "5000": {
      "address": "0x2bAb6a89Fe40F88a9219485f514da90Ec60BD3Bf",
      "transaction": "0x8615d82ad0574f25fab1f50b67d8c0a5a94d46de7ca6616bc306a85eb3a969da",
      "isVerified": true
    },
    "5330": {
      "address": "0x568545c20AF8C11A75C0E0d895AB6aD1A8fE7eED",
      "transaction": "0xa3f3e18b8e300879ca8d592fb5a0efbc52e4482d731eeb0968b982cc8779c048",
      "isVerified": true
    },
    "8453": {
      "address": "0x568545c20AF8C11A75C0E0d895AB6aD1A8fE7eED",
      "transaction": "0x791902c3709e9965aaf9b0c9658650bf0512398755b6c640a9109f4b1cf319e1",
      "isVerified": true
    },
    "42161": {
      "address": "0xD3D3803177bd12cC8735cB360Ec1C06208d4a94a",
      "transaction": "0xcb917ae8109a407089912e7710e1eccc05aa34a399b2ebc312591281c0f31c60",
      "isVerified": true
    },
    "57073": {
      "address": "0x568545c20AF8C11A75C0E0d895AB6aD1A8fE7eED",
      "transaction": "0xbe9aa08160c191439df231520f1fd0669d1fcab08eb773dcc2980cdf652147bd",
      "isVerified": true
    },
    "80000": {
      "address": "0x568545c20AF8C11A75C0E0d895AB6aD1A8fE7eED",
      "transaction": "0x6536d05d997bc300815649c0b18868250a85d891ace2f608dcb029015d32e548",
      "isVerified": true
    },
    "80084": {
      "address": "0x5f2eFF4fE0A26d2D1B25C79E872C2B7Bccf781A2",
      "transaction": "0x162ecec93e1d418c10969fe0f42345dea0e168563ddf9e63d16f8fb1e1f5d357",
      "isVerified": true
    },
    "80094": {
      "address": "0x568545c20AF8C11A75C0E0d895AB6aD1A8fE7eED",
      "transaction": "0x92cdf291a3f514ae520fd052b6bfa706c1a7070e3edfcfaa18e0248ffc471e5b",
      "isVerified": true
    }
  },
  "LinearStepFunction7L93U90OInterestSetter": {
    "196": {
      "address": "0x9FfA7607736ed48Ad81B9645675CC1ADa15A0FaE",
      "transaction": "0x34dca4ec6941fbe4f17e12a08caf8bc901ac3f59dafd47cce18d011d55016d83",
      "isVerified": true
    },
    "1101": {
      "address": "0x0Ec57d01c75BA26C75DF109e9D0d226FD9E7EB89",
      "transaction": "0x41311b3e118ac2f8ef87be4df3d0ea9b6c2bd992d2615d79380a641de3119cb3",
      "isVerified": true
    },
    "5000": {
      "address": "0x82B931E867Fd16603a48eb667Bde2FF2654Dc08c",
      "transaction": "0xb0c9da9920febff14d85827039b4785cbb6162d58127b6448ffc6449478b0aaf",
      "isVerified": true
    },
    "5330": {
      "address": "0xe1Da258c77E10Af692911026360b54B761a44F88",
      "transaction": "0xe30215d1a778725a104786afbce8eb3215fc2ccb1f0d7cdede8068460bb6d7ea",
      "isVerified": true
    },
    "8453": {
      "address": "0xe1Da258c77E10Af692911026360b54B761a44F88",
      "transaction": "0x098a3a3e0491edf4d2026bb02baf2b15d89d48829f42077985c654144b2c75a2",
      "isVerified": true
    },
    "42161": {
      "address": "0x093d6d441f18F1aA66126D72a2fAE75194EaD734",
      "transaction": "0xfe6f8dcffa70b7388e044442dd446762dde84a82317b43607df89a8b1ef4aa46",
      "isVerified": true
    },
    "57073": {
      "address": "0xe1Da258c77E10Af692911026360b54B761a44F88",
      "transaction": "0xe769e784ba7c5a3259a491fcb9d108b79ed73d7522606d7a84c612414484537c",
      "isVerified": true
    },
    "80000": {
      "address": "0xe1Da258c77E10Af692911026360b54B761a44F88",
      "transaction": "0xef7fbd1069ef4b3d90a827b5b3673b1056e55f05dce666915418078b74fd7936",
      "isVerified": true
    },
    "80084": {
      "address": "0x4C08681c6D8E9857fE6FBD0ba39C427199Ea32d0",
      "transaction": "0x9bd5e1eb5e08b01a77263d6cca9080d215a74940761671b99f04eb9cfd3526ff",
      "isVerified": true
    },
    "80094": {
      "address": "0xe1Da258c77E10Af692911026360b54B761a44F88",
      "transaction": "0xd754578d5b940e08b5257952b4d91770d30967b7d50ada6f9d8a438f7fd2b553",
      "isVerified": true
    }
  },
  "LinearStepFunction8L92U70OInterestSetter": {
    "196": {
      "address": "0xCAFd361FD0CdD8e6a0A58Ff492c026bd25f1E2eE",
      "transaction": "0xdd6faca334e773839a9336c3a9cf2d5aceac90c32b740747a32193fba8bc493e",
      "isVerified": true
    },
    "1101": {
      "address": "0x3b92c3CD3BC8d07F299a5A60eba5751473B529D5",
      "transaction": "0x80a6da441ec1601daa31de6665da603017055565d8118088e182d1e1241a926e",
      "isVerified": true
    },
    "5000": {
      "address": "0x11a7E2Ef87B50605606542783876b32667CB6bDE",
      "transaction": "0x0e7dcdbc8313387abcb2b4202653422ed619a430332ae12ce6a49a1880dae4a6",
      "isVerified": true
    },
    "5330": {
      "address": "0x930DEf940F106a5cFA646B2fbE467Aa8fa895788",
      "transaction": "0xfa0559035d827a1a3005aa3af6265e0ef2badacf0a95ed204c5b40ffc3dc218c",
      "isVerified": true
    },
    "8453": {
      "address": "0x930DEf940F106a5cFA646B2fbE467Aa8fa895788",
      "transaction": "0x89922238b0ddfe21ffa26a95516eb60572658bce1227e4a2a95f2338a48f327a",
      "isVerified": true
    },
    "42161": {
      "address": "0xD9378cb58aa7f591E2919A4cb25a9E7d3e2234e8",
      "transaction": "0xe9bf6cb780c3845d246987d75a8706ac8d9eb709ac22e7e825acba60ac9a9989",
      "isVerified": true
    },
    "57073": {
      "address": "0x930DEf940F106a5cFA646B2fbE467Aa8fa895788",
      "transaction": "0x675843de87f1ee0c3a3a4d0fdff62684f7217df0bf64e332362b9a2eeae0f56b",
      "isVerified": true
    },
    "80000": {
      "address": "0x930DEf940F106a5cFA646B2fbE467Aa8fa895788",
      "transaction": "0x5e03521f3e5ab534b9febecaf8078db8f2369e6c00b0ffe5aad8098caf2fbf64",
      "isVerified": true
    },
    "80084": {
      "address": "0x5D6b63795dCd977f736bDdC58B68f4FF38731edA",
      "transaction": "0x786e51fdbcd18a6c34c4a7375869288398d5ff30657e3fc012002b8066d44fd3",
      "isVerified": true
    },
    "80094": {
      "address": "0x930DEf940F106a5cFA646B2fbE467Aa8fa895788",
      "transaction": "0xf7c3491197aea45ceb2558ad467fcf3c4f336a2db582e46fa28e3c3d4d32aca1",
      "isVerified": true
    }
  },
  "LinearStepFunction8L92U80OInterestSetter": {
    "196": {
      "address": "0x7a0A189DF5dF8556728bCFd8f9c961910B2dCaE8",
      "transaction": "0x02528470791df805b301731b7666f95a294e7f38b42eb14e879c4add26f72771",
      "isVerified": true
    },
    "1101": {
      "address": "0xB8f944eb97A6aa02D6dbE01ea40a1a00E833f258",
      "transaction": "0xb4db29faaf7d588e9e37531f73599894d37edea95a890adc774aaaa5fb81e819",
      "isVerified": true
    },
    "5000": {
      "address": "0x958a9C230360003b548d572Cb88bb25B8A744bf7",
      "transaction": "0x60e17272378f5e8afb5484044810f4a6004cba0d29adab0852ae2976ac21b6cc",
      "isVerified": true
    },
    "5330": {
      "address": "0xFA1F8a99BCf6A5EA2bf20fFf16c27fD99c7AD865",
      "transaction": "0xe733b0e9849074c26a0464cc1df6f8d56fc9961f36daa4ac0d0d819301f45c8f",
      "isVerified": true
    },
    "8453": {
      "address": "0xFA1F8a99BCf6A5EA2bf20fFf16c27fD99c7AD865",
      "transaction": "0x2cfeb6ca0fe052abfcdcc58892485c975673f97ca53f2687b987b55d143ede43",
      "isVerified": true
    },
    "42161": {
      "address": "0xB6279957547FA5e64752A295F126211349233d11",
      "transaction": "0x344868dd31a0c8ced2ac67c55621e4c33d5fb64be0ec09ffc0216ce659e700d6",
      "isVerified": true
    },
    "57073": {
      "address": "0xFA1F8a99BCf6A5EA2bf20fFf16c27fD99c7AD865",
      "transaction": "0xb9db2a5a5ef45b2cccd916fae5a9ed87d2883821122d599d7067362d0f14bcbf",
      "isVerified": true
    },
    "80000": {
      "address": "0xFA1F8a99BCf6A5EA2bf20fFf16c27fD99c7AD865",
      "transaction": "0x2f6fa33eede8dee1f919eccf0b96c7a12c9260cffcc73036105f27fa2a8e4f6a",
      "isVerified": true
    },
    "80084": {
      "address": "0xd1F7f2162ECb645Eec7484CEf084949791811a65",
      "transaction": "0xe0802ccd27c9c67d132a8b4054e0fe3994164946aa70945a6e27e96699fa21f9",
      "isVerified": true
    },
    "80094": {
      "address": "0xFA1F8a99BCf6A5EA2bf20fFf16c27fD99c7AD865",
      "transaction": "0xc82ec403cc7ec55c67b40987b37d25887dc991f2f7d82bf999db9a8746d2e279",
      "isVerified": true
    }
  },
  "LinearStepFunction8L92U90OInterestSetter": {
    "196": {
      "address": "0x017E2A089Ec5712bbdB8E7B2A0903269f40Bc4EC",
      "transaction": "0xd19f5062f291b23d1fe9c65f3662f431ab55adbf9bee05865f9815e6b38506e1",
      "isVerified": true
    },
    "1101": {
      "address": "0xa7dC4C2b6B08e967adb15EA24dCf2fE73A08a71F",
      "transaction": "0x7f7a6c4aa713c87384c92b7b1da60c0811525acb2a8ff003c7e572e862bbf123",
      "isVerified": true
    },
    "5000": {
      "address": "0x94bab7C3810029d06937fD30e6aefD395eB1cA06",
      "transaction": "0xc5ac441cbc5af93ca896a9249088fabae63002a1a6b959710c97400ccd80d859",
      "isVerified": true
    },
    "5330": {
      "address": "0x8e7C8A6BD416b3A42D8B6b0574dD380B69aa2725",
      "transaction": "0x3559c3d442ef553c8b6745cd16c9a2ca8d2f4b3fbad58bb13c47e73a2828c759",
      "isVerified": true
    },
    "8453": {
      "address": "0x8e7C8A6BD416b3A42D8B6b0574dD380B69aa2725",
      "transaction": "0xe1287beb05c4ecaa7de4185b5bef517dced6b91816b1f32f78240f9a16dad317",
      "isVerified": true
    },
    "42161": {
      "address": "0xad9F52c7E9c8b3cF0ae85cCf71b51b47cAB3D48b",
      "transaction": "0xd37eb92f872dfbd311ce27d16cf649f62a298a2cc28d7bbb603deae2b64a62a2",
      "isVerified": true
    },
    "57073": {
      "address": "0x8e7C8A6BD416b3A42D8B6b0574dD380B69aa2725",
      "transaction": "0xf514fdc6ccbd563512796c741e4ceb4335743d6ee511d0fc7a0ab4d2d5593887",
      "isVerified": true
    },
    "80000": {
      "address": "0x8e7C8A6BD416b3A42D8B6b0574dD380B69aa2725",
      "transaction": "0x12ec24abbfd73f97e06ce1ce53ba0de1e7f0448cab8ed44929c6f925c2a00089",
      "isVerified": true
    },
    "80084": {
      "address": "0xDcE03d31D9ad29c3785E61D6F85B31AB3239d379",
      "transaction": "0xf87804fdc378e601ca57c8eedf931734c6436514152d84f4003a9ef9f828880e",
      "isVerified": true
    },
    "80094": {
      "address": "0x8e7C8A6BD416b3A42D8B6b0574dD380B69aa2725",
      "transaction": "0xce8f14bb44093e95eac94e436cc557a89d67f2c13b7a4c1dd3b2aafc7d6b4e69",
      "isVerified": true
    }
  },
  "LiquidatorAssetRegistry": {
    "42161": {
      "address": "0x10d98759762EFaC656BD4bE7F2f5599208F44FAc",
      "transaction": "0xe23f3782e75b1b8bc4efdae28212f7d6012ca53a6c0e0fcdb14aacc38486ba03",
      "isVerified": true
    }
  },
  "LiquidatorProxyV4WithGenericTraderOld": {
    "42161": {
      "address": "0xfD84446AbCB9016F823904F13d16Fb7f103Ab6D7",
      "transaction": "0x4003ec28f01b76d2ee329a3551a969418a4c08b30b9f1a95748617d737b2a979",
      "isVerified": true
    }
  },
  "LiquidatorProxyV5": {
    "196": {
      "address": "0x1506f80d2FD5fbeF2424573EC86E5481C972B99a",
      "transaction": "0x07a1fb1a9a5c6c6a4c4b69ac866036f8242ec851ea53fc7c9ad2100c645cae33",
      "isVerified": true
    },
    "1101": {
      "address": "0x1506f80d2FD5fbeF2424573EC86E5481C972B99a",
      "transaction": "0x497795e55c4b940a7ef40871592ce2d9b7dbc1483494c0c6a4daa880decd1bcc",
      "isVerified": true
    },
    "5000": {
      "address": "0x1506f80d2FD5fbeF2424573EC86E5481C972B99a",
      "transaction": "0x9a35c1fa5abb898b8c458a0d639579839af14c305e1f24ac9d1886617db31085",
      "isVerified": true
    },
    "5330": {
      "address": "0x1506f80d2FD5fbeF2424573EC86E5481C972B99a",
      "transaction": "0x8a194334442c605ef1de2fdbc682d4e638cce32e06381f2f44a5e17ec33ba716",
      "isVerified": true
    },
    "8453": {
      "address": "0x1506f80d2FD5fbeF2424573EC86E5481C972B99a",
      "transaction": "0x6edb35854995c79ca6858b41c1aea2079343c9fc871dbee9f0d0019bbfba822c",
      "isVerified": true
    },
    "42161": {
      "address": "0x1506f80d2FD5fbeF2424573EC86E5481C972B99a",
      "transaction": "0x4091cbabaf50e8bfd9b9f127bdc4f21beac74e2b60830654e7f38280a2cd9044",
      "isVerified": true
    },
    "57073": {
      "address": "0x1506f80d2FD5fbeF2424573EC86E5481C972B99a",
      "transaction": "0x73bede132bce7f7f01b0924e2142e8c49ea7bb1aa2d6a66568e2e2b3f28acb5c",
      "isVerified": true
    },
    "80094": {
      "address": "0x1506f80d2FD5fbeF2424573EC86E5481C972B99a",
      "transaction": "0xfc32fcb38f31d495d4bae2fe3ae4501f8f5f21391c6c5e747904c5255c3dea99",
      "isVerified": true
    }
  },
  "MagicGLPPriceOracle": {
    "42161": {
      "address": "0x4Dfbb88233c1EBBaF9fF55D4C0AbA97343A78f5F",
      "transaction": "0x791b38870e2061f914addb50a0aeae890b05614e13c9d84c8e5d6f79ec9a2a12",
      "isVerified": true
    }
  },
  "MagicGLPUnwrapperTraderV1": {
    "42161": {
      "address": "0x9e8d909C340A7Af5d6623C6d7C7ACA436Eae345D",
      "transaction": "0x76ddc419a2741cd1380b400b8f74011c4cd32d7d5b79cd846cd1310fd3d24375",
      "isVerified": true
    }
  },
  "MagicGLPUnwrapperTraderV2": {
    "42161": {
      "address": "0x76a03cEd39f0930777974906Ee7E792Bd25A29dd",
      "transaction": "0xf4c1ac943866171d0f9a12bd7f447f1283adae4aa161e035f91bf7d8618c5df7",
      "isVerified": true
    }
  },
  "MagicGLPWithChainlinkAutomationPriceOracleV1": {
    "42161": {
      "address": "0x9a4b632B11471C2afE92b0ecA4024cd4a20E41AA",
      "transaction": "0x9872aef696d2c94d1d9f1f5293b27373c3b155c757b6187d9da44c0bdbc6470c",
      "isVerified": true
    }
  },
  "MagicGLPWithChainlinkAutomationPriceOracleV2": {
    "42161": {
      "address": "0xC8ac8d2A7FbB0eb00E87B8ABc897488FE95C0C82",
      "transaction": "0xa974b1c5ab25152e561325e0e82acb800760b85f1ae53ea09216bf19cfe0eb4d",
      "isVerified": true
    }
  },
  "MagicGLPWrapperTraderV1": {
    "42161": {
      "address": "0x36Ab95Afa0648598C3C5329b2c26B5179Ebb14a1",
      "transaction": "0xa2daa24e4eaac7eb7a614b29b8946ee8327fa29124bdc0631cf666cef855cc53",
      "isVerified": true
    }
  },
  "MagicGLPWrapperTraderV2": {
    "42161": {
      "address": "0x298a07c4A5B6BC32e1eF37Bf5cCB3a17C106224d",
      "transaction": "0xea1808406618555a384ad69f524f892a0655191ea908863e000fb5bfefd7673d",
      "isVerified": true
    }
  },
  "MineralDistributor": {
    "196": {
      "address": "0x6D35bFE1De1e2c311e347e306fc6770daB1b0a57",
      "transaction": "0xd0d7b3bb23a8b8ff848243287dd07644a51a3c29498e41bd529f17e283d979c3",
      "isVerified": true
    },
    "5000": {
      "address": "0x4232FCE0D67839F4FD536990bDc02043d9Ab708a",
      "transaction": "0x87a341ce03d1f62570a8fad84f89e768b143341d1e0611ff5289526816ec1311",
      "isVerified": true
    },
    "42161": {
      "address": "0x2E3D10CC42227aF0ce908F00C76fFe1dE1728b4B",
      "transaction": "0x2fdefdd4979fc6d697f2b7cb60537122cff4bffa145ece6514a2604c2dc1969c",
      "isVerified": true
    }
  },
  "MineralTokenImplementationV1": {
    "196": {
      "address": "0x2e9BE819D04CB62bF3816B627c9DfF819136CEc4",
      "transaction": "0x8c831837fcd588ac57dae4b0668d6c954d899f6ba368423231650e3d18540740",
      "isVerified": true
    },
    "5000": {
      "address": "0x9F7779A8aF28De91262ba9d6383fEf899102E876",
      "transaction": "0x1cf244b0338083f2ba93867cf7cf3fc06e6eee9a7cc36107d706edebdd81dd3a",
      "isVerified": true
    },
    "42161": {
      "address": "0xd81bc90E4F329bE8519cefE00B55BB1c327401ad",
      "transaction": "0x921c854365c5460ac34450b8e8f9ff31f6174f9adf6de278ebee7db59b8c0b0a",
      "isVerified": true
    }
  },
  "MineralTokenImplementationV2": {
    "42161": {
      "address": "0x01D96345E533269b53c282B8C93ED7507C4E2C5C",
      "transaction": "0xa64c0a731e1d289fa667c6c2525512f5032cfd97b0c980baac75198820a9aa8e",
      "isVerified": true
    }
  },
  "MineralTokenProxy": {
    "196": {
      "address": "0x2A2e69A1Cce76dF1F0Ca877B3f29C7ceDf47053A",
      "transaction": "0x27b9958d09aa62f46032e4f0f725d849169406418f399f338b4177356f0cca23",
      "isVerified": true
    },
    "5000": {
      "address": "0x836b557Cf9eF29fcF49C776841191782df34e4e5",
      "transaction": "0xf0bdd287b9bdc75f976be3d8f475e18064ae88571a6554f9733fd2bca43c4b7f",
      "isVerified": true
    },
    "42161": {
      "address": "0x946f4A316e8Ae3c7fDCdf86E84496c3Ee3fbF26d",
      "transaction": "0xace4df273f7f62f0fe6ba57be19d2d48a04c86e309fd2be4fa786168458d070b",
      "isVerified": true
    }
  },
  "MNTIsolationModeTokenVaultV1": {
    "5000": {
      "address": "0x660bd80f67Aa9C7bFB82933e1068F8F616D88255",
      "transaction": "0xba28d58a5212bfb0f48c842d88e2f92716fd2c6b40aa02d154beb3b1ce407570",
      "isVerified": true
    }
  },
  "MNTIsolationModeUnwrapperTraderV2": {
    "5000": {
      "address": "0xD4480794D7b2bacbcB749462dD5e6f4C555036f3",
      "transaction": "0x70e4913d1391330912a7b6fc7781240c599c403a3f24126b991805c0a43cd06a",
      "isVerified": true
    }
  },
  "MNTIsolationModeVaultFactory": {
    "5000": {
      "address": "0x6B68bDCCb22931937d7D11e556d95a07E02fE3CE",
      "transaction": "0x02cbcd79842a899ec9ad4649713915fd707feff6064a2cbd716edd3e4eae2b4d",
      "isVerified": true
    }
  },
  "MNTIsolationModeVaultFactoryDeadProxy": {
    "5000": {
      "address": "0x4E016d8fAA7e0AE79516aA24D3502E3af0709517",
      "transaction": "0x02cbcd79842a899ec9ad4649713915fd707feff6064a2cbd716edd3e4eae2b4d",
      "isVerified": true
    }
  },
  "MNTIsolationModeWrapperTraderV2": {
    "5000": {
      "address": "0x277118ca98f7A8C26Afeb12928D0A37eDb382D7e",
      "transaction": "0x7d82b217fbab53914c9a83018a3aab3589c3165040f40d4ce262aeaf139e0b85",
      "isVerified": true
    }
  },
  "MNTRegistryImplementationV1": {
    "5000": {
      "address": "0x50cC5Ee639B3e3f0cAf4dE5905e9294Fc54C9cb8",
      "transaction": "0x5be55072466872560d6a1206ed8a762ef7cdc5199b622af322dfee6ada43dd54",
      "isVerified": true
    }
  },
  "MNTRegistryProxy": {
    "5000": {
      "address": "0x4C08681c6D8E9857fE6FBD0ba39C427199Ea32d0",
      "transaction": "0xc61430bf9feaa5286e159aae9667ce617be98147515bb918f124157187db4e89",
      "isVerified": true
    }
  },
  "OARB": {
    "42161": {
      "address": "0xCBED801b4162bf2A19B06968663438b5165A6A93",
      "transaction": "0x9cca6a2fe1ebe8a3433b7700e6bd9f02c0954c9610b3d909735a66a3bc67d33b",
      "isVerified": true
    }
  },
  "OARBRewardsDistributor": {
    "42161": {
      "address": "0x66Cd7D0cC677F42f6662622C60A5E60EF573db67",
      "transaction": "0xd78e3e709baad2fb3625f74c15d5b7f2ef81d57148fb72cdf870b7bef73e7719",
      "isVerified": true
    }
  },
  "OdosAggregatorTrader": {
    "5000": {
      "address": "0xDcE03d31D9ad29c3785E61D6F85B31AB3239d379",
      "transaction": "0x01d0bbdda5a1aba03d6d397f2ba42e8e30e17937ed1917d776feb4627463a135",
      "isVerified": true
    },
    "42161": {
      "address": "0x2cdBb25b4aca98a55F6B1A0f67d9f43455e67f3c",
      "transaction": "0xc382bb815b1c4b7b18a40996b0e1fe109e16e7c29b2c3ab78ffeea9aefc5f1cb",
      "isVerified": true
    }
  },
  "OkxPriceOracleV3": {
    "196": {
      "address": "0xcb1b98acAec1700Dc268eAF01d1f98b67A2aF30D",
      "transaction": "0xdc86c7f9f06ecc5e343a1959ff8d86b142718ddbb2179df483be706526501100",
      "isVerified": true
    }
  },
  "OogaBoogaAggregatorTrader": {
    "80084": {
      "address": "0xC50b93e55c80a5e2c76917038A15d9D4Ad63a0d1",
      "transaction": "0xd4c06f3e8f56e468ae5744a05714c474843e7f6df53d7d3b52c9636a0ccd2c8f",
      "isVerified": true
    },
    "80094": {
      "address": "0x18b619935591958499D37140FA1670F33460bfbf",
      "transaction": "0x540acf51896348783ae8dfced459bd18ed643f93c8f41257ba708f07b770d713",
      "isVerified": true
    }
  },
  "OracleAggregatorV2": {
    "196": {
      "address": "0x6727fe07ff5dCE46F34D20FB1f9D62EDDA73cFdc",
      "transaction": "0x3003c4f0955612a8be85ccc5097812e8e64fc7939635c1672c0ae8b8cb27115b",
      "isVerified": true
    },
    "1101": {
      "address": "0x02942CDe28029D13e070fc5FFd160e51E44522cc",
      "transaction": "0x3e43703c930616705742102edd5668327d46635a1ab521929b1e51ca47d02faa",
      "isVerified": true
    },
    "5000": {
      "address": "0x2c640B79Ff62908fAE611e6a445c7E480324B77d",
      "transaction": "0x8d127e1b81bc7fa0ad1ec29365bfa5a9d109a916595afb55a78350d0e2476579",
      "isVerified": true
    },
    "5330": {
      "address": "0xa150Ef2D5827dB283321D15d62d5D07fB41d636E",
      "transaction": "0x4e2c10de41929a17708f38d65ac6f086b54365ef511b116fb5d3081ac500ed49",
      "isVerified": true
    },
    "8453": {
      "address": "0xa150Ef2D5827dB283321D15d62d5D07fB41d636E",
      "transaction": "0x6c558c053e015883d1522d35acd753f6cf93c3da76e584298f0dd40738de0701",
      "isVerified": true
    },
    "42161": {
      "address": "0xBfca44aB734E57Dc823cA609a0714EeC9ED06cA0",
      "transaction": "0x93e904e849a74668514a03c76c0216abc521d3315759211a0695d5de1118809b",
      "isVerified": true
    },
    "57073": {
      "address": "0xa150Ef2D5827dB283321D15d62d5D07fB41d636E",
      "transaction": "0x5b58b3e6468c92a0bec7e2d1efa862267947b9f8421f44a17534be43fc922568",
      "isVerified": true
    },
    "80000": {
      "address": "0xa150Ef2D5827dB283321D15d62d5D07fB41d636E",
      "transaction": "0x8201816998cfacca7b237959043a63e47957f2cf2d0a4b8bff9845cf079e466a",
      "isVerified": true
    },
    "80084": {
      "address": "0x5231c38d2D0716439A48B67590564d87d48da12D",
      "transaction": "0x51f4ebde2e59d324cb4480f16ac37876c18993de285e814569dbaecaad7ccf64",
      "isVerified": true
    },
    "80094": {
      "address": "0xa150Ef2D5827dB283321D15d62d5D07fB41d636E",
      "transaction": "0xce7dd7751e41e60176258d35b3ceae8a305b7786d5fb7f4ca595459f2f28f5b7",
      "isVerified": true
    }
  },
  "ParaswapAggregatorTrader": {
    "42161": {
      "address": "0x6173C34E01A18d5897C06b4991152F2969059A68",
      "transaction": "0x8106116a66329d85552b528378c795339f4f887e0400f2fa17e6ee9e8321191a",
      "isVerified": true
    }
  },
  "ParaswapAggregatorTraderV2": {
    "1101": {
      "address": "0xc4d82e8e5240ac7C816aCA138eb41534c9aD76e1",
      "transaction": "0x091abaed346f505470f7c61f1019dc608693201ed13cedfa25147b2127542444",
      "isVerified": true
    },
    "42161": {
      "address": "0xd991d9E0a22a51391c25B258eeF8C1c4a392383a",
      "transaction": "0xaf6cecf15044ebb61a0eebfc533424fc5358227a4e98618399b2ca4478c8fe85",
      "isVerified": true
    }
  },
  "PendlecmETHFeb2025RegistryProxy": {
    "5000": {
      "address": "0xf1fc3079620A5D6d5E3Dc68e2D0854C3aa65c210",
      "transaction": "0x9149be599833797e883621c5de8686d382818d2ea06ca3d1b6a91c16a270e5a1",
      "isVerified": true
    }
  },
  "PendleEzETHJun2024RegistryProxy": {
    "42161": {
      "address": "0x5C451e6D4032184e5C35D717E9Ab62DD2279FC1d",
      "transaction": "0x58a3fa3894cfc243dd29a3552f2c944b4d51f3e0351114e13bfabcc7f3b6ac32",
      "isVerified": true
    }
  },
  "PendleEzETHSep2024RegistryProxy": {
    "42161": {
      "address": "0x51DF6Bdaf0f073E387eb8709Cbd43Af34062e33B",
      "transaction": "0x17ec676d0b42dff0d8a720076a11e717c68acc9e755536c8a932c37c4baa0e24",
      "isVerified": true
    }
  },
  "PendleGLPMar2024RegistryProxy": {
    "42161": {
      "address": "0xA2faf5D1bf7Ea66f9dAe29Ab24CE1613B455f6b0",
      "transaction": "0x19b72f1ada341f498ae97718e5c31b0a35f1de5ba479e77d4cdf2348ec581295",
      "isVerified": true
    }
  },
  "PendleGLPMar2024RegistryV1Implementation": {
    "42161": {
      "address": "0x32e6E43989d210Bbf0dF4ffc76fFaF2b5CD1Ec96",
      "transaction": "0x82b501613dd0fe02af0ba7346ed7618fccf1153035597c001194c3fae2a00e73",
      "isVerified": true
    }
  },
  "PendleGLPMar2024RegistryV2Implementation": {
    "42161": {
      "address": "0x5296Adc33F75785B6Dd87a2De8bdaDE9fDEdbB56",
      "transaction": "0xab42b1b6a1861e7724038c017a0705229601b33ed933fe1f481246208f5b04a5",
      "isVerified": true
    }
  },
  "PendleGLPSep2024RegistryProxy": {
    "42161": {
      "address": "0x1572BA6f148240Ee2205d38De91c23D644D5B733",
      "transaction": "0x428f2c9bd8d01cb20f3b5342ba53fb3e838bbd459a00f0e0602bb75b17b711b2",
      "isVerified": true
    }
  },
  "PendlemETHDec2024RegistryProxy": {
    "5000": {
      "address": "0xd86233E2E53a87F0735C5643f3189cfEC07269bF",
      "transaction": "0x955dc8048f032a729897a4624fa728841ab1a8d7259a645641f1dab2ac9b11bf",
      "isVerified": true
    }
  },
  "PendleMntOct2024RegistryProxy": {
    "5000": {
      "address": "0xd6A797a4eD192013CF3A444920B45bBB9c4E9d3B",
      "transaction": "0x333cea2f18157cb6a521710f4aab60498400ac4cfd93bb9dd959c49eadf52553",
      "isVerified": true
    }
  },
  "PendlePtcmETHFeb2025IsolationModeTokenVaultV1": {
    "5000": {
      "address": "0x6Ce930ae8c534104b84e66B716Df70D845A0205C",
      "transaction": "0x2ea4cd3a5bd6576548b97611161daaf96ae1f77d23c8bc20a79ab2b3a0090a04",
      "isVerified": true
    }
  },
  "PendlePtcmETHFeb2025IsolationModeTokenVaultV2": {
    "5000": {
      "address": "0xD80A7013580C57bedFb05970689d48b847036F88",
      "transaction": "0xa01abcdcb4f187a46714918b215790348e53c99c5091adbb5763ab544838b6b1",
      "isVerified": true
    }
  },
  "PendlePtcmETHFeb2025IsolationModeTokenVaultV3": {
    "5000": {
      "address": "0x3eBe8E761a7018A22bc4dFeA74C4BaF03db255e3",
      "transaction": "0xc890487e00600b09030aef2b6cd141baf625d48794dde9a32af45f3f9d62d72d",
      "isVerified": true
    }
  },
  "PendlePtcmETHFeb2025IsolationModeTokenVaultV4": {
    "5000": {
      "address": "0x18e297B5eB00eD4c00d6d650db9e26484917aD26",
      "transaction": "0xd1dcb45ce3882db1759710957be56da917cf3c9b0c04c266dd13162528dbfa78",
      "isVerified": true
    }
  },
  "PendlePtcmETHFeb2025IsolationModeUnwrapperTraderV3": {
    "5000": {
      "address": "0x0D8724Ee17AB67B42a07d5FeAC99218019b534Ec",
      "transaction": "0xf00f1d92f82b2df5f03dad2d7b80e44de3ee7553d04fd07559cb3782670c30ef",
      "isVerified": true
    }
  },
  "PendlePtcmETHFeb2025IsolationModeVaultFactory": {
    "5000": {
      "address": "0x8eB2eF96a70A6eC4F3dDE550b96969a6AA25a563",
      "transaction": "0x3548d4b940c1b1067657e55774d073457a8c5b570bd1abb888a090978d4cf5e7",
      "isVerified": true
    }
  },
  "PendlePtcmETHFeb2025IsolationModeVaultFactoryDeadProxy": {
    "5000": {
      "address": "0xf0c8798DD89a62848B440dADCC384BA83fC9bd43",
      "transaction": "0x3548d4b940c1b1067657e55774d073457a8c5b570bd1abb888a090978d4cf5e7",
      "isVerified": true
    }
  },
  "PendlePtcmETHFeb2025IsolationModeWrapperTraderV3": {
    "5000": {
      "address": "0xB317a2e95aa9B441006f9153bA810005e6ACbE88",
      "transaction": "0xfd48e828f9fb63513986329ff1d976a9401e88c876f0ac642e3880d6648f29dc",
      "isVerified": true
    }
  },
  "PendlePtcmETHFeb2025PriceOracleV2": {
    "5000": {
      "address": "0xb64fBbf55bDBECCc3fe8241A4402F0Dd18EDb4aE",
      "transaction": "0x69a7bfab870a38747f079e95017117497fc662e9d2dfec16a64981296a114310",
      "isVerified": true
    }
  },
  "PendlePtEEthPriceOracleV1": {
    "42161": {
      "address": "0x74c696Db56a9E23ed4b774e3834D0D3bDA1a25df",
      "transaction": "0x3d9e237ef984528cc6fee4c65622f9ea5d5a7466b557ede1cd2cf0d50db775d2",
      "isVerified": true
    }
  },
  "PendlePtEzETHJun2024IsolationModeTokenVaultV1": {
    "42161": {
      "address": "0x72E71247b36680C1a3ae0B4a193f43290B08Eaa7",
      "transaction": "0xd188dd15dea7f666e2fb35e5b5ddf90ad70991baf502341e825024a02f2d936e",
      "isVerified": true
    }
  },
  "PendlePtEzETHJun2024IsolationModeTokenVaultV2": {
    "42161": {
      "address": "0x7cE3EdB8da4B477334CfE1CAeABd8ac6bC63A1ad",
      "transaction": "0x45223efb0d27f3abba4d2484ca619e27bf1b550a4a72cc66531c3b68fd6bd48c",
      "isVerified": true
    }
  },
  "PendlePtEzETHJun2024IsolationModeTokenVaultV3": {
    "42161": {
      "address": "0xaCC013114F0BD3c9214f164B0D55f77479305e61",
      "transaction": "0xf650c54a5acc9ceb9646ad97c25a9fdd1042628720a51b3f0fe8ab274a684577",
      "isVerified": true
    }
  },
  "PendlePtEzETHJun2024IsolationModeTokenVaultV4": {
    "42161": {
      "address": "0x854Ffb82F0373F9CC543e18b37f8354EE621b413",
      "transaction": "0x59b400adbaf61c9df347a9695b930d7d8619c7e480b29645621ca699b36afce7",
      "isVerified": true
    }
  },
  "PendlePtEzETHJun2024IsolationModeUnwrapperTraderV2": {
    "42161": {
      "address": "0x561bFE6479B84785e01442422Aef5ae728d3C9A6",
      "transaction": "0x80b8f84f8b5323e2dd67a4639379b33758006ddb09d656232d781b32ee4be548",
      "isVerified": true
    }
  },
  "PendlePtEzETHJun2024IsolationModeUnwrapperTraderV3": {
    "42161": {
      "address": "0xeD28B7138E0C126bCE042653A4127f25E73b43a6",
      "transaction": "0xff77b57bf34aa671986ef808f9d921093a9a270bf0013aa35d2b6b4b4361828b",
      "isVerified": true
    }
  },
  "PendlePtEzETHJun2024IsolationModeVaultFactory": {
    "42161": {
      "address": "0x12A3bb4FDBC5C932438e067338767eE4A9165f1b",
      "transaction": "0x275b3176a9546a3496d9cecfef1000f5babaf310a7a7ab8789df14f684ca181d",
      "isVerified": true
    }
  },
  "PendlePtEzETHJun2024IsolationModeWrapperTraderV2": {
    "42161": {
      "address": "0x9e65f94a462a1f8991Adc84341188d09e6aDe06D",
      "transaction": "0x42439078898eb802fba96ca339085ee278a4086c012965e5579e3e5f0ad4c678",
      "isVerified": true
    }
  },
  "PendlePtEzETHJun2024IsolationModeWrapperTraderV3": {
    "42161": {
      "address": "0x414b66cC66AAf55E90A5d60efE0a5e28C59D0DAc",
      "transaction": "0x5d651bb21b2195a4e90af972688110190d786b97109ee25ca6b53de169250b74",
      "isVerified": true
    }
  },
  "PendlePtEzETHJun2024PriceOracleV2": {
    "42161": {
      "address": "0x1f4B1313159922EA60e8cDCD537f94B793176d54",
      "transaction": "0x8296e53b33cc47cc0e3fe3a9345ce49def03e885af70ff02c85446c6f0eaa06c",
      "isVerified": true
    }
  },
  "PendlePtEzETHSep2024IsolationModeTokenVaultV1": {
    "42161": {
      "address": "0x7E2895A93e0091C838A918B542C31308d03Ff2Aa",
      "transaction": "0xac8fbc833254c0ff150e7d7a07d8059c74e620028a38d8c0fe9950abb7d7211c",
      "isVerified": true
    }
  },
  "PendlePtEzETHSep2024IsolationModeTokenVaultV2": {
    "42161": {
      "address": "0xDb6f74888ffA8457bce1850947F774Fe0838ba0a",
      "transaction": "0x2a07bb5ad37d45a09da618af70b2bc5d6771d65ae8fd6d7fb45b5cfec92f55ad",
      "isVerified": true
    }
  },
  "PendlePtEzETHSep2024IsolationModeTokenVaultV3": {
    "42161": {
      "address": "0x84fA80a913bF3a5BBb0C2eA2e074A98db309DEA7",
      "transaction": "0x1a0bf3ced33f90fd7c65fcdb6dbe3938f57c02c14f745f3fadcfe840e495ae22",
      "isVerified": true
    }
  },
  "PendlePtEzETHSep2024IsolationModeTokenVaultV4": {
    "42161": {
      "address": "0x4984ef1C59ABBb3f725f006FAB71dc3fEdDB3B54",
      "transaction": "0x581ddd60854d50e59fa184543dbe5a33a0b727f2dc6360409e1bbdf9f95d3a0c",
      "isVerified": true
    }
  },
  "PendlePtEzETHSep2024IsolationModeUnwrapperTraderV3": {
    "42161": {
      "address": "0x3545ff86Ce52ECc92648a06b95aEA9329b1e120D",
      "transaction": "0xb3f93e482880b763946aabf0ad75e71589701f41310b2ccae2c487e574ff46ed",
      "isVerified": true
    }
  },
  "PendlePtEzETHSep2024IsolationModeVaultFactory": {
    "42161": {
      "address": "0x9Fb5a64Ce2F659a6039aa57d45975fC097b3F373",
      "transaction": "0xc58c9454caa40dd7be784a011a3398d416ccf15f3b84cd1e3f51edc47b3a9b59",
      "isVerified": true
    }
  },
  "PendlePtEzETHSep2024IsolationModeVaultFactoryDeadProxy": {
    "42161": {
      "address": "0x31F92956b89B9f98f17C2cA468448df3Ed4CaCB8",
      "transaction": "0xc58c9454caa40dd7be784a011a3398d416ccf15f3b84cd1e3f51edc47b3a9b59",
      "isVerified": true
    }
  },
  "PendlePtEzETHSep2024IsolationModeWrapperTraderV3": {
    "42161": {
      "address": "0xFd4bcBf149552926C1Adde5Bf189130116fB1186",
      "transaction": "0x1053304c3aa3346d128fb07f1228ab23ad9ea6db4449ebdf64cf5f92733a5c5e",
      "isVerified": true
    }
  },
  "PendlePtEzETHSep2024PriceOracleV2": {
    "42161": {
      "address": "0xF415DFA72E40737cE944Fb5fb9d9e9f990fA4865",
      "transaction": "0x3aca9e4ca5f10654c60dcc81f741f5f269a17a04ec8390dbc8befbe786036a32",
      "isVerified": true
    }
  },
  "PendlePtGLPMar2024IsolationModeTokenVaultV1": {
    "42161": {
      "address": "0x963A0683fcD93aBB46a670F5B2B2Dd31D4552C11",
      "transaction": "0xa0f281b914c431f3df767584a5bc5809ac1eaef7e23635329b051dfb9e15db51",
      "isVerified": true
    }
  },
  "PendlePtGLPMar2024IsolationModeTokenVaultV2": {
    "42161": {
      "address": "0x7f2Bb9dfFfa713978fe911E003B94FEa0336F239",
      "transaction": "0x941514c7e81cbd7b1345510e22dfc574ca309aad4cc5a36f67ccf9a8a84f685c",
      "isVerified": true
    }
  },
  "PendlePtGLPMar2024IsolationModeTokenVaultV3": {
    "42161": {
      "address": "0x9900649451F9ae508A6D693b753553520743fbdC",
      "transaction": "0x00a09af078c00e51750018578e5846b3263041ff6c624a7b6eab96d3503b2538",
      "isVerified": true
    }
  },
  "PendlePtGLPMar2024IsolationModeTokenVaultV4": {
    "42161": {
      "address": "0x42C93eCE22F6Ff3E856945bb8A339fE34207dae3",
      "transaction": "0x79a841a4b89cf2f69c36782fe1e141de5c017406a9b432d7a68aadcb18c8271b",
      "isVerified": true
    }
  },
  "PendlePtGLPMar2024IsolationModeTokenVaultV5": {
    "42161": {
      "address": "0x60626729b3603aC3752AefF4007c916B8E0443cC",
      "transaction": "0xcdb6325457bec3264b79b5f589df595bb1abb8f009156ebd29706f7ae4d420d3",
      "isVerified": true
    }
  },
  "PendlePtGLPMar2024IsolationModeTokenVaultV6": {
    "42161": {
      "address": "0xE58ba9210b8de0AE15EaF7C33b62DE6a64f771AA",
      "transaction": "0xde4abb5ec8bbe399472b0b3c4732da40936244f7541ee6375dcfc85d883abbc8",
      "isVerified": true
    }
  },
  "PendlePtGLPMar2024IsolationModeTokenVaultV7": {
    "42161": {
      "address": "0x68BB7bc320D8a354c6E4F8569fF4F175eB6AC2dF",
      "transaction": "0x5e5d9ac3dc7df175ac04b01978b64ddd993e6a453cdd2334d831bbf5387ad261",
      "isVerified": true
    }
  },
  "PendlePtGLPMar2024IsolationModeUnwrapperTraderV2": {
    "42161": {
      "address": "0x4Dc84314FC92224687480f8D7FF58988eb329E36",
      "transaction": "0x4bd143e6b4d8bb8f854dd00669b0947e1b141cd21351135677ca81deca666a24",
      "isVerified": true
    }
  },
  "PendlePtGLPMar2024IsolationModeUnwrapperTraderV3": {
    "42161": {
      "address": "0x4e7Db586C50EfC72A60108A239cBCCaC4a9564Db",
      "transaction": "0xa583b10344cab27d11eb625fcee0ad2cb9ab2d932ab2536655e3f6c5bfd282df",
      "isVerified": true
    }
  },
  "PendlePtGLPMar2024IsolationModeUnwrapperTraderV4": {
    "42161": {
      "address": "0xB21AeEC8537f825315ea30B6115C2BAF1D096d80",
      "transaction": "0xd5b4d2c3d89367b879a9552e39abe329a215a6695f6e22e94b276e3ee6778d8c",
      "isVerified": true
    }
  },
  "PendlePtGLPMar2024IsolationModeUnwrapperTraderV5": {
    "42161": {
      "address": "0x35FAF6b3f1DdE3B9f7CAcA5F7c75544B5724A966",
      "transaction": "0xa26c6ac9db03f9f1159cdf1281bcba43768240cd390841885653ee710c2a864d",
      "isVerified": true
    }
  },
  "PendlePtGLPMar2024IsolationModeVaultFactory": {
    "42161": {
      "address": "0x7b07E78561a3C2C1Eade652A2a92Da150743F4D7",
      "transaction": "0xe6745d515851faebfd973c3bd5a3c8d9e4275dc0dcc75c715df25a3eb83479b7",
      "isVerified": true
    }
  },
  "PendlePtGLPMar2024IsolationModeWrapperTraderV2": {
    "42161": {
      "address": "0xcB8ff70173C4aB835cc035BCfc2Eb0871e38b190",
      "transaction": "0x7f75f635d0dcb53483e6365906f4b238494c8963da296711535eaab675b3e3fb",
      "isVerified": true
    }
  },
  "PendlePtGLPMar2024IsolationModeWrapperTraderV3": {
    "42161": {
      "address": "0x4A22DB194997ACed36Ec7b2c9fc5f81Baf58Db96",
      "transaction": "0x1f5416a07dd346efd0dba97955eb51b93cdd8f2104cfb33ba5c467c885fc343c",
      "isVerified": true
    }
  },
  "PendlePtGLPMar2024IsolationModeWrapperTraderV4": {
    "42161": {
      "address": "0x162a57511e7D027A34c4e5e13B26ba43dcAE352c",
      "transaction": "0x37abeccad147216abebbf3b982b020c7a3f74591ede1d9f4fab16bd278a9322c",
      "isVerified": true
    }
  },
  "PendlePtGLPMar2024IsolationModeWrapperTraderV5": {
    "42161": {
      "address": "0xA4F7Fda96bCE84b3Ae352C98dDaf56e0edE4B91d",
      "transaction": "0x22c903264652fca9ce11983c8aeb685dcd89ede9ca683df6b2e63746810a9ad7",
      "isVerified": true
    }
  },
  "PendlePtGLPPriceOracle": {
    "42161": {
      "address": "0x2D016f921feAD79b5a7151098D8bB44E74d65d83",
      "transaction": "0x4d61429b302d0b4a51f5e25991c04e2c613d990194d07ca3e46e96cd40bb4e4b",
      "isVerified": true
    }
  },
  "PendlePtGLPSep2024IsolationModeTokenVaultV1": {
    "42161": {
      "address": "0xDD7282801b6CD1e390d05C891a4d48404d2281D0",
      "transaction": "0x371aee0c3f98fc75ec1ad31f1cfe5ad6f312a6838215e5d76230adc465e2517f",
      "isVerified": true
    }
  },
  "PendlePtGLPSep2024IsolationModeTokenVaultV2": {
    "42161": {
      "address": "0x876FF27D3ff637Eedb4B409A04f93332deF48c47",
      "transaction": "0x118515b560e1e8c36c7f598b2f99b93a7104e7d242f14101ab4e21e793a8c317",
      "isVerified": true
    }
  },
  "PendlePtGLPSep2024IsolationModeTokenVaultV3": {
    "42161": {
      "address": "0x395534888BD4A2E2450C3EBd07de83Bf6AcE6462",
      "transaction": "0x4804ee312486fbcb157e8dfbc413d952d42ecdb6aae223414a14ac5d352ffeb0",
      "isVerified": true
    }
  },
  "PendlePtGLPSep2024IsolationModeTokenVaultV4": {
    "42161": {
      "address": "0xfE6150724B8B681405160FC57727d4A377572381",
      "transaction": "0x8acb6b0181306292f73d8f91f13b9ada54b99d543d66d23c2eb4dac842feaee7",
      "isVerified": true
    }
  },
  "PendlePtGLPSep2024IsolationModeUnwrapperTraderV2": {
    "42161": {
      "address": "0x202c0759C4125C79C29840e2c694b3807ce29a10",
      "transaction": "0x6818ccdf5d9e6e92133d2cf02ba2bdd1b581bdc01f270f798babc550c07deb12",
      "isVerified": true
    }
  },
  "PendlePtGLPSep2024IsolationModeUnwrapperTraderV3": {
    "42161": {
      "address": "0xF7e04e79616d52568B1c003e4187D053070CB5Fe",
      "transaction": "0xd0fbc2984bb855c4719928c1f3bd4aa7093551fbacbd0f1f1e80488fe185452e",
      "isVerified": true
    }
  },
  "PendlePtGLPSep2024IsolationModeVaultFactory": {
    "42161": {
      "address": "0x0C4D46076af67F8ba1cC3C01f7e873BD91EA41ab",
      "transaction": "0x0f548dc728cfd8656a4de40f7f8f328597df3d46c75a346f9b0a87e85d8f885a",
      "isVerified": true
    }
  },
  "PendlePtGLPSep2024IsolationModeWrapperTraderV2": {
    "42161": {
      "address": "0xAce22FAB71a0F3F8d6b333B25Dff604370bE1c2c",
      "transaction": "0xed8617c41a79e62fb224c62122219b87e93de82482ee91f39f53e90752369f9c",
      "isVerified": true
    }
  },
  "PendlePtGLPSep2024IsolationModeWrapperTraderV3": {
    "42161": {
      "address": "0xBAA562cd044b0E64117C5cE07146b9c7eC0Ec6EB",
      "transaction": "0x867ac110cb7925a78120a2b192bdb8c3b66821a73fb441e1dc7000b426c3d090",
      "isVerified": true
    }
  },
  "PendlePtGLPSep2024PriceOracleV2": {
    "42161": {
      "address": "0x162aBcE9bBf515cF86aF4b5FBFA31979aabC35cA",
      "transaction": "0x971c9470c6e7b29abb1f79629a3f8d0eeb78c97ab2ea02b2ecd19b5c80ad6220",
      "isVerified": true
    }
  },
  "PendlePtmETHDec2024IsolationModeTokenVaultV1": {
    "5000": {
      "address": "0xCcC43e1571322528bEC9d7D26814D58229103D50",
      "transaction": "0xc435cdf8898052b9db3fe58eeae11f9be9fd662219dfaf3c5a6c8a13e8d281cd",
      "isVerified": true
    }
  },
  "PendlePtmETHDec2024IsolationModeTokenVaultV2": {
    "5000": {
      "address": "0x09b49051ff3F1087c583a8B4ea68fA5eF3Ac7FF7",
      "transaction": "0x3e814347bdad4639857ef0aea0f608d548e2d8cbae59c7cb939afff6d067f94a",
      "isVerified": true
    }
  },
  "PendlePtmETHDec2024IsolationModeTokenVaultV3": {
    "5000": {
      "address": "0xd56393bd6c2CEE3cd4b5b209a3a2a5a1c04c7519",
      "transaction": "0x0d004e4d369cdfe5b9a04b79dbea27c48dab3c1dc99bf6e27699bc2bff09320c",
      "isVerified": true
    }
  },
  "PendlePtmETHDec2024IsolationModeTokenVaultV4": {
    "5000": {
      "address": "0xF634A6f227B3f7D9Dd810098a748DF1E7eF71f91",
      "transaction": "0x308d44ccbb664d3b6fc10592d66e67bf727f7c157c365dc8c803f31bfda7c1dd",
      "isVerified": true
    }
  },
  "PendlePtmETHDec2024IsolationModeUnwrapperTraderV3": {
    "5000": {
      "address": "0x63BD442334D457B58742a72B88abeaeFfef6D451",
      "transaction": "0xee39f372e64da35cac9af55fcec62c634e3e96a63106fd7e6f13d9ae76c46c1d",
      "isVerified": true
    }
  },
  "PendlePtmETHDec2024IsolationModeVaultFactory": {
    "5000": {
      "address": "0x5b12E419A57e3102eC1d47BD11BA5EC87EF264fb",
      "transaction": "0xdcbfce366398649f6e0068ade9974b2fd2e9aafb671bb7bdd020059e4f38135d",
      "isVerified": true
    }
  },
  "PendlePtmETHDec2024IsolationModeVaultFactoryDeadProxy": {
    "5000": {
      "address": "0xf709BcBB8b7306f2fA40ED42aDBe3FcFdC8cCAa1",
      "transaction": "0xdcbfce366398649f6e0068ade9974b2fd2e9aafb671bb7bdd020059e4f38135d",
      "isVerified": true
    }
  },
  "PendlePtmETHDec2024IsolationModeWrapperTraderV3": {
    "5000": {
      "address": "0x987AFbff1487BF2B6B9b19238C1cfbcFd1D8A7b1",
      "transaction": "0x9ad55e953b5edd01ddce6c2218eb48d947b9715400a4e92eba95fd1d15d736bb",
      "isVerified": true
    }
  },
  "PendlePtmETHDec2024PriceOracleV2": {
    "5000": {
      "address": "0xb5995593302979dd399F902F37063Ac1805139FE",
      "transaction": "0x1590bcf6d12e72e3f6851420989e04f6214a474f88201c1fc8935496b494840b",
      "isVerified": true
    }
  },
  "PendlePtMntOct2024IsolationModeTokenVaultV1": {
    "5000": {
      "address": "0x93FBbdFafF42B6dD1A7A60b6D40A67407469A6ed",
      "transaction": "0x684eabb03e2a7e99d841133d32855d14022b164618641772ea17c050411becc1",
      "isVerified": true
    }
  },
  "PendlePtMntOct2024IsolationModeTokenVaultV2": {
    "5000": {
      "address": "0xc4d82e8e5240ac7C816aCA138eb41534c9aD76e1",
      "transaction": "0x8937dff5f3c906cc89b56f6ea50020a2943161f17779430c097d9fd22a3d00bf",
      "isVerified": true
    }
  },
  "PendlePtMntOct2024IsolationModeTokenVaultV3": {
    "5000": {
      "address": "0x0a942e573070F5B4A833582aA3C88C4aA29e14cc",
      "transaction": "0xab6dee5bc7effc2d51272fca9e4e189930eadb53bcba3af369ccf3f710bbf161",
      "isVerified": true
    }
  },
  "PendlePtMntOct2024IsolationModeTokenVaultV4": {
    "5000": {
      "address": "0x275EcbE700574FDA55Fb72F4b11d4D4eAdE64Eb1",
      "transaction": "0xfd917852300dff12faf4352504807adf41d481d58d1da87c12187d54b312e3da",
      "isVerified": true
    }
  },
  "PendlePtMntOct2024IsolationModeUnwrapperTraderV3": {
    "5000": {
      "address": "0x39871A4e6153547C2d0B1f8aFcdc6530D8D9D061",
      "transaction": "0xdbeeda7ec53cca8fb26dadafaeb1c8b1774e1379eea5b728e74120ef3d6e6b09",
      "isVerified": true
    }
  },
  "PendlePtMntOct2024IsolationModeVaultFactory": {
    "5000": {
      "address": "0xe44CEFD2E6b0B846e2720e7b823e173d9FDf8601",
      "transaction": "0x9f6d7187203616fbf9c460819985a9a8201e851a62dd3d7ebf4141d89fee3622",
      "isVerified": true
    }
  },
  "PendlePtMntOct2024IsolationModeVaultFactoryDeadProxy": {
    "5000": {
      "address": "0x4C0d5A6E7D2048DE9dFb76c6e936D14Dd43dbD1a",
      "transaction": "0x9f6d7187203616fbf9c460819985a9a8201e851a62dd3d7ebf4141d89fee3622",
      "isVerified": true
    }
  },
  "PendlePtMntOct2024IsolationModeWrapperTraderV3": {
    "5000": {
      "address": "0xcb1b98acAec1700Dc268eAF01d1f98b67A2aF30D",
      "transaction": "0x478e9889510b86c904c18be787ba733d32da4e76738903f946e1c8a7a83737e4",
      "isVerified": true
    }
  },
  "PendlePtMntOct2024PriceOracleV2": {
    "5000": {
      "address": "0x2e9BE819D04CB62bF3816B627c9DfF819136CEc4",
      "transaction": "0x73c16e08f6842cd5b9aeb4c49f2b0438483cc3e97130c8b7e9b5f437aa9cc05a",
      "isVerified": true
    }
  },
  "PendlePtREthJun2025IsolationModeTokenVaultV1": {
    "42161": {
      "address": "0xa16176f882D2fC0a32edCc6EC9D58e557Ecb8A38",
      "transaction": "0x988bef4c1d884192e0137cfe728ebd348fec4bc3fe60e9cd9d56f2ea747fa606",
      "isVerified": true
    }
  },
  "PendlePtREthJun2025IsolationModeTokenVaultV2": {
    "42161": {
      "address": "0x37772D7fdDd2e4ae99B0b90252288DCFb34DbFc8",
      "transaction": "0xaf94b78f8924b5191da0922b559a3dd65439f6b3c70f726cd4a04d2f494ee111",
      "isVerified": true
    }
  },
  "PendlePtREthJun2025IsolationModeTokenVaultV3": {
    "42161": {
      "address": "0x86901E8c3C20c152BCf75404F4f6aA9B94002eD8",
      "transaction": "0x02c2394ab1e2012259fbffeaa5a841b7e62bc8f5d899b50aa45a830b8f3152d0",
      "isVerified": true
    }
  },
  "PendlePtREthJun2025IsolationModeTokenVaultV4": {
    "42161": {
      "address": "0x1c79401a0b8fe800eB85762DA73D394a8A7Ba2E7",
      "transaction": "0x50422d45d1ee633f0f29753a6ab03020fad29fd646e1abe8147af0213a52febb",
      "isVerified": true
    }
  },
  "PendlePtREthJun2025IsolationModeTokenVaultV5": {
    "42161": {
      "address": "0xE47C41C33C198676F0998b9c7d8f3e5fd10e46D9",
      "transaction": "0xe3c05e3f1aaa3e805e3458c43261a67e620087ea54b94e4e23f32abe03a4c129",
      "isVerified": true
    }
  },
  "PendlePtREthJun2025IsolationModeTokenVaultV6": {
    "42161": {
      "address": "0xC12e5475008D16D580e1fdfa89628B8e130421F5",
      "transaction": "0xb4a13119d6c041d168a595ac4b507877ea07df5a43d4f6868439fe08049ed51f",
      "isVerified": true
    }
  },
  "PendlePtREthJun2025IsolationModeTokenVaultV7": {
    "42161": {
      "address": "0x5cdcd61e5b123f667c59E35A7025923bcf0F04eb",
      "transaction": "0x94a81f80b407e471f40f66bcb4b456ab2ff33f3e805ed6884fd45bf76cb774de",
      "isVerified": true
    }
  },
  "PendlePtREthJun2025IsolationModeUnwrapperTraderV2": {
    "42161": {
      "address": "0x5A0Af43155337F21B28d3a4a6F6D2bbD159f1796",
      "transaction": "0xc37964f6a51c9f1ec2adedfc7541b7600cbd113035e434c20e12bbd977a9793c",
      "isVerified": true
    }
  },
  "PendlePtREthJun2025IsolationModeUnwrapperTraderV3": {
    "42161": {
      "address": "0x2AF32ea66D245af17C1D0Ccfbe3c69EA6FF86758",
      "transaction": "0x2824dd5bf040e0bfe90ea821cb24b04c21246874f1eac592014bb6cbdbd3947f",
      "isVerified": true
    }
  },
  "PendlePtREthJun2025IsolationModeUnwrapperTraderV4": {
    "42161": {
      "address": "0xc16A0611DA04181AaaA2C750479aC0d8F17F6898",
      "transaction": "0xbcfc7fe86b90cd9aa7cc0a531a859ff6d3a2e4a0fc4282ab91d9ed01faf97dfd",
      "isVerified": true
    }
  },
  "PendlePtREthJun2025IsolationModeUnwrapperTraderV5": {
    "42161": {
      "address": "0x0940649453d0a93021F472192F4f73951e32Bc7e",
      "transaction": "0x694a22691b3013c24bbf575992f5c731ccae0298cc7f5485d13ec6fcbcdff7f7",
      "isVerified": true
    }
  },
  "PendlePtREthJun2025IsolationModeVaultFactory": {
    "42161": {
      "address": "0xC9375EF7635fe556F613AB528C9a2ed946BD075d",
      "transaction": "0x11053626f8656f8bb0149f58d264c70c4a3c4f864150e958bdf7566dbd44f522",
      "isVerified": true
    }
  },
  "PendlePtREthJun2025IsolationModeWrapperTraderV2": {
    "42161": {
      "address": "0x61E40Bf943a41b1C3048B7e5279b2a5dB3253ba7",
      "transaction": "0xc062903cec86785729aa723cb865d948324f2d5ea2815ad08dde92f029b209ad",
      "isVerified": true
    }
  },
  "PendlePtREthJun2025IsolationModeWrapperTraderV3": {
    "42161": {
      "address": "0xF11db43430d2868b3d8fad7595AA046365FBf33b",
      "transaction": "0x9dcdc124c77f73b202ad15625fc7e16e3c256658bd74c88565ded632e25201ca",
      "isVerified": true
    }
  },
  "PendlePtREthJun2025IsolationModeWrapperTraderV4": {
    "42161": {
      "address": "0x78BBFe4e48E20B1e6016afB7e9Bc8a1D1A51266A",
      "transaction": "0xf631de57dd50173f80f2381b2082b7d72244abfb4f2707b8f8aa009368f5d922",
      "isVerified": true
    }
  },
  "PendlePtREthJun2025IsolationModeWrapperTraderV5": {
    "42161": {
      "address": "0x366C4b76c683790C49D69557a13a1D0EbCC3f37c",
      "transaction": "0x5d02874c2cce1ba6f5277f58efab46e131f658ffd458c2152b4ba44935bea324",
      "isVerified": true
    }
  },
  "PendlePtREthJun2025PriceOracle": {
    "42161": {
      "address": "0x8abe244D76BEbCDDCc63889F030dE57C29E2A35b",
      "transaction": "0xa9f46efe7db3ac3b8a0da3dbcc44cfc7b67da7fa9e7f866a3f4c7399237b5352",
      "isVerified": true
    }
  },
  "PendlePtREthJun2025PriceOracleV2": {
    "42161": {
      "address": "0x3772283E2EE2950926426eB5Fd70cb5F58b70E14",
      "transaction": "0x521dc88dbb20189ff537405b1dce8bd2352f5123f83c64f0ead226b0e75f978e",
      "isVerified": true
    }
  },
  "PendlePtRsETHDec2024IsolationModeTokenVaultV1": {
    "42161": {
      "address": "0x81F64Af8Ec051D9B23BBb4151ab6237Eb6cbC678",
      "transaction": "0x1793fdb0be22c9b787b5ad7d7abc84f3a7ca53b16eb8993f2beaf220fafca496",
      "isVerified": true
    }
  },
  "PendlePtRsETHDec2024IsolationModeTokenVaultV2": {
    "42161": {
      "address": "0x7BCf84969dE7bCF28cCeAbBdd54317479FaF76b6",
      "transaction": "0xe58172dc148f58b530c2e2aa7606128b05c2671cef219871800cd6032ad2ae9d",
      "isVerified": true
    }
  },
  "PendlePtRsETHDec2024IsolationModeTokenVaultV3": {
    "42161": {
      "address": "0x0D18Da668Abe745eB8855DCE3089CcC8a74B35e5",
      "transaction": "0xe06d632f4b8bf26fbde145fb6ebe577508097ea311510a38bf79021129100ad6",
      "isVerified": true
    }
  },
  "PendlePtRsETHDec2024IsolationModeUnwrapperTraderV3": {
    "42161": {
      "address": "0x64429D6681aF74174913B74Ac457FDF9C890B76E",
      "transaction": "0x291fbf4879058d6c8a599f2176a63b14ee37625cc8497cfadb7a9e50c7dc5142",
      "isVerified": true
    }
  },
  "PendlePtRsETHDec2024IsolationModeVaultFactory": {
    "42161": {
      "address": "0x26AbfE435447b236b8A014B296E1A8FA2b912AeC",
      "transaction": "0xf925c25242347b427d30b82ac1a4d19c1e18830a41033077cf1184b049e46165",
      "isVerified": true
    }
  },
  "PendlePtRsETHDec2024IsolationModeVaultFactoryDeadProxy": {
    "42161": {
      "address": "0xff5e7c210c0305DBeC50EE796132D65b994892ac",
      "transaction": "0xf925c25242347b427d30b82ac1a4d19c1e18830a41033077cf1184b049e46165",
      "isVerified": true
    }
  },
  "PendlePtRsETHDec2024IsolationModeWrapperTraderV3": {
    "42161": {
      "address": "0xA54076F7606101e7A851f23e3fe381ff437EE768",
      "transaction": "0x7aeed8d0ea77a1509f601872efa4538866b8a9e2fb6c0d0f4452f3d993663c59",
      "isVerified": true
    }
  },
  "PendlePtRsETHDec2024PriceOracleV2": {
    "42161": {
      "address": "0xF4e65283FAdBD5Cc8B3E01a4Dc8b9564511dB2f0",
      "transaction": "0x4597572b2201b64b71401b9e740d1a5105bf60f0836336b8bb6679d871497579",
      "isVerified": true
    }
  },
  "PendlePtRsETHSep2024IsolationModeTokenVaultV1": {
    "42161": {
      "address": "0x5ec31e4f3f0acC96CcBEB90F0fE1ED95179B2012",
      "transaction": "0x3a41013ca168d95ca99479d6e8c862227eb80af38fd8da1b3c10015c856b7357",
      "isVerified": true
    }
  },
  "PendlePtRsETHSep2024IsolationModeTokenVaultV2": {
    "42161": {
      "address": "0xa14696202962dB5038C6923176850394224F6528",
      "transaction": "0x1771536b51defe1a112e7e410ad2183566f67157839744102d07317227c5bdef",
      "isVerified": true
    }
  },
  "PendlePtRsETHSep2024IsolationModeTokenVaultV3": {
    "42161": {
      "address": "0x5707A6ffE7E4D0123EF252b1830B0515F6a7E6c2",
      "transaction": "0xeb2c471c8ddd15501fbc08582c3a76f4cff06ab1f7ae4b37450d5cf7a4111a60",
      "isVerified": true
    }
  },
  "PendlePtRsETHSep2024IsolationModeTokenVaultV4": {
    "42161": {
      "address": "0xD38a4B0AFf40f67080d3F72B27D02b8C7D2Af1dD",
      "transaction": "0xe3a0f3766e594b412f5f5dfe67636d03176c6d51a4fd5c118820cbfe67549feb",
      "isVerified": true
    }
  },
  "PendlePtRsETHSep2024IsolationModeUnwrapperTraderV3": {
    "42161": {
      "address": "0x8D3A72927EA70351beC823827b037F2c809a509D",
      "transaction": "0x8926d6bbb15bebd6dc2fe706a3055ef9fbc6d91b8036741cfcc76162b6cb1c45",
      "isVerified": true
    }
  },
  "PendlePtRsETHSep2024IsolationModeVaultFactory": {
    "42161": {
      "address": "0xCeC868060a724199c0fbf62e61449175690a55bD",
      "transaction": "0x1ef7d4b93fe364485d9b5a4c2a1110e51af2a1ead4ec33a1e0c459e47271388b",
      "isVerified": true
    }
  },
  "PendlePtRsETHSep2024IsolationModeVaultFactoryDeadProxy": {
    "42161": {
      "address": "0x2624076db2946De70eAf0A2b010cc6b554a4b08a",
      "transaction": "0x1ef7d4b93fe364485d9b5a4c2a1110e51af2a1ead4ec33a1e0c459e47271388b",
      "isVerified": true
    }
  },
  "PendlePtRsETHSep2024IsolationModeWrapperTraderV3": {
    "42161": {
      "address": "0x56620d1184E24CB5F5E252fd2F3031c5c8B43Cd0",
      "transaction": "0xd3c2d5ffd35dab222f339cce31c4412f12d6140a332dba4256d69b40124c2a0a",
      "isVerified": true
    }
  },
  "PendlePtRsETHSep2024PriceOracleV2": {
    "42161": {
      "address": "0xc719a91cEd2518c54846C23BB84C4f5c165e87b9",
      "transaction": "0x2aa92c2542488aa29704ba57902f24458f233c2955d08c0de198e99a660deb37",
      "isVerified": true
    }
  },
  "PendlePtUSDeDec2024IsolationModeTokenVaultV1": {
    "5000": {
      "address": "0xf0C0Db8E4e01BD9A8e01860ef83077405a53f781",
      "transaction": "0x63ee8293b4cdc4ccc624fae98b95f4e874140151d32ed4dab5aa50cb541f8f99",
      "isVerified": true
    }
  },
  "PendlePtUSDeDec2024IsolationModeTokenVaultV2": {
    "5000": {
      "address": "0x14B83b01091636709A468386877619d34D431C63",
      "transaction": "0xc2882eec8aa14e8bb17a32056f405a25a79f9aced1479a06f25c114ac65037e3",
      "isVerified": true
    }
  },
  "PendlePtUSDeDec2024IsolationModeTokenVaultV3": {
    "5000": {
      "address": "0x18548827E647FdB46D37d48bC948d96eB57b0798",
      "transaction": "0x6acc33d413f735e43cecb04a748ebba441c3c84395ee9ce6d2c21d9986c739bf",
      "isVerified": true
    }
  },
  "PendlePtUSDeDec2024IsolationModeTokenVaultV4": {
    "5000": {
      "address": "0xCaaD4246A527b75EF1623310901f03fd5565bbA4",
      "transaction": "0x31d52bf91bb3d1ebf618f346ab140756c3cf4d5183e9ec015965e643cbf4e4d7",
      "isVerified": true
    }
  },
  "PendlePtUSDeDec2024IsolationModeUnwrapperTraderV3": {
    "5000": {
      "address": "0x1938392b71d20E846E9553fF95e91BdC9b15de86",
      "transaction": "0x19ae96cdf3e9482197d5cb1b3f8675d44148052ad90087931542ea15db162163",
      "isVerified": true
    }
  },
  "PendlePtUSDeDec2024IsolationModeVaultFactory": {
    "5000": {
      "address": "0xeC0Ad37432b489C40ED6da003B2C2F033928599E",
      "transaction": "0x08b2ed672cb656fa52bcfebfc39c1067a64771fb872a8f0ed480f6393d5b73c0",
      "isVerified": true
    }
  },
  "PendlePtUSDeDec2024IsolationModeVaultFactoryDeadProxy": {
    "5000": {
      "address": "0xfD4234eD3A19a0FC73efcFcf11e55D8deD8c54C6",
      "transaction": "0x08b2ed672cb656fa52bcfebfc39c1067a64771fb872a8f0ed480f6393d5b73c0",
      "isVerified": true
    }
  },
  "PendlePtUSDeDec2024IsolationModeWrapperTraderV3": {
    "5000": {
      "address": "0xe202E9883B0A5099E9C803A0B0C3d3B732a47E77",
      "transaction": "0x645277c0013c69a0366ce62fda3736fa68747e903673f9b8c506eee92a7c047e",
      "isVerified": true
    }
  },
  "PendlePtUSDeDec2024PriceOracleV2": {
    "5000": {
      "address": "0xe890168Ab6D1b70FfBB490e5132A0F09e3Dd6249",
      "transaction": "0x866c9b8cbf63d601b902f336ec840a6d2a3dea2d252e9670ab081cbdb656794a",
      "isVerified": true
    }
  },
  "PendlePtUSDeJul2024IsolationModeTokenVaultV1": {
    "5000": {
      "address": "0xA5F4CEB032a1d7C711BB8AE687F9AB13a976e2E9",
      "transaction": "0x9f14c496d9f84d0424d657f95b354e702de65fda587375657a73a8914df2591f",
      "isVerified": true
    }
  },
  "PendlePtUSDeJul2024IsolationModeTokenVaultV2": {
    "5000": {
      "address": "0xa7dC4C2b6B08e967adb15EA24dCf2fE73A08a71F",
      "transaction": "0x2cc294dfc5370601b8b8d8b4d7bfea9e5ea1bb749faf2a48e4643b6c59066078",
      "isVerified": true
    }
  },
  "PendlePtUSDeJul2024IsolationModeTokenVaultV3": {
    "5000": {
      "address": "0x5Dcfb7B92d81E13268F4156448e65C3EfD00392b",
      "transaction": "0x70a6e03961fb4f5445b1eba2fd934581d680bd4ae3451ad37190c0526f6e48bb",
      "isVerified": true
    }
  },
  "PendlePtUSDeJul2024IsolationModeTokenVaultV4": {
    "5000": {
      "address": "0xA22293326ff11b080c5F42e5f2755f7F9f9c844A",
      "transaction": "0xc32d68a3824cb0b162aa247887b61f51da5f6a4b035bc68349a37648a0f289e0",
      "isVerified": true
    }
  },
  "PendlePtUSDeJul2024IsolationModeUnwrapperTraderV3": {
    "5000": {
      "address": "0xDfB6BAA334712cBBeb26B7537f62B81C2a87B1E8",
      "transaction": "0x25b9371848eadb5428f106d7a09183713a6229dce24409affaa18aca3f5005ab",
      "isVerified": true
    }
  },
  "PendlePtUSDeJul2024IsolationModeVaultFactory": {
    "5000": {
      "address": "0xB3fF983d7927540B7f92602657a2a26977664e77",
      "transaction": "0xed5e0390e219bcff5748743ba6d1711a6902dd0c8bf9115786a4e64bb930f765",
      "isVerified": true
    }
  },
  "PendlePtUSDeJul2024IsolationModeVaultFactoryDeadProxy": {
    "5000": {
      "address": "0xEC152993D8B4bd8b03B5ED4E079982c3e7C2C88F",
      "transaction": "0xed5e0390e219bcff5748743ba6d1711a6902dd0c8bf9115786a4e64bb930f765",
      "isVerified": true
    }
  },
  "PendlePtUSDeJul2024IsolationModeWrapperTraderV3": {
    "5000": {
      "address": "0xb3F81b0F53CDEe755c70665923e08a8f0e81d0c3",
      "transaction": "0x864f7a44fe0ba28389c42dcadfdf84ae1e707e4b98ca07a0df88b1130d05c3be",
      "isVerified": true
    }
  },
  "PendlePtUSDeJul2024PriceOracleV2": {
    "5000": {
      "address": "0xB4F0eB9c8fb5FBabEF339f8738173dB645c4147d",
      "transaction": "0x699e7f74ab56b35a063d7bed21a3ff4e68661528fb75464a94c91d1dde021509",
      "isVerified": true
    }
  },
  "PendlePtWeETHApr2024IsolationModeTokenVaultV1": {
    "42161": {
      "address": "0xbeb7635667B35B99Ba4A5fcDfc50daB8d0092F74",
      "transaction": "0x899f4e9591f386fa6895b1e694d81884d172f9ebf19031e0354124883659de93",
      "isVerified": true
    }
  },
  "PendlePtWeETHApr2024IsolationModeTokenVaultV2": {
    "42161": {
      "address": "0xA0A000FF987c9193c9aD7A1c8B777471AC49e1F8",
      "transaction": "0xf9a8864d6d3536e197d732a5b7b89cfded6d756e1b65130cdace2ff1c9a16ad6",
      "isVerified": true
    }
  },
  "PendlePtWeETHApr2024IsolationModeTokenVaultV3": {
    "42161": {
      "address": "0xeFB046F3d13b9F5f2d722242aC85F4b6Af681928",
      "transaction": "0xec8f32b0e33ba43ae0a95cce11ebf05f740efeb1d50fa225c048c04c13d1ef0b",
      "isVerified": true
    }
  },
  "PendlePtWeETHApr2024IsolationModeTokenVaultV4": {
    "42161": {
      "address": "0xaF01C2eF6ACa658E17397116809722b2A751351f",
      "transaction": "0xdadfc946104db31a352816c8a9cf41481cada528c04ce8970660963badb95d85",
      "isVerified": true
    }
  },
  "PendlePtWeETHApr2024IsolationModeUnwrapperTraderV2": {
    "42161": {
      "address": "0x422c8E352461e35d80106519636A657C35986203",
      "transaction": "0x04ee402612c37960a378153bfc89cc7a6baa58f2241016f5178ac59527830bb0",
      "isVerified": true
    }
  },
  "PendlePtWeETHApr2024IsolationModeUnwrapperTraderV3": {
    "42161": {
      "address": "0xaDCB9EC8BBbf8049Cc67731a1b087738a7Dc8cb3",
      "transaction": "0x30940df76a878ffab350adc3d8c30e9e1009e5170a77368a0da10d11bbe4f5cc",
      "isVerified": true
    }
  },
  "PendlePtWeETHApr2024IsolationModeVaultFactory": {
    "42161": {
      "address": "0xa2e14377fA6ce3556E2248559E85dc44260e362f",
      "transaction": "0xd53a34c8f19650c16efa5bb1b8cc06ac4fcd0dc61fcda6f4a8fdf7f1caa9ada0",
      "isVerified": true
    }
  },
  "PendlePtWeETHApr2024IsolationModeWrapperTraderV2": {
    "42161": {
      "address": "0x80aE22E33Fc6066ACA9F9da6621Feeb0C86Ad426",
      "transaction": "0x412ee411d210a73025673a4cf4c7a8d612617fa8738f962fd086e269f53ab6e6",
      "isVerified": true
    }
  },
  "PendlePtWeETHApr2024IsolationModeWrapperTraderV3": {
    "42161": {
      "address": "0xfF9b6d0a6A74900EBB6A9f8606cB1D0870fE41b0",
      "transaction": "0x2dddc1bf56536a9bc8e0b3ed4617c2b504c28a833d49ed07ee93482c07e3aea6",
      "isVerified": true
    }
  },
  "PendlePtWeETHApr2024PriceOracle": {
    "42161": {
      "address": "0xD0AEc2A00a524739F45f42f2a1A7e66256fCab9e",
      "transaction": "0x267b9e35afad8ec97f3bde2f37caffa8db73930c273da994dd118291965f7222",
      "isVerified": true
    }
  },
  "PendlePtWeETHApr2024PriceOracleV2": {
    "42161": {
      "address": "0x0E4A67cb4df0169F54e65a9090425B105098e182",
      "transaction": "0x2012cd5732215cc04d2462608b1cdad7887ff9ee2613fdc3e9910b9579f6e385",
      "isVerified": true
    }
  },
  "PendlePtWeETHDec2024IsolationModeTokenVaultV1": {
    "42161": {
      "address": "0x26C1d55020482521AD7fE566F14948deaA2316b4",
      "transaction": "0x5f48c269c1483e2acfe572db0ea56a6351139be0975cab93299128403506a76b",
      "isVerified": true
    }
  },
  "PendlePtWeETHDec2024IsolationModeTokenVaultV2": {
    "42161": {
      "address": "0x11f04e4Df2d816D5ee4D1B2ADc8dB8A6fFb5badD",
      "transaction": "0x578a4dc1a1bc054918f6c1ec1da7b2c30beec06f961cdb6e3467c367908730ad",
      "isVerified": true
    }
  },
  "PendlePtWeETHDec2024IsolationModeTokenVaultV3": {
    "42161": {
      "address": "0x22a598bf7fe1cB47259740d138418C42d25bdB4a",
      "transaction": "0xdfe24cfa0882aac969c13e316fc14196005f225d6fb85a3309edc68a2f8bfe7f",
      "isVerified": true
    }
  },
  "PendlePtWeETHDec2024IsolationModeUnwrapperTraderV3": {
    "42161": {
      "address": "0x68ae4eC21721DF90191270E7E143B6De36913245",
      "transaction": "0x2a745c97df17e2ba7a120821a3ac65df947706edd9955a5289b48c207808be82",
      "isVerified": true
    }
  },
  "PendlePtWeETHDec2024IsolationModeVaultFactory": {
    "42161": {
      "address": "0x24FE352a8303881dC8DeF80783682648623C57D2",
      "transaction": "0x9df29f50cc81b5d692562d21021a9ce91028f326e688c203d16bc0e2fdd6af72",
      "isVerified": true
    }
  },
  "PendlePtWeETHDec2024IsolationModeVaultFactoryDeadProxy": {
    "42161": {
      "address": "0x4A961A1fd125A44217fA8a86fE5e0056a2cCE99b",
      "transaction": "0x9df29f50cc81b5d692562d21021a9ce91028f326e688c203d16bc0e2fdd6af72",
      "isVerified": true
    }
  },
  "PendlePtWeETHDec2024IsolationModeWrapperTraderV3": {
    "42161": {
      "address": "0x58E3BD68FDC9d63507f58a4f6E1E444A2b3cbD80",
      "transaction": "0x4efd3f25b04d89f7489929ed83c98709f3cfc1d27cb828928c07741c34b0b0b0",
      "isVerified": true
    }
  },
  "PendlePtWeETHDec2024PriceOracleV2": {
    "42161": {
      "address": "0x0bC414fCda0C9B42058839df726b2D234a9AB29F",
      "transaction": "0x59a0503028c41d4c4ba636144778c7fe935ce3383b7270d253c28efc32ba4075",
      "isVerified": true
    }
  },
  "PendlePtWeETHJun2024IsolationModeTokenVaultV1": {
    "42161": {
      "address": "0x2566272fe817238eA343A8dc0976Ecdc5a05bD4d",
      "transaction": "0x824101ff4fb043d883f36fd320c31e60c7b65b7edb3323016f3b469dcd007343",
      "isVerified": true
    }
  },
  "PendlePtWeETHJun2024IsolationModeTokenVaultV2": {
    "42161": {
      "address": "0x9E5A1d5F3EEB51Cea74512E84BfEb6ce6C455f77",
      "transaction": "0x37d549bad1ebb1bd50e7cdba02838f95901722441ae294d9b10f5e7c038c1fe8",
      "isVerified": true
    }
  },
  "PendlePtWeETHJun2024IsolationModeTokenVaultV3": {
    "42161": {
      "address": "0xD66C831019cBEbe51BfA23b1CdC3DBB526255C08",
      "transaction": "0xd919f70e69fa4d9344420821851ac0b4c3cfa7bb6cb4337256094f6a25692de9",
      "isVerified": true
    }
  },
  "PendlePtWeETHJun2024IsolationModeTokenVaultV4": {
    "42161": {
      "address": "0x4b5ec34902e11947188edf9cf1E0BE207fF48d16",
      "transaction": "0x1461b2a32ff6c5b1d78e22b77822fbf2ea59d817fb63e096e8c2cb7dacb5d3f1",
      "isVerified": true
    }
  },
  "PendlePtWeETHJun2024IsolationModeUnwrapperTraderV2": {
    "42161": {
      "address": "0x3981001785327C52Ede5D6C109ec2190072bf1C5",
      "transaction": "0x8b0d6e75dbe70d02ddf450507472e01295acc2929b336c916098d76595f8d3e9",
      "isVerified": true
    }
  },
  "PendlePtWeETHJun2024IsolationModeUnwrapperTraderV3": {
    "42161": {
      "address": "0x28cD0d7ae065bE8EE674331789ed658c665939a2",
      "transaction": "0xaef75d75d24d8869ec7c181f29ef5e6c54488099750fbdbb1ce19693bb7eb0f7",
      "isVerified": true
    }
  },
  "PendlePtWeETHJun2024IsolationModeVaultFactory": {
    "42161": {
      "address": "0x6Cc56e9cA71147D40b10a8cB8cBe911C1Faf4Cf8",
      "transaction": "0xa72bb964be9381ad565cd79900aee5d93cc0af19a1132db623b472e4ef09df73",
      "isVerified": true
    }
  },
  "PendlePtWeETHJun2024IsolationModeWrapperTraderV2": {
    "42161": {
      "address": "0xBa115AaD456E68Fe7203e93ea82d7fc802fE6f17",
      "transaction": "0x68cb88dcf978cb11d429dd27ff35e2367aff81993814156985d4b6e6aae384ed",
      "isVerified": true
    }
  },
  "PendlePtWeETHJun2024IsolationModeWrapperTraderV3": {
    "42161": {
      "address": "0xA3c4b5cBc7bF17200b401acAF7Ac2F0C2880919e",
      "transaction": "0x71564bbdb963ddb6d77edb27d8d4a6df2b842bb18a84422c13ac818eb9853fcd",
      "isVerified": true
    }
  },
  "PendlePtWeETHJun2024PriceOracleV2": {
    "42161": {
      "address": "0xCa9151F8Fa4EA8FaF84CaaA94197B2bbBD8DDa39",
      "transaction": "0xdd47a1115b570a2bbeb134690361cb18ed8e20e38ae6d2eb8e77315fd2faf10a",
      "isVerified": true
    }
  },
  "PendlePtWeETHSep2024IsolationModeTokenVaultV1": {
    "42161": {
      "address": "0xff419Cc1Ba5Ead3Be195eE58929a871F2DF99B95",
      "transaction": "0xd60ab2f6bae491583288c602ac57c8a5160f3c0a9a7b5de0ac55f0c7e60b34c9",
      "isVerified": true
    }
  },
  "PendlePtWeETHSep2024IsolationModeTokenVaultV2": {
    "42161": {
      "address": "0xdd0c29e741B117187062c3ccDe8c9D4aa436EB61",
      "transaction": "0x34c802054ab331ca901ceed24d0d9c4f7d6b5910f86810091162c38d56a27f5f",
      "isVerified": true
    }
  },
  "PendlePtWeETHSep2024IsolationModeTokenVaultV3": {
    "42161": {
      "address": "0x001Cf9b5181A02E4D56D38e3F1023f7d145440e3",
      "transaction": "0x6f75506883c32c09afa307919b53a2eb1531f09623757f2b63412a1a10693abf",
      "isVerified": true
    }
  },
  "PendlePtWeETHSep2024IsolationModeTokenVaultV4": {
    "42161": {
      "address": "0xc9f886EAd22f3F3A214d4C5a58e2122aaeF2749E",
      "transaction": "0xedd7a00190136439ff899e1056877d4def7394ba742fa60eb7f2d3529156a7bb",
      "isVerified": true
    }
  },
  "PendlePtWeETHSep2024IsolationModeUnwrapperTraderV3": {
    "42161": {
      "address": "0x471aaa8eCfCA9b15B327bbF8D32FD95b417d0E71",
      "transaction": "0xb004c6339b3eb0d4ac8f16dd1508c6a8af7da834f538ef9c91f3ca9264cb8060",
      "isVerified": true
    }
  },
  "PendlePtWeETHSep2024IsolationModeVaultFactory": {
    "42161": {
      "address": "0x4B82bd687042c4Ea68A2A45b8204dA74be0FB493",
      "transaction": "0x845e902125375734580f4f433bef09aaf0167e0c9f98105d0e144ff680da25aa",
      "isVerified": true
    }
  },
  "PendlePtWeETHSep2024IsolationModeVaultFactoryDeadProxy": {
    "42161": {
      "address": "0xF9B6f75F35485Cf129BFEA7A0c4A9726c43dF879",
      "transaction": "0x845e902125375734580f4f433bef09aaf0167e0c9f98105d0e144ff680da25aa",
      "isVerified": true
    }
  },
  "PendlePtWeETHSep2024IsolationModeWrapperTraderV3": {
    "42161": {
      "address": "0x0B0cBcD8a12AE53ac655baA0F07D73297445bF41",
      "transaction": "0x252515b2fe5bcb315a089d58e8c156becfd5d9e945a5f498586142ae808b5833",
      "isVerified": true
    }
  },
  "PendlePtWeETHSep2024PriceOracleV2": {
    "42161": {
      "address": "0x7342D9839cae340007b4b67f21952481f171addC",
      "transaction": "0x25deebe4407e214990c80903c9a802d0987e41838bd5ccb09d5364dfaf076c10",
      "isVerified": true
    }
  },
  "PendlePtWstEthJun2024IsolationModeTokenVaultV1": {
    "42161": {
      "address": "0x491bAd8b2562Bb6E275e2338774b362EfEa856EA",
      "transaction": "0xa43e336f4c31eb9d202d59b5fe90e60fff3d29e78d33a79620b277542a8f55a3",
      "isVerified": true
    }
  },
  "PendlePtWstEthJun2024IsolationModeTokenVaultV2": {
    "42161": {
      "address": "0xaEAC4B516FD08710a222CeC3e81a45ce074fc342",
      "transaction": "0x86cf36946e6b0bc4d44ee26219f839f0e2224d8ea648f61475c83acf04151ef4",
      "isVerified": true
    }
  },
  "PendlePtWstEthJun2024IsolationModeTokenVaultV3": {
    "42161": {
      "address": "0xF4871E5b8eC48511B1cCA373eA66721869613fC1",
      "transaction": "0x2480ba1be4435b4085d40fd35e23f2f6533ce484c124db10428ff786ced3a068",
      "isVerified": true
    }
  },
  "PendlePtWstEthJun2024IsolationModeTokenVaultV4": {
    "42161": {
      "address": "0x3bd40AdCF6860569d94168f6b51A9aB2DAA7372d",
      "transaction": "0xfb07446b55d0f3185169aae0917531441c3094b686822547c035e839576fd186",
      "isVerified": true
    }
  },
  "PendlePtWstEthJun2024IsolationModeTokenVaultV5": {
    "42161": {
      "address": "0x19F52bD0a549553c4493b4b37c5a97ddDeAd3Fc0",
      "transaction": "0xf86e2c7fe76c39261b392d6c2c604ac771b44f055ce2a20705121b24ebac924f",
      "isVerified": true
    }
  },
  "PendlePtWstEthJun2024IsolationModeTokenVaultV6": {
    "42161": {
      "address": "0xB373e0331D3eb8F595dc007826F4233A044bfe65",
      "transaction": "0x4025421bdb54b80c6b236410a397ae5c55a5dddbe10437754d88dc212c237f68",
      "isVerified": true
    }
  },
  "PendlePtWstEthJun2024IsolationModeTokenVaultV7": {
    "42161": {
      "address": "0x586AC588b0C2a7c5c2525fA5D913328040F5Ab4f",
      "transaction": "0x8b52f90cbbab06e9f0d7b4ccca8fdd4c40dcb2b8c2bebd55f77d18d7e9919443",
      "isVerified": true
    }
  },
  "PendlePtWstEthJun2024IsolationModeUnwrapperTraderV2": {
    "42161": {
      "address": "0x76F82a98D31671B8E76578B92fe5Bf1E090033f8",
      "transaction": "0x2cf70c4c3ae87e97dde23492695c33625c0fc3f8a7f2e1fec5d7a8c0cf4558ad",
      "isVerified": true
    }
  },
  "PendlePtWstEthJun2024IsolationModeUnwrapperTraderV3": {
    "42161": {
      "address": "0x72402C164fA4c897105Deb592a7475FA3656De98",
      "transaction": "0xbd81f500ed5b65908b5fd0c04316fa9a693ceba9fb3c091ca324d8e9969b3b98",
      "isVerified": true
    }
  },
  "PendlePtWstEthJun2024IsolationModeUnwrapperTraderV4": {
    "42161": {
      "address": "0x5BFEE4e3853d499e4B149C4F18c91F59A45C422E",
      "transaction": "0xf897913940584f170a6db1030a3107abcc357cae2c170058c3921056c735caf5",
      "isVerified": true
    }
  },
  "PendlePtWstEthJun2024IsolationModeUnwrapperTraderV5": {
    "42161": {
      "address": "0x2Fc5F34BBF8685E9325bF9eA36EF9e0b421f28a8",
      "transaction": "0x904dca894370a4d8fa1f9555007e1e16370c0f1a685b161a7c41f164d2c7b08e",
      "isVerified": true
    }
  },
  "PendlePtWstEthJun2024IsolationModeVaultFactory": {
    "42161": {
      "address": "0x1bE165864C918527F2e3e131c2ADc4da9B8c619B",
      "transaction": "0xea331e7abdafdb8ded5cc498ef1cce3ca454844c35a59df2f66735228f80e69b",
      "isVerified": true
    }
  },
  "PendlePtWstEthJun2024IsolationModeWrapperTraderV2": {
    "42161": {
      "address": "0x9C5BFB187eBaC08A8107793E8738f8A206B3d36a",
      "transaction": "0xfd85e7bb3797ae75ce49e772b93175a21fa25a7f77e8f6faaa133a5f79e6792a",
      "isVerified": true
    }
  },
  "PendlePtWstEthJun2024IsolationModeWrapperTraderV3": {
    "42161": {
      "address": "0x7263eD418427761939d935219E7882c56F38Aa5b",
      "transaction": "0x9b0f884eef001cffeeaf7c992ea1fc4808781617471e169df96bbbdd3286dffc",
      "isVerified": true
    }
  },
  "PendlePtWstEthJun2024IsolationModeWrapperTraderV4": {
    "42161": {
      "address": "0x0196D6e6c2879fac66307d877b033463A23A1740",
      "transaction": "0xb64f345cb2e52a496c88ca0faf0ea7fa7acfc6eb4ddf083989199771410e0a7e",
      "isVerified": true
    }
  },
  "PendlePtWstEthJun2024IsolationModeWrapperTraderV5": {
    "42161": {
      "address": "0x86926DB1aED1fDD54018863D5C940ECf21a288CE",
      "transaction": "0xf38c12710a9980c52a2d892ba0a7e68f8b5d75cb64099fb3928ac194dccb9aed",
      "isVerified": true
    }
  },
  "PendlePtWstEthJun2024PriceOracle": {
    "42161": {
      "address": "0x099587687D2B20f67e29B308f45C9c6468530541",
      "transaction": "0x257b13115db9c5ce303045c0e0237fea731bc9f23427c6f8dd12cc2f562a6861",
      "isVerified": true
    }
  },
  "PendlePtWstEthJun2024PriceOracleV2": {
    "42161": {
      "address": "0xaf4E65369a6e4BD7Ec5e75866Cb284b112198ED3",
      "transaction": "0xa1ce8888d96ddffcb9a96c4bfe670c2673566a0a5622440fd83806b7974de17f",
      "isVerified": true
    }
  },
  "PendlePtWstEthJun2025IsolationModeTokenVaultV1": {
    "42161": {
      "address": "0x2CAcaf301be47823a123028dAce76C71927c1898",
      "transaction": "0xe7f01c7d7e96d2359ecd1556c9619d643237edc285e25d69cc297e7fd564c02c",
      "isVerified": true
    }
  },
  "PendlePtWstEthJun2025IsolationModeTokenVaultV2": {
    "42161": {
      "address": "0xbf33B0D279989c09203d8Fa30453388ECdaAD3f6",
      "transaction": "0xb8b3da4bbda3262f0b699237cc7d6ead276134c263745f059a4cb7e89c4e7ed0",
      "isVerified": true
    }
  },
  "PendlePtWstEthJun2025IsolationModeTokenVaultV3": {
    "42161": {
      "address": "0x358dB01A51300aCceE2113B020ED706cA2E77efF",
      "transaction": "0xe923f414e669c412b638322d27c1fae90ca2104e2a8bedf44bba01c406e5fed2",
      "isVerified": true
    }
  },
  "PendlePtWstEthJun2025IsolationModeTokenVaultV4": {
    "42161": {
      "address": "0x953643f2915D2741c43c6a83A3846FE23Aa34dCB",
      "transaction": "0x9bfc315d92f38a55db9bae83576de0ca85e78198b0fcccc087495357ef613647",
      "isVerified": true
    }
  },
  "PendlePtWstEthJun2025IsolationModeTokenVaultV5": {
    "42161": {
      "address": "0x277D9bCddA5efa3A1dc1E0851e2c2e2DF0ffd0cC",
      "transaction": "0xf8d298d4ca33218c1b58902f3cf6622c934e9b75f25768c4ca4b0b507997da4e",
      "isVerified": true
    }
  },
  "PendlePtWstEthJun2025IsolationModeTokenVaultV6": {
    "42161": {
      "address": "0x3402b8e21483cbcCA32961ef19772006e11b7e58",
      "transaction": "0x23be546a0d490505351bc77fdeb52562ba179d2cc31be455810d20d942bf1533",
      "isVerified": true
    }
  },
  "PendlePtWstEthJun2025IsolationModeTokenVaultV7": {
    "42161": {
      "address": "0x60756Aa26F7358679493FBd491f580Fc3074cB58",
      "transaction": "0xec7a8499233f1943d58aea1cf5f674b4939938a5a941e6ed2ebf6bc482ecf90b",
      "isVerified": true
    }
  },
  "PendlePtWstEthJun2025IsolationModeUnwrapperTraderV2": {
    "42161": {
      "address": "0x2d1664d35427efBd9d6187aA34806a82B0EC390a",
      "transaction": "0x6f422de8dabaaf052e01bde5834eb9b0a63f3e578bd3af6dab0953e4b4059bca",
      "isVerified": true
    }
  },
  "PendlePtWstEthJun2025IsolationModeUnwrapperTraderV3": {
    "42161": {
      "address": "0x88a1e0F039B5E1cfC265D1a70aCaDED0dFfa86cc",
      "transaction": "0x507f85680c7ec2394bc06c639fd74b23518554852c0d5dc6b24b5956667d5b09",
      "isVerified": true
    }
  },
  "PendlePtWstEthJun2025IsolationModeUnwrapperTraderV4": {
    "42161": {
      "address": "0x4673B24a8C3c7A6EaaAF32D520bf88A52a21d81a",
      "transaction": "0x077adbdedad4a223b7b8db7f3cee6dc9be8d7fe704c5c45704546768ff76795b",
      "isVerified": true
    }
  },
  "PendlePtWstEthJun2025IsolationModeUnwrapperTraderV5": {
    "42161": {
      "address": "0x3670e7bCa034E67C9e47Cb90B54E753E10BB2B39",
      "transaction": "0xbe95d92ec9b30ef41d76b92c15ce45c1ccb7630e16234e618d6d72a770606e7c",
      "isVerified": true
    }
  },
  "PendlePtWstEthJun2025IsolationModeVaultFactory": {
    "42161": {
      "address": "0xfeF14a3A1Ec46D4eB18c784BC1E61297FC68bbc8",
      "transaction": "0xb802299e232ccd53946ba42940aabedd30cdc98665e4459634d077aba03de4f3",
      "isVerified": true
    }
  },
  "PendlePtWstEthJun2025IsolationModeWrapperTraderV2": {
    "42161": {
      "address": "0x7964c7D42C9269b57df0EA8B4A721dD8C0661854",
      "transaction": "0x4114c8b86c4dab5579ba10462a6d4adbc1144c99f5fa1d8f0dc20d44c64b093a",
      "isVerified": true
    }
  },
  "PendlePtWstEthJun2025IsolationModeWrapperTraderV3": {
    "42161": {
      "address": "0xdb9bA235Cee7e72cbaedD0D7112FD1D5fdA3Aa64",
      "transaction": "0xad4574b61a5d2f43f0980a3474cb502d655ef79c12a672022b563b11304bcf03",
      "isVerified": true
    }
  },
  "PendlePtWstEthJun2025IsolationModeWrapperTraderV4": {
    "42161": {
      "address": "0xc8475C99bcCC93Bafb7A211CF339c8C07A628527",
      "transaction": "0xaafd5aaeded1baba9c909f804010cbf4f59bb57c257b63f373c620e19547e709",
      "isVerified": true
    }
  },
  "PendlePtWstEthJun2025IsolationModeWrapperTraderV5": {
    "42161": {
      "address": "0xf735a02956f03dA55aCb74a7B4eeC9d21556b475",
      "transaction": "0x8b06c685fa7be7591c4f860b48819d3389705e78b28968a54782d1d489a79867",
      "isVerified": true
    }
  },
  "PendlePtWstEthJun2025PriceOracle": {
    "42161": {
      "address": "0xc7F72F3ce10dCD0562799598021eAC43FCa4FB8A",
      "transaction": "0x56987cdcddd569bf4db5178f577cc5086cd91da2096ff0b7df8581fa306744ff",
      "isVerified": true
    }
  },
  "PendlePtWstEthJun2025PriceOracleV2": {
    "42161": {
      "address": "0x2B5C7Ce1a7903F6b919C28Ee4eEF5F957dE56784",
      "transaction": "0xd0b6ff17baf856cfbac460eb3c07b80decc1abf57fbeb078cd61c9ea540695ac",
      "isVerified": true
    }
  },
  "PendleRegistryImplementationV1": {
    "5000": {
      "address": "0xd55AFc5eE5fFdAd3d44829b22E2C2B10a484D33e",
      "transaction": "0x9c78df3d4cd4ed290c84d3cca105b36ad02ff67e4eda72298a8e71897477b9af",
      "isVerified": true
    },
    "42161": {
      "address": "0x4f64f834BC6C8A09995e0A76D71ad0F4DadF1c14",
      "transaction": "0x8705a93cf06c48430ac3f7dfea26fa20cf0e4465196bea9bf07eb80c1f121f6c",
      "isVerified": true
    }
  },
  "PendleREthJun2025RegistryProxy": {
    "42161": {
      "address": "0x6c05D61095Ca5369E789099c0f610Ea05b8F0056",
      "transaction": "0xe612eb50f363ac21976689c1e35ebed2b52f792445dfe1b05e7c3e6d9d6cd277",
      "isVerified": true
    }
  },
  "PendleRsETHDec2024RegistryProxy": {
    "42161": {
      "address": "0x97F893f0cC8f69F6133082f15758f0A3EAE1b210",
      "transaction": "0x609803579e6601a922dcf0b397f23047c080f19e829a03dcc6b864c9cb9106ec",
      "isVerified": true
    }
  },
  "PendleRsETHSep2024RegistryProxy": {
    "42161": {
      "address": "0x1b349d6e54CB66F464037f6767969236C75777d5",
      "transaction": "0x5f2993d97f82cbd9e301e0d87f26f2cbc76e1ae6d4368dcece6b8e3ddb8347a9",
      "isVerified": true
    }
  },
  "PendleUSDeDec2024RegistryProxy": {
    "5000": {
      "address": "0x66D4D46B140149DfA603DE01Aac4b33723495001",
      "transaction": "0x58d53b0abdeb7feadde54c6e217a301006c056bbdd7dbdc63e862690b2509192",
      "isVerified": true
    }
  },
  "PendleUSDeJul2024RegistryProxy": {
    "5000": {
      "address": "0xc28A4EC9f09E4071E3707eAACa5c3754fA4f5Faa",
      "transaction": "0xe177361b8467fbe0852d42dc3e93414a8f348dfb6e5d4084d9bcdfcdc399307d",
      "isVerified": true
    }
  },
  "PendleWeETHApr2024RegistryProxy": {
    "42161": {
      "address": "0x154de437CCEA5e997C303BDB4ECa4dE2aCCad2ac",
      "transaction": "0x36a396b387301511065f1c0be276aae03b58351c8f55cfcdffd4766f36339b24",
      "isVerified": true
    }
  },
  "PendleWeETHDec2024RegistryProxy": {
    "42161": {
      "address": "0x66ea40E7eEB447b49260BDc882Cae7f7FC64696e",
      "transaction": "0xfd87631885ac5547b7f2d42ef56c8584e7a0f086e2f76e371ff2e67513a8e5ca",
      "isVerified": true
    }
  },
  "PendleWeETHJun2024RegistryProxy": {
    "42161": {
      "address": "0xC822DE44dBc24DB32Ae342d2342B409801077f5D",
      "transaction": "0xf4cc8c981cb69e3f038518f32d8ace58ba6c34d1d809c1989120a0e7b8e7a033",
      "isVerified": true
    }
  },
  "PendleWeETHSep2024RegistryProxy": {
    "42161": {
      "address": "0x8828358D41aE20A1f7833B0892fC419d4617D2fe",
      "transaction": "0x25912d01505737a8fb82e7c37dc6e1fee048d595c2c4894d7377fb0cdbc8e34b",
      "isVerified": true
    }
  },
  "PendleWstEthJun2024RegistryProxy": {
    "42161": {
      "address": "0x6cAeC99Ab0b2395DAc76aeC11dCcc957C4ef60A5",
      "transaction": "0xde90ba18061cea6ac43729a449cad9cabd577484ac267b1bea5f80bb43acdfda",
      "isVerified": true
    }
  },
  "PendleWstEthJun2025RegistryProxy": {
    "42161": {
      "address": "0x7561b609Db632a15Ed84006e92a462C37e79F1c6",
      "transaction": "0x191a489361de0db320361e2c744952db78ec0dc2d342cccbded2b864dd948cfd",
      "isVerified": true
    }
  },
  "PendleYtGLPMar2024IsolationModeTokenVaultV1": {
    "42161": {
      "address": "0x6ABb1fa62cD69045f9E81C599CEDe92d18A0e447",
      "transaction": "0x0f973ebe33c2b1277e26d522e08a37941e313985a7cbf3eb986f98efdea1bc45",
      "isVerified": true
    }
  },
  "PendleYtGLPMar2024IsolationModeTokenVaultV2": {
    "42161": {
      "address": "0x9C56d912eeccaC998DCe9e8866dA97cef028cB88",
      "transaction": "0x61ec96f2c410233aa15d2c1576baaeec354f30a477c19d3bf9a92e370e7e93b0",
      "isVerified": true
    }
  },
  "PendleYtGLPMar2024IsolationModeTokenVaultV3": {
    "42161": {
      "address": "0x31a430Dd20addfFCFC1eC6a2c78e72cC2EdfD8D8",
      "transaction": "0x656d24c3b96e5757124b346b7efb8257d20282a976fa3af511ba80f3ee005bdd",
      "isVerified": true
    }
  },
  "PendleYtGLPMar2024IsolationModeTokenVaultV4": {
    "42161": {
      "address": "0x870e43346D795f3035C35239BE3c03Bd3efCAE90",
      "transaction": "0xf122ff5cc417d8c6e9fa5d25f9a8cb29c4830a2567de130fa97d064e4c8ace25",
      "isVerified": true
    }
  },
  "PendleYtGLPMar2024IsolationModeTokenVaultV5": {
    "42161": {
      "address": "0xB44D8a02fC8ae07A61e404A8a08bD45Edb59fa91",
      "transaction": "0x9af8551c4780f4b5420a44ef593a5a36a590fcc27ba6998774ce8c833c4e3473",
      "isVerified": true
    }
  },
  "PendleYtGLPMar2024IsolationModeTokenVaultV6": {
    "42161": {
      "address": "0x2662F505972a72597735699E844Fce2CC88dD083",
      "transaction": "0xa48ff8038bbe3dee3c7700fb47e14bbbb5af30643360dcea51a096be39b81df3",
      "isVerified": true
    }
  },
  "PendleYtGLPMar2024IsolationModeUnwrapperTraderV2": {
    "42161": {
      "address": "0x921a2A4dCB88d7430A6CcB59b77BF268fa49ffA6",
      "transaction": "0x8d4bc0e716eedfdcd03ad49887fabe8777ac3b849be90c900d4d58364a32d5bf",
      "isVerified": true
    }
  },
  "PendleYtGLPMar2024IsolationModeUnwrapperTraderV3": {
    "42161": {
      "address": "0xaa90E8167764Efa7378d2D285ED0fb3B98A338ce",
      "transaction": "0x1fc40462cb72765e57767b4b0b1ff23734b5d0715e6f03735b6e69865348be68",
      "isVerified": true
    }
  },
  "PendleYtGLPMar2024IsolationModeUnwrapperTraderV4": {
    "42161": {
      "address": "0x08cA33D639af1EC5Bc1B90C359f49ff4B66d938f",
      "transaction": "0x49a4a4ed2a9bcaf3ff895db89034c6e9b587be1bacc3404338168963c105a870",
      "isVerified": true
    }
  },
  "PendleYtGLPMar2024IsolationModeVaultFactory": {
    "42161": {
      "address": "0x851729Df6C39BDB6E92721f2ADf750023D967eE8",
      "transaction": "0xfb272674ce4ce39ce6086b8b4e69a9e9eaa0de9fa63c65d7f9bf2274d39a6b56",
      "isVerified": true
    }
  },
  "PendleYtGLPMar2024IsolationModeWrapperTraderV2": {
    "42161": {
      "address": "0x11db5A42fE3E6f58A34623b11e74899e434b01E4",
      "transaction": "0x2503dfd5a8194334d36125573971be91eeef11a5e331a4ebdfcc46176bc8f0c4",
      "isVerified": true
    }
  },
  "PendleYtGLPMar2024IsolationModeWrapperTraderV3": {
    "42161": {
      "address": "0xf5DEe2C7A52E60Ea7F8B00787696064a59Bd4097",
      "transaction": "0xea34e7ebdf0636a5482d1b1bec30042f53e548fe237fa1562ef5cf9c31703de5",
      "isVerified": true
    }
  },
  "PendleYtGLPMar2024IsolationModeWrapperTraderV4": {
    "42161": {
      "address": "0xb149ca71070C921aA1B07A715aB3C4ee7EF532f7",
      "transaction": "0xa6dde604cbb76f4da57ef1714a9a55f4ed293259e7ea768f3709bdb105fc70f4",
      "isVerified": true
    }
  },
  "PendleYtGLPPriceOracle": {
    "42161": {
      "address": "0xB1d583D7112Bd7eFeC095d72c45c59C8EA818c9B",
      "transaction": "0x46bd79bed7aee4b4609e58547a6dd2e4c8923653c00b7d6568b20e3e160007e3",
      "isVerified": true
    }
  },
  "PlutusVaultGLPIsolationModeTokenVaultV1": {
    "42161": {
      "address": "0xC929cAa13e686Bddf141C40AbdcDc6b6734e2333",
      "transaction": "0x9beed0ba5c8b70db17d78c95d954c94d1d5831c1ad9678bd6af309fde970a689",
      "isVerified": true
    }
  },
  "PlutusVaultGLPIsolationModeTokenVaultV2": {
    "42161": {
      "address": "0x4Bcab40aB73b3910999cfC109F2d6C35C6b6bF9F",
      "transaction": "0x8c2117a38c8fe7c09f4ac7bcdf75f71d29a49e8e6b2fb66fa2cbe8c3bd085c66",
      "isVerified": true
    }
  },
  "PlutusVaultGLPIsolationModeTokenVaultV3": {
    "42161": {
      "address": "0x88107936912cCD536FFB99a900441D2CB0424297",
      "transaction": "0x7666e8d031d5ed2dbd6b541f3f8468225aaff94c650aa4d6c0c305b4738da630",
      "isVerified": true
    }
  },
  "PlutusVaultGLPIsolationModeTokenVaultV4": {
    "42161": {
      "address": "0x452a5d535c766d62E6Cc795E6c43102bf8c6Dc8d",
      "transaction": "0x53e2ff88360728bfc907c8a67aeca25abce3c6400f80278769c9303e5a922b66",
      "isVerified": true
    }
  },
  "PlutusVaultGLPIsolationModeTokenVaultV5": {
    "42161": {
      "address": "0x105Df7ca44DDa2a4934473A564E075F5fE7A2E11",
      "transaction": "0xa29ebacfc37b7bc15565f8ed0c7afcc800785a031f4040cd31faaf6d2c5cf9b0",
      "isVerified": true
    }
  },
  "PlutusVaultGLPIsolationModeTokenVaultV6": {
    "42161": {
      "address": "0x16C2d40C7EAC85FA1c8b19a61bF702CE7fa34899",
      "transaction": "0x2deb135c25124f0d5f65507171e5947549269adfe83463c366e12b7882205fbf",
      "isVerified": true
    }
  },
  "PlutusVaultGLPIsolationModeTokenVaultV7": {
    "42161": {
      "address": "0xbE177eeEB45FB2D5B19c87b93c06341f81D3267F",
      "transaction": "0x7b18478f8370261f311747c54a4feece1193f1885ab1aabe2170e9560e64e972",
      "isVerified": true
    }
  },
  "PlutusVaultGLPIsolationModeUnwrapperTraderV1": {
    "42161": {
      "address": "0xB5010ba20fD127aF143cCFd9d77fd4c6923f6d37",
      "transaction": "0x6729db08f915ee6d335b5ae8731a5030cdc9be072b6faba95d45bfe990774591",
      "isVerified": true
    }
  },
  "PlutusVaultGLPIsolationModeUnwrapperTraderV2": {
    "42161": {
      "address": "0x025332F3524B1864bF6e6d93D2bbD4DEee216c24",
      "transaction": "0x299bbf7a99e657ec7ec8e46dc50ebd70278e5efe21486d8c23661459cdc5ae2a",
      "isVerified": true
    }
  },
  "PlutusVaultGLPIsolationModeUnwrapperTraderV3": {
    "42161": {
      "address": "0x18E6E0adBdB42E8cc985dB3cDf0459E22151D60b",
      "transaction": "0x3bb109b91c1f80175bf27423eb68b86cbf769c52a20f9a6cb9304da866380a83",
      "isVerified": true
    }
  },
  "PlutusVaultGLPIsolationModeUnwrapperTraderV4": {
    "42161": {
      "address": "0x74D3Cb3955E7517AeC82D391C5767BE50DBa575f",
      "transaction": "0x50db32de86539fc47306b072e8fb47b5dd986b75933fa3407a425d0a130760ec",
      "isVerified": true
    }
  },
  "PlutusVaultGLPIsolationModeVaultFactory": {
    "42161": {
      "address": "0x5c80aC681B6b0E7EF6E0751211012601e6cFB043",
      "transaction": "0xc66a1a98de72ee3495aa59ca0d34ca45be34d839394b7570be8c9c3aec79c502",
      "isVerified": true
    }
  },
  "PlutusVaultGLPIsolationModeWrapperTraderV1": {
    "42161": {
      "address": "0xc2fA9F48b166BCa8706Ab53A60dcA28979010b92",
      "transaction": "0x773c5afde88b586c121c287044a74e1c6aa474bc1eff04b95f683d818e237937",
      "isVerified": true
    }
  },
  "PlutusVaultGLPIsolationModeWrapperTraderV2": {
    "42161": {
      "address": "0x226b02AA7b2812F168AD2a08c185f76B3926D2A3",
      "transaction": "0x5808c09037f421f167fd2bb13f798d1a4d04213bc249d80473843ee85d3c7ebb",
      "isVerified": true
    }
  },
  "PlutusVaultGLPIsolationModeWrapperTraderV3": {
    "42161": {
      "address": "0xcF8d6cF1128ABd19710731bB09100069E49dB576",
      "transaction": "0xd80a3ad1140e7ad8e4f0f13c59a6b769505857e20a7e5b6de2ace9a7496eb164",
      "isVerified": true
    }
  },
  "PlutusVaultGLPIsolationModeWrapperTraderV4": {
    "42161": {
      "address": "0x89649B0EEa975a1930A36e13314d8bdDe11f4698",
      "transaction": "0x144f0c5473b75e7d10168725c8cab7d48ed90ad22849facc85208f7b4a94df77",
      "isVerified": true
    }
  },
  "PlutusVaultGLPPriceOracle": {
    "42161": {
      "address": "0x11E4e70B4ac087624f55D1dccaB306440250a3A0",
      "transaction": "0x683aa713de6d40e1f5c55c6342265521d3730fd0c4eb43c2654ad1291b738683",
      "isVerified": true
    }
  },
  "PlutusVaultGLPWithChainlinkAutomationPriceOracle": {
    "42161": {
      "address": "0xB7D6e77Cd2B7968Da45284800E1169edf0946429",
      "transaction": "0x22cb5cb785e903492b35c1a1512c38291af764c7f85ddad22a0b256fb61d2f8e",
      "isVerified": true
    }
  },
  "PlutusVaultGLPWithChainlinkAutomationPriceOracleV2": {
    "42161": {
      "address": "0x6329b04c1856c23521E19F10080de11ed39922BA",
      "transaction": "0x138fc770455aefe1e961d88ceeef52d04e4a108cd8985168c1e5b99e7e9f12da",
      "isVerified": true
    }
  },
  "PlutusVaultGLPWithChainlinkAutomationPriceOracleV3": {
    "42161": {
      "address": "0x0bD39C5a7B2db42993c9978335b497771CcB0EFD",
      "transaction": "0x56e1b4487c19734d8e1819ae780579aa6de3831b3db0738607992f71ce472123",
      "isVerified": true
    }
  },
  "PlutusVaultRegistryProxy": {
    "42161": {
      "address": "0x6FCEB6c2930d274b703b02a94eEBaaC7ECC6D1bb",
      "transaction": "0xe69792ee0fc7f6599a084a42d5e56b04e11c4175e0d2fc15ab66f5b4300105c6",
      "isVerified": true
    }
  },
  "PlutusVaultRegistryV1Implementation": {
    "42161": {
      "address": "0x704ed087825D8Be4Dd842eA778d90D7a072Ed8F3",
      "transaction": "0x492c417f209174734caef7396b1af0c1c1dea826c0abc285903d8c5472b20580",
      "isVerified": true
    }
  },
  "PremiaTWAPPriceOracleV1": {
    "42161": {
      "address": "0x1093e0E82EC11080D6239538a5D5c60d155aF851",
      "transaction": "0xcd4520f4d9b6869fdcfbd687c08882eb59676a59b38e2b775f1e0029562b0fb9",
      "isVerified": true
    }
  },
  "PremiaTWAPPriceOracleV2": {
    "42161": {
      "address": "0x5fa8C36BEAC3842d39B26Aa4e0a38DcB1e2e9deC",
      "transaction": "0x482bdc010d8ab0516b9cc62649347fbbb7a1ccf80c5e11d84fc1fff2cd5d7f20",
      "isVerified": true
    }
  },
  "PtGLPMar2024IsolationModeTokenVaultMigrator": {
    "42161": {
      "address": "0xc9299E8457e41B9415ACC2658602bDF3aa590729",
      "transaction": "0xebb874d00d189430e62d0617e21913dfe75599a5eab1d8b315cdfe59275d89f1",
      "isVerified": true
    }
  },
  "PtGLPTransformerV1": {
    "42161": {
      "address": "0xC410e7d4592dBdE2aAb26Dd28ff0bf6937fac564",
      "transaction": "0xc7e18b04bfe71525e5c3d9743923d17ce545d61cbbdff505a57a5a7d7e9210a9",
      "isVerified": true
    }
  },
  "RedstonePriceOracleV1": {
    "42161": {
      "address": "0x67D5C219e9A91B1918a129C721a58D0f88c7f759",
      "transaction": "0x28ebcd380dc19b4da008842c39c1021da03c607a7b4549d099c7e658b1e8d0d6",
      "isVerified": true
    }
  },
  "RedstonePriceOracleV3": {
    "196": {
      "address": "0xe09f85B284C177c8325c5cCAeaE30a14494CDD45",
      "transaction": "0x9a7f4a00b98dc959867123c79a6da20854add1aa0e3c559c12c2fc5ae924e635",
      "isVerified": true
    },
    "1101": {
      "address": "0xe09f85B284C177c8325c5cCAeaE30a14494CDD45",
      "transaction": "0xed19a3dcd9c276990b148d7e79651e75d8314a26110895f847410bee785f6273",
      "isVerified": true
    },
    "5000": {
      "address": "0x6B15c3F0D266be946eA2d33C40d1a7204C8403a2",
      "transaction": "0xf560cc9e13173d45ecca1b0c3510699a321276a762a7aeae5b047fca79971e1b",
      "isVerified": true
    },
    "5330": {
      "address": "0xe09f85B284C177c8325c5cCAeaE30a14494CDD45",
      "transaction": "0x53db5a212e07df4d38e4d46d66ab519397c646c654aa969c7f6cd2c43e6f6180",
      "isVerified": true
    },
    "8453": {
      "address": "0xe09f85B284C177c8325c5cCAeaE30a14494CDD45",
      "transaction": "0x19c62df42ca2203cae19cb87593c611f6014fe59aa8ad17c0b4eb2901249c926",
      "isVerified": true
    },
    "42161": {
      "address": "0x5fBAe9cbbc209efDf2054e050Baf5a0783Be01d2",
      "transaction": "0xe62098b9df8aba581c9294a0a49aa42a25ad9709dc25508eefe5d0ea4bc77447",
      "isVerified": true
    },
    "57073": {
      "address": "0xe09f85B284C177c8325c5cCAeaE30a14494CDD45",
      "transaction": "0x28f570c5ba31ebce13bace96aec9f884a991712c48dd64c5617bf89fd386bbef",
      "isVerified": true
    },
    "80084": {
      "address": "0xc28A4EC9f09E4071E3707eAACa5c3754fA4f5Faa",
      "transaction": "0x95df30a63dffd19ce60cc4c7ccf1809ddfb0a95f4f1ba907e2a862188037bdb8",
      "isVerified": true
    },
    "80094": {
      "address": "0xe09f85B284C177c8325c5cCAeaE30a14494CDD45",
      "transaction": "0xd4f25f9ecf09828332595e604a510cdab3a7bc07f2dbf2246d6b82893bfffccc",
      "isVerified": true
    }
  },
  "SafeDelegateCallLibV1": {
    "196": {
      "address": "0xe2F2779884Eb25a164C2a808700c3E9cb7F80109",
      "transaction": "0xa1ac77ed99dc640e22776cb30472a609ab83d71a812aa8c4b3f85b89e75d841b",
      "isVerified": true
    },
    "1101": {
      "address": "0x7038D82822ac739A30D22AA2EB0432EDE59A460c",
      "transaction": "0x0f5cec2e9f234e60c88e2db93e14dc9b46bfd946723e153cfafdfc759140c007",
      "isVerified": true
    },
    "5000": {
      "address": "0x52d57F0b5DF4050D9B44181284E06c6d7341a5A9",
      "transaction": "0x16cbac8179344a69f0ea387cc197d17f8f57dc3f04c2595f865f9a971ca8286b",
      "isVerified": true
    },
    "5330": {
      "address": "0xA4bA04634902bd7b0277E62A88C2B3D36E4ab42D",
      "transaction": "0x174a355fec3a23913f998cf6e23ba58a3e8abc2a2afef84f88b66b32c89280bd",
      "isVerified": true
    },
    "8453": {
      "address": "0xA4bA04634902bd7b0277E62A88C2B3D36E4ab42D",
      "transaction": "0xc78964983105a5538f4e87bdafdf5139318c8619844b6647e9cbc5a179cca542",
      "isVerified": true
    },
    "42161": {
      "address": "0xAA65096eBB42635238865eCA79f6a9F61D8bb425",
      "transaction": "0x5f205936d4d2235f10987d5204fe16faf655d784961a75817da9b52685ccf89b",
      "isVerified": true
    },
    "57073": {
      "address": "0xA4bA04634902bd7b0277E62A88C2B3D36E4ab42D",
      "transaction": "0x24392eca67d103a0b1d21e9e4c30bcf4e629d8155cac1b4e3713149c3e265497",
      "isVerified": true
    },
    "80000": {
      "address": "0xA4bA04634902bd7b0277E62A88C2B3D36E4ab42D",
      "transaction": "0xee3801456f297af9d594dd12a9f5f7cfe43a30e001e26939a8acf1f1b94a5abb",
      "isVerified": true
    },
    "80084": {
      "address": "0x0A512510438bD340C59a000e997709EedC0B7589",
      "transaction": "0x90f47927cf2e2a96e8a2302cca4c947344bf366b48f2860f783300fcb4bdd2b7",
      "isVerified": true
    },
    "80094": {
      "address": "0xA4bA04634902bd7b0277E62A88C2B3D36E4ab42D",
      "transaction": "0x680034d6f1dd66e8c62b3cbb9bb8c4483828e2678d5919fd402602a03cc251d7",
      "isVerified": true
    }
  },
  "SizeTWAPPriceOracleV1": {
    "42161": {
      "address": "0xAd635C94F1855De31add582ac4ce0DaB699f9B1b",
      "transaction": "0xd914c9402438707e6f890636a6d297bb00e59d48e29ab8575b470c41162f8b99",
      "isVerified": true
    }
  },
  "StakedGmxReader": {
    "42161": {
      "address": "0x49C4e0322Cc04416d0929AE4E653286d155378bA",
      "transaction": "0x7b5c83c4c158001445eabce48b19dc3a7e9fd63929c300506604f7e1c7ccc7e0",
      "isVerified": true
    }
  },
  "TestPriceOracle": {
    "80000": {
      "address": "0xFb954643D6a1668Ec85646775a4582e7B7b45cE9",
      "transaction": "0xfc07e3964f56ec7ae5f747abe2952b0e344bd7df9366d8412f6f2a4c9c5b8a34",
      "isVerified": true
    },
    "80084": {
      "address": "0xd55AFc5eE5fFdAd3d44829b22E2C2B10a484D33e",
      "transaction": "0x2b484aec42b9771078c0de35ba8c44c51d9e2f5076f951ae2bcd60e04ef73653",
      "isVerified": true
    }
  },
  "TestPriceOracleForAdmin": {
    "80094": {
      "address": "0x105Fb08Dc6946bDb8D1b4Bd8567E3b8055294959",
      "transaction": "0xd0a1dd6b44bbab93d29a4a1b5cccdc11866eef0b01e0949164e3f4ddcf3e9025",
      "isVerified": true
    }
  },
  "USDMRouter": {
    "42161": {
      "address": "0xa9B377B97395C4031750cE8E9397c00c577F6C6D",
      "transaction": "0x1e3c9519fa4cda8f528578b08b0d1e576a6367853cdf5e558c5bd9a03792c3da",
      "isVerified": true
    }
  },
  "VesterExploder": {
    "42161": {
      "address": "0x2c9052bB57898C3C2c6239F3d69567FC5962CB62",
      "transaction": "0x19dfcd7612b6abe1f3e3c1de98354015cc7e263e262838b9bdc34cfc0da96a6c",
      "isVerified": true
    }
  },
  "VesterImplementationLibForV2": {
    "42161": {
      "address": "0xd2B57e2c4460c4e651d2d7EFE82290B8cf02e682",
      "transaction": "0xa227960d25b57d372dd629c6fb331ccc6ee39ba0dc89720ae1013d19ab19a162",
      "isVerified": true
    }
  },
  "VesterImplementationLibForV3": {
    "42161": {
      "address": "0x174860044994694943117B597486071dF4833f16",
      "transaction": "0xacb360368c0d5293feda5fc4e29487d8db0991de2ff9acdbeb32301e7ba70334",
      "isVerified": true
    }
  },
  "VesterImplementationV1": {
    "42161": {
      "address": "0xd086c37E84146F6A03baCaB54f80dB3B2691bA80",
      "transaction": "0x1f8981538f847e6c966fb34276d984109879df1cd76e03344d5f8a8cc441be17",
      "isVerified": true
    }
  },
  "VesterImplementationV2": {
    "42161": {
      "address": "0x2960C15a51BF8B190b579E6bB2f74c75E136157D",
      "transaction": "0x374a8f4a594be57818b47442331d69d7b69a4a1367fd7f79f8bfe1f223062e25",
      "isVerified": true
    }
  },
  "VesterImplementationV3": {
    "42161": {
      "address": "0x36416F30f6E3B03D846b63e8Fc6Dc0722ed73a02",
      "transaction": "0xb3089d973a21909e27230d406945e1ee734100b56a418e84a5c86e2f5d27e345",
      "isVerified": true
    }
  },
  "VesterImplementationV4": {
    "42161": {
      "address": "0xdb3e6B1c71aA66BbcEA9D662cBC0138Be58172A5",
      "transaction": "0x3597db3e3af3bb8eb292a22b3fcc02718e872221c94137f32dec87e91e5e6a82",
      "isVerified": true
    }
  },
  "VesterProxy": {
    "42161": {
      "address": "0x531BC6E97b65adF8B3683240bd594932Cfb63797",
      "transaction": "0xb120e987446a66ef0def072fb79c06df6ea5ea6872254e0377ec615716686d93",
      "isVerified": true
    }
  },
  "WMNTIsolationModeTokenVaultV2": {
    "5000": {
      "address": "0x2a003d09fE30E569770D40806D73fcEDAC47deB2",
      "transaction": "0xedd2a61bd6c071c60aa877f2c25f7cb1eeb3fed90255a9042e4800d3ab585527",
      "isVerified": true
    }
  },
  "WMNTIsolationModeTokenVaultV3": {
    "5000": {
      "address": "0xA821075AC92ADd94EfAcA164A2120fAcA6A80ea1",
      "transaction": "0xf0f7fe97b4bafa2affdeaf9b5957e5982dd7309ce6c6582fb3ec196e74ddef47",
      "isVerified": true
    }
  }
}<|MERGE_RESOLUTION|>--- conflicted
+++ resolved
@@ -5215,50 +5215,6 @@
   },
   "LinearStepFunction4L96U70OInterestSetter": {
     "196": {
-<<<<<<< HEAD
-      "address": "",
-      "transaction": "",
-      "isVerified": true
-    },
-    "1101": {
-      "address": "",
-      "transaction": "",
-      "isVerified": true
-    },
-    "5000": {
-      "address": "",
-      "transaction": "",
-      "isVerified": true
-    },
-    "5330": {
-      "address": "",
-      "transaction": "",
-      "isVerified": true
-    },
-    "8453": {
-      "address": "",
-      "transaction": "",
-      "isVerified": true
-    },
-    "42161": {
-      "address": "",
-      "transaction": "",
-      "isVerified": true
-    },
-    "57073": {
-      "address": "",
-      "transaction": "",
-      "isVerified": true
-    },
-    "80000": {
-      "address": "",
-      "transaction": "",
-      "isVerified": true
-    },
-    "80084": {
-      "address": "",
-      "transaction": "",
-=======
       "address": "0xDead17ecf90497997C3C3E68aF3c833cB0a4917B",
       "transaction": "0x879ba5edee912186a83066b99f0bf3bcf9eebdb46cbb60069404a7e23cb17a3b",
       "isVerified": true
@@ -5291,7 +5247,6 @@
     "57073": {
       "address": "0xDead17ecf90497997C3C3E68aF3c833cB0a4917B",
       "transaction": "0xeadbfea849893ebb02aa0029c849f9f231b649d603e694467d894b86dcd80c02",
->>>>>>> 8836a2cd
       "isVerified": true
     },
     "80094": {
@@ -5302,50 +5257,6 @@
   },
   "LinearStepFunction4L96U80OInterestSetter": {
     "196": {
-<<<<<<< HEAD
-      "address": "",
-      "transaction": "",
-      "isVerified": true
-    },
-    "1101": {
-      "address": "",
-      "transaction": "",
-      "isVerified": true
-    },
-    "5000": {
-      "address": "",
-      "transaction": "",
-      "isVerified": true
-    },
-    "5330": {
-      "address": "",
-      "transaction": "",
-      "isVerified": true
-    },
-    "8453": {
-      "address": "",
-      "transaction": "",
-      "isVerified": true
-    },
-    "42161": {
-      "address": "",
-      "transaction": "",
-      "isVerified": true
-    },
-    "57073": {
-      "address": "",
-      "transaction": "",
-      "isVerified": true
-    },
-    "80000": {
-      "address": "",
-      "transaction": "",
-      "isVerified": true
-    },
-    "80084": {
-      "address": "",
-      "transaction": "",
-=======
       "address": "0x7Bd5862B17243b54d2a6409da2Bcd9d23F6e0284",
       "transaction": "0x91d7eb461d5656df1640a7719e19b23701069e2bac4fbc046e67fbd5f9ea5896",
       "isVerified": true
@@ -5378,7 +5289,6 @@
     "57073": {
       "address": "0x7Bd5862B17243b54d2a6409da2Bcd9d23F6e0284",
       "transaction": "0x2b579b0cc8cb8e3957a80b65740aa08f5b896f41b31fe6d3670bb227d3e9052f",
->>>>>>> 8836a2cd
       "isVerified": true
     },
     "80094": {
@@ -5389,50 +5299,6 @@
   },
   "LinearStepFunction4L96U90OInterestSetter": {
     "196": {
-<<<<<<< HEAD
-      "address": "",
-      "transaction": "",
-      "isVerified": true
-    },
-    "1101": {
-      "address": "",
-      "transaction": "",
-      "isVerified": true
-    },
-    "5000": {
-      "address": "",
-      "transaction": "",
-      "isVerified": true
-    },
-    "5330": {
-      "address": "",
-      "transaction": "",
-      "isVerified": true
-    },
-    "8453": {
-      "address": "",
-      "transaction": "",
-      "isVerified": true
-    },
-    "42161": {
-      "address": "",
-      "transaction": "",
-      "isVerified": true
-    },
-    "57073": {
-      "address": "",
-      "transaction": "",
-      "isVerified": true
-    },
-    "80000": {
-      "address": "",
-      "transaction": "",
-      "isVerified": true
-    },
-    "80084": {
-      "address": "",
-      "transaction": "",
-=======
       "address": "0x220a4F8A16b296a7C4D8c28BEEC7037DbA0EC991",
       "transaction": "0xd018df66d2c83cb3c7c05ac03d80ea7cd4c02ab005888e0e5b88fe559993301f",
       "isVerified": true
@@ -5465,7 +5331,6 @@
     "57073": {
       "address": "0x220a4F8A16b296a7C4D8c28BEEC7037DbA0EC991",
       "transaction": "0x89ba26c6da4cfa6ba3a7f886d572668d12ed8d3efc568b41d194d2420024599e",
->>>>>>> 8836a2cd
       "isVerified": true
     },
     "80094": {
