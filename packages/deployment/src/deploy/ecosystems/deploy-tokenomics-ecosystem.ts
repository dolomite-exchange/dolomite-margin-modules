--- conflicted
+++ resolved
@@ -15,7 +15,6 @@
   getBuybackPoolConstructorParams,
   getExternalVesterDiscountCalculatorConstructorParams,
   getODOLOConstructorParams,
-<<<<<<< HEAD
   getOptionAirdropConstructorParams,
   getRegularAirdropConstructorParams,
   getStrategicVestingClaimsConstructorParams,
@@ -33,19 +32,7 @@
   VeExternalVesterImplementationV1__factory,
   VestingClaims__factory,
   VotingEscrow__factory,
-} from 'packages/tokenomics/src/types';
-=======
-  getVeExternalVesterImplementationConstructorParams,
-  getVeExternalVesterInitializationCalldata,
-  getVeFeeCalculatorConstructorParams,
-} from 'packages/tokenomics/src/tokenomics-constructors';
-import {
-  ODOLO__factory,
-  VeExternalVesterImplementationV1__factory,
-  VotingEscrow__factory,
-} from 'packages/tokenomics/src/types';
-import { prettyPrintEncodedDataWithTypeSafety } from '../../utils/encoding/base-encoder-utils';
->>>>>>> 2cb8ebba
+} from 'packages/tokenomics/src/types';import { prettyPrintEncodedDataWithTypeSafety } from '../../utils/encoding/base-encoder-utils';
 
 const NO_MARKET_ID = MAX_UINT_256_BI;
 const TGE_TIMESTAMP = 2222222222;
@@ -65,16 +52,10 @@
   })) as any;
 
   // Deploy new custom token
-<<<<<<< HEAD
-  const doloAddress = await deployContractAndSave(
+  const doloAddress = await deployContractAndSave('DOLO', [core.dolomiteMargin.address, core.gnosisSafeAddress],
     'DOLO',
-    [core.dolomiteMargin.address, core.gnosisSafeAddress],
-    'DOLO',
   );
   const dolo = DOLO__factory.connect(doloAddress, core.hhUser1);
-=======
-  const doloAddress = await deployContractAndSave('DOLO', [core.dolomiteMargin.address], 'DOLO');
->>>>>>> 2cb8ebba
 
   // Deploy always active voter, oToken, veFeeCalculator, buybackPool
   const alwaysActiveVoter = await deployContractAndSave('VoterAlwaysActive', [], 'VoterAlwaysActive');
@@ -145,13 +126,8 @@
       { address: discountCalculator } as any,
       { address: oDoloAddress } as any,
       'baseUri', // @todo update these
-<<<<<<< HEAD
       'Dolomite oDOLO Vesting',
       'voDOLO',
-=======
-      'name',
-      'SYMBOL',
->>>>>>> 2cb8ebba
     ),
   );
   const vesterProxyAddress = await deployContractAndSave(
@@ -220,13 +196,10 @@
       vester.address,
       true,
     ]),
-<<<<<<< HEAD
     await prettyPrintEncodedDataWithTypeSafety(core, core, 'dolomiteMargin', 'ownerSetGlobalOperator', [
       optionAirdrop.address,
       true,
     ]),
-=======
->>>>>>> 2cb8ebba
     await prettyPrintEncodedDataWithTypeSafety(core, { votingEscrow: votingEscrow }, 'votingEscrow', 'setVester', [
       vesterProxyAddress,
     ]),
@@ -241,7 +214,6 @@
       vester.address,
       true,
     ]),
-<<<<<<< HEAD
     await prettyPrintEncodedDataWithTypeSafety(core, { optionAirdrop }, 'optionAirdrop', 'ownerSetHandler', [
       core.gnosisSafeAddress
     ]),
@@ -257,9 +229,6 @@
     await prettyPrintEncodedDataWithTypeSafety(core, { optionAirdrop }, 'optionAirdrop', 'ownerSetAllowedMarketIds', [
       [core.marketIds.nativeUsdc, core.marketIds.weth], // @follow-up Check this list of market ids and invariants below
     ]),
-=======
-    // @follow-up Not sure if we want to mint, deposit reward tokens, deploy airdrop contracts, etc
->>>>>>> 2cb8ebba
   );
 
   return {
@@ -284,7 +253,6 @@
         'Invalid vester init addresses',
       );
       assertHardhatInvariant((await votingEscrow.vester()) === vesterProxyAddress, 'Invalid vester on votingEscrow');
-<<<<<<< HEAD
 
       assertHardhatInvariant((await core.dolomiteMargin.getIsGlobalOperator(vester.address)) === true, 'Vester is not a global operator');
       assertHardhatInvariant((await core.dolomiteMargin.getIsGlobalOperator(optionAirdrop.address)) === true, 'OptionAirdrop is not a global operator');
@@ -296,8 +264,6 @@
 
       assertHardhatInvariant(await optionAirdrop.isAllowedMarketId(core.marketIds.nativeUsdc), 'Native USDC not allowed');
       assertHardhatInvariant(await optionAirdrop.isAllowedMarketId(core.marketIds.weth), 'WETH not allowed');
-=======
->>>>>>> 2cb8ebba
     },
   };
 }
