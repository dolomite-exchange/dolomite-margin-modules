import CoreDeployments from '@dolomite-exchange/dolomite-margin/dist/migrations/deployed.json';
import {
<<<<<<< HEAD
  BorrowPositionRouter__factory,
  DepositWithdrawalRouter__factory,
  DolomiteRegistryImplementation__factory,
=======
>>>>>>> ff767f29
  EventEmitterRegistry__factory,
  IDepositWithdrawalProxy__factory,
  IDolomiteOwner__factory,
<<<<<<< HEAD
  IDolomiteRegistry__factory,
=======
  IGenericTraderProxyV1,
>>>>>>> ff767f29
  IGenericTraderProxyV1__factory,
  ILiquidatorAssetRegistry__factory,
  IPartiallyDelayedMultiSig__factory,
  RegistryProxy__factory,
} from '@dolomite-exchange/modules-base/src/types';
<<<<<<< HEAD
import {
  GNOSIS_SAFE_MAP,
  SLIPPAGE_TOLERANCE_FOR_PAUSE_SENTINEL,
} from '@dolomite-exchange/modules-base/src/utils/constants';
=======
import { GNOSIS_SAFE_MAP } from '@dolomite-exchange/modules-base/src/utils/constants';
>>>>>>> ff767f29
import {
  getDolomiteMigratorConstructorParams,
  getDolomiteOwnerConstructorParams,
  getIsolationModeFreezableLiquidatorProxyConstructorParamsWithoutCore,
  getRegistryProxyConstructorParams,
} from '@dolomite-exchange/modules-base/src/utils/constructors/dolomite';
import { getAnyNetwork } from '@dolomite-exchange/modules-base/src/utils/dolomite-utils';
import { NetworkType } from '@dolomite-exchange/modules-base/src/utils/no-deps-constants';
import { SignerWithAddressWithSafety } from '@dolomite-exchange/modules-base/src/utils/SignerWithAddressWithSafety';
import {
  getRealLatestBlockNumber,
  impersonateOrFallback,
  resetForkIfPossible,
} from '@dolomite-exchange/modules-base/test/utils';
import {
  CoreProtocolType,
  getDolomiteMarginContract,
  getExpiryContract,
} from '@dolomite-exchange/modules-base/test/utils/setup';
import * as CoreDeployment from '@dolomite-margin/dist/migrations/deployed.json';
import { ethers } from 'hardhat';
import { CoreProtocolParams } from 'packages/base/test/utils/core-protocols/core-protocol-abstract';
import ModuleDeployments from 'packages/deployment/src/deploy/deployments.json';
import {
  deployContractAndSave,
  getMaxDeploymentVersionNameByDeploymentKey,
  TRANSACTION_BUILDER_VERSION,
} from '../../utils/deploy-utils';
import { doDryRunAndCheckDeployment, DryRunOutput, EncodedTransaction } from '../../utils/dry-run-utils';
import { prettyPrintEncodedDataWithTypeSafety } from '../../utils/encoding/base-encoder-utils';
import getScriptName from '../../utils/get-script-name';
import { deployDolomiteAccountRegistry } from './helpers/deploy-dolomite-account-registry';
import { deployDolomiteAccountRiskOverrideSetter } from './helpers/deploy-dolomite-account-risk-override-setter';
import { deployDolomiteRegistry } from './helpers/deploy-dolomite-registry';
import { deployInterestSetters } from './helpers/deploy-interest-setters';
import { deployOracleAggregator } from './helpers/deploy-oracle-aggregator';
<<<<<<< HEAD
=======
import { encodeDolomiteAccountRiskOverrideSetterMigrations } from './helpers/encode-dolomite-account-risk-override-setter-migrations';
import { encodeDolomiteOwnerMigrations } from './helpers/encode-dolomite-owner-migrations';
>>>>>>> ff767f29
import { encodeDolomiteRegistryMigrations } from './helpers/encode-dolomite-registry-migrations';
import {
  encodeIsolationModeFreezableLiquidatorMigrations,
} from './helpers/encode-isolation-mode-freezable-liquidator-migrations';
import { encodeDolomiteRouterMigrations } from './helpers/encode-dolomite-router-migrations';
import { getDeployedVaults } from 'packages/base/test/utils/ecosystem-utils/deployed-vaults';
import { encodeDolomiteAccountRegistryMigrations } from './helpers/encode-dolomite-account-registry-migrations';

const FIVE_MINUTES_SECONDS = 60 * 5;
const HANDLER_ADDRESS = '0xdF86dFdf493bCD2b838a44726A1E58f66869ccBe'; // Level Initiator

async function main<T extends NetworkType>(): Promise<DryRunOutput<T>> {
  const network = (await getAnyNetwork()) as T;
  if (!(ModuleDeployments.CREATE3Factory as any)?.[network]) {
    return Promise.reject(new Error('CREATE3 not found! Please deploy first!'));
  }

  const config: any = {
    network,
    networkNumber: parseInt(network, 10),
  };
  await resetForkIfPossible(await getRealLatestBlockNumber(true, network), network);
  const [hhUser1] = await Promise.all(
    (await ethers.getSigners()).map((s) => SignerWithAddressWithSafety.create(s.address)),
  );
  const gnosisSafeAddress = GNOSIS_SAFE_MAP[network];
  const gnosisSafeSigner = await impersonateOrFallback(gnosisSafeAddress, true, hhUser1);
  const transactions: EncodedTransaction[] = [];

  const delayedMultiSig = IPartiallyDelayedMultiSig__factory.connect(
    CoreDeployment.PartiallyDelayedMultiSig[network].address,
    gnosisSafeSigner,
  );
  const depositWithdrawalProxy = IDepositWithdrawalProxy__factory.connect(
    CoreDeployment.DepositWithdrawalProxy[network].address,
    hhUser1,
  );
  const dolomiteMargin = getDolomiteMarginContract<T>(config, hhUser1);
  const expiry = getExpiryContract<T>(config, hhUser1);

  const liquidatorAssetRegistry = ILiquidatorAssetRegistry__factory.connect(
    CoreDeployments.LiquidatorAssetRegistry[network].address,
    hhUser1,
  );

  await deployContractAndSave(
    'DolomiteERC4626',
    [],
    getMaxDeploymentVersionNameByDeploymentKey('DolomiteERC4626Implementation', 1),
  );
  await deployContractAndSave(
    'DolomiteERC4626WithPayable',
    [],
    getMaxDeploymentVersionNameByDeploymentKey('DolomiteERC4626WithPayableImplementation', 1),
  );
  const dolomiteOwnerAddress = await deployContractAndSave(
    'DolomiteOwnerV1',
    getDolomiteOwnerConstructorParams(GNOSIS_SAFE_MAP[network], FIVE_MINUTES_SECONDS),
    'DolomiteOwnerV1',
  );
  const dolomiteOwnerV1 = IDolomiteOwner__factory.connect(dolomiteOwnerAddress, gnosisSafeSigner);
  const eventEmitterRegistryImplementationAddress = await deployContractAndSave(
    'EventEmitterRegistry',
    [],
    getMaxDeploymentVersionNameByDeploymentKey('EventEmitterRegistryImplementation', 1),
  );
  const eventEmitterRegistryImplementation = EventEmitterRegistry__factory.connect(
    eventEmitterRegistryImplementationAddress,
    hhUser1,
  );
  const eventEmitterRegistryCalldata = await eventEmitterRegistryImplementation.populateTransaction.initialize();
  const eventEmitterProxyAddress = await deployContractAndSave(
    'RegistryProxy',
    getRegistryProxyConstructorParams(
      eventEmitterRegistryImplementationAddress,
      eventEmitterRegistryCalldata.data!,
      dolomiteMargin,
    ),
    'EventEmitterRegistryProxy',
  );
  const eventEmitterProxy = RegistryProxy__factory.connect(eventEmitterProxyAddress, hhUser1);

  const [
    dolomiteAccountRegistryImplementationAddress,
    dolomiteAccountRegistryProxy,
  ] = await deployDolomiteAccountRegistry(dolomiteMargin, hhUser1, network);

<<<<<<< HEAD
  const registryImplementationAddress = await deployContractAndSave(
    'DolomiteRegistryImplementation',
    [],
    getMaxDeploymentVersionNameByDeploymentKey('DolomiteRegistryImplementation', 1),
  );
  const registryImplementation = DolomiteRegistryImplementation__factory.connect(
    registryImplementationAddress,
    hhUser1,
  );
  const registryImplementationCalldata = await registryImplementation.populateTransaction.initialize(
    CoreDeployments.BorrowPositionProxyV2[network].address,
    CoreDeployments.GenericTraderProxyV1[network].address,
    CoreDeployments.Expiry[network].address,
    SLIPPAGE_TOLERANCE_FOR_PAUSE_SENTINEL,
    CoreDeployments.LiquidatorAssetRegistry[network].address,
    eventEmitterProxyAddress,
    dolomiteAccountRegistryProxy.address,
  );
  const dolomiteRegistryAddress = await deployContractAndSave(
    'RegistryProxy',
    getRegistryProxyConstructorParams(
      registryImplementationAddress,
      registryImplementationCalldata.data!,
=======
  const { dolomiteRegistry, dolomiteRegistryProxy, dolomiteRegistryImplementationAddress } =
    await deployDolomiteRegistry(
>>>>>>> ff767f29
      dolomiteMargin,
      eventEmitterProxyAddress,
      dolomiteAccountRegistryProxy,
      network,
      hhUser1,
    );

  const {
    dolomiteAccountRiskOverrideSetter,
    dolomiteAccountRiskOverrideSetterProxy,
    dolomiteAccountRiskOverrideSetterImplementationAddress,
  } = await deployDolomiteAccountRiskOverrideSetter(dolomiteMargin, hhUser1);

  // TODO: uncomment
  // const genericTraderProxyV2LibAddress = await deployContractAndSave(
  //   'GenericTraderProxyV2Lib',
  //   [],
  //   getMaxDeploymentVersionNameByDeploymentKey('GenericTraderProxyV2Lib', 1),
  // );
  // const genericTraderProxyV2Address = await deployContractAndSave(
  //   'GenericTraderProxyV2',
  //   [network, dolomiteRegistry.address, dolomiteMargin.address],
  //   getMaxDeploymentVersionNameByDeploymentKey('GenericTraderProxy', 2),
  //   { GenericTraderProxyV2Lib: genericTraderProxyV2LibAddress },
  // );
  // const genericTraderProxy = GenericTraderProxyV2__factory.connect(genericTraderProxyV2Address, hhUser1) as any;
  const genericTraderProxy = IGenericTraderProxyV1__factory.connect(
    CoreDeployment.GenericTraderProxyV1[network].address,
    hhUser1,
  ) as any;

  const dolomiteMigratorAddress = await deployContractAndSave(
    'DolomiteMigrator',
    getDolomiteMigratorConstructorParams(dolomiteMargin, dolomiteRegistry, HANDLER_ADDRESS),
    getMaxDeploymentVersionNameByDeploymentKey('DolomiteMigrator', 1),
  );
  const oracleAggregator = await deployOracleAggregator(network, dolomiteRegistry, dolomiteMargin);

  const isolationModeFreezableLiquidatorProxyAddress = await deployContractAndSave(
    'IsolationModeFreezableLiquidatorProxy',
    getIsolationModeFreezableLiquidatorProxyConstructorParamsWithoutCore(
      dolomiteRegistry,
      liquidatorAssetRegistry,
      dolomiteMargin,
      expiry,
      config,
    ),
    getMaxDeploymentVersionNameByDeploymentKey('IsolationModeFreezableLiquidatorProxy', 1),
  );

  const depositWithdrawalRouterImplementationAddress = await deployContractAndSave(
    'DepositWithdrawalRouter',
    [dolomiteRegistry.address, dolomiteMargin.address],
    getMaxDeploymentVersionNameByDeploymentKey('DepositWithdrawalRouterImplementation', 1),
  );
  const depositWithdrawalRouterCalldata = await DepositWithdrawalRouter__factory.connect(
    depositWithdrawalRouterImplementationAddress,
    hhUser1,
  ).populateTransaction.initialize();
  const depositWithdrawalRouterProxyAddress = await deployContractAndSave(
    'RouterProxy',
    [depositWithdrawalRouterImplementationAddress, dolomiteMargin.address, depositWithdrawalRouterCalldata.data!],
    'DepositWithdrawalRouterProxy',
  );

  const borrowPositionRouterImplementationAddress = await deployContractAndSave(
    'BorrowPositionRouter',
    [dolomiteRegistry.address, dolomiteMargin.address],
    getMaxDeploymentVersionNameByDeploymentKey('BorrowPositionRouterImplementation', 1),
  );
  const borrowPositionRouterCalldata = await BorrowPositionRouter__factory.connect(
    borrowPositionRouterImplementationAddress,
    hhUser1,
  ).populateTransaction.initialize();
  const borrowPositionRouterProxyAddress = await deployContractAndSave(
    'RouterProxy',
    [borrowPositionRouterImplementationAddress, dolomiteMargin.address, borrowPositionRouterCalldata.data!],
    'BorrowPositionRouterProxy',
  );

  // TODO: uncomment
  // const genericTraderRouterImplementationAddress = await deployContractAndSave(
  //   'GenericTraderRouter',
  //   [dolomiteRegistry.address, dolomiteMargin.address],
  //   getMaxDeploymentVersionNameByDeploymentKey('GenericTraderRouterImplementation', 1),
  // );
  // const genericTraderRouterCalldata = await GenericTraderRouter__factory.connect(
  //   genericTraderRouterImplementationAddress,
  //   hhUser1,
  // ).populateTransaction.initialize();
  // const genericTraderRouterProxyAddress = await deployContractAndSave(
  //   'RouterProxy',
  //   [genericTraderRouterImplementationAddress, dolomiteMargin.address, genericTraderRouterCalldata.data!],
  //   'GenericTraderRouterProxy',
  // );

  const safeDelegateCallLibAddress = await deployContractAndSave(
    'SafeDelegateCallLib',
    [],
    getMaxDeploymentVersionNameByDeploymentKey('SafeDelegateCallLib', 1),
  );

  await deployContractAndSave(
    'IsolationModeTokenVaultV1ActionsImpl',
    [],
    getMaxDeploymentVersionNameByDeploymentKey('IsolationModeTokenVaultV1ActionsImpl', 1),
    { SafeDelegateCallLib: safeDelegateCallLibAddress },
  );

  await deployContractAndSave(
    'AsyncIsolationModeUnwrapperTraderImpl',
    [],
    getMaxDeploymentVersionNameByDeploymentKey('AsyncIsolationModeUnwrapperTraderImpl', 1),
  );

  await deployContractAndSave(
    'AsyncIsolationModeWrapperTraderImpl',
    [],
    getMaxDeploymentVersionNameByDeploymentKey('AsyncIsolationModeWrapperTraderImpl', 1),
  );

  await deployInterestSetters();

  // We can't set up the core protocol here because there are too many missing contracts/context
  const governanceAddress = await dolomiteMargin.connect(hhUser1).owner();
  const governance = await impersonateOrFallback(governanceAddress, true, hhUser1);
  const core = {
    config,
    delayedMultiSig,
    depositWithdrawalProxy,
    dolomiteMargin,
    dolomiteRegistry,
    governance,
    hhUser1,
    liquidatorAssetRegistry,
    genericTraderProxy,
    gnosisSafe: gnosisSafeSigner,
    gnosisSafeAddress: gnosisSafeAddress,
    network: config.network,
    ownerAdapterV1: dolomiteOwnerV1,
    ownerAdapterV2: dolomiteOwnerV1, // TODO: fix after review + test
  } as CoreProtocolType<T>;

  await encodeDolomiteAccountRegistryMigrations(
    dolomiteAccountRegistryProxy,
    dolomiteAccountRegistryImplementationAddress,
    transactions,
    core,
  );

  await encodeDolomiteRegistryMigrations(
    dolomiteRegistry,
    dolomiteRegistryProxy,
    CoreDeployments.BorrowPositionProxyV2[network].address,
    dolomiteAccountRegistryProxy,
    dolomiteMigratorAddress,
    genericTraderProxy,
    oracleAggregator.address,
    dolomiteRegistryImplementationAddress,
    transactions,
    core,
  );

  await encodeDolomiteAccountRiskOverrideSetterMigrations(
    dolomiteAccountRiskOverrideSetter,
    dolomiteAccountRiskOverrideSetterProxy,
    dolomiteAccountRiskOverrideSetterImplementationAddress,
    transactions,
    core,
  );
  if ((await eventEmitterProxy.implementation()) !== eventEmitterRegistryImplementation.address) {
    transactions.push(
      await prettyPrintEncodedDataWithTypeSafety(core, { eventEmitterProxy }, 'eventEmitterProxy', 'upgradeTo', [
        eventEmitterRegistryImplementation.address,
      ]),
    );
  }

  await encodeIsolationModeFreezableLiquidatorMigrations(
    core,
    isolationModeFreezableLiquidatorProxyAddress,
    transactions,
  );

  const deployedVaults = await getDeployedVaults(config, dolomiteMargin, governance);
  await encodeDolomiteRouterMigrations(
    core,
    DepositWithdrawalRouter__factory.connect(depositWithdrawalRouterProxyAddress, hhUser1),
    // TODO: uncomment
    // [depositWithdrawalRouterProxyAddress, borrowPositionRouterProxyAddress, genericTraderRouterProxyAddress],
    [depositWithdrawalRouterProxyAddress, borrowPositionRouterProxyAddress],
    deployedVaults,
    transactions,
  );

  // This must be the last encoded transaction
<<<<<<< HEAD
  // TODO: uncomment
=======
>>>>>>> ff767f29
  // await encodeDolomiteOwnerMigrations(dolomiteOwnerV1, transactions, core);

  return {
    core: {
      ...(core as any as CoreProtocolParams<T>),
      config: {
        network,
      },
    } as any,
    invariants: async () => {
    },
    scriptName: getScriptName(__filename),
    upload: {
      transactions,
      chainId: network,
      addExecuteImmediatelyTransactions: true,
      meta: {
        name: 'Dolomite Ecosystem',
        txBuilderVersion: TRANSACTION_BUILDER_VERSION,
      },
    },
  };
}

// noinspection JSIgnoredPromiseFromCall
doDryRunAndCheckDeployment(main);<|MERGE_RESOLUTION|>--- conflicted
+++ resolved
@@ -1,32 +1,16 @@
 import CoreDeployments from '@dolomite-exchange/dolomite-margin/dist/migrations/deployed.json';
 import {
-<<<<<<< HEAD
   BorrowPositionRouter__factory,
   DepositWithdrawalRouter__factory,
-  DolomiteRegistryImplementation__factory,
-=======
->>>>>>> ff767f29
   EventEmitterRegistry__factory,
+  GenericTraderProxyV2__factory, GenericTraderRouter__factory,
   IDepositWithdrawalProxy__factory,
   IDolomiteOwner__factory,
-<<<<<<< HEAD
-  IDolomiteRegistry__factory,
-=======
-  IGenericTraderProxyV1,
->>>>>>> ff767f29
-  IGenericTraderProxyV1__factory,
   ILiquidatorAssetRegistry__factory,
   IPartiallyDelayedMultiSig__factory,
   RegistryProxy__factory,
 } from '@dolomite-exchange/modules-base/src/types';
-<<<<<<< HEAD
-import {
-  GNOSIS_SAFE_MAP,
-  SLIPPAGE_TOLERANCE_FOR_PAUSE_SENTINEL,
-} from '@dolomite-exchange/modules-base/src/utils/constants';
-=======
 import { GNOSIS_SAFE_MAP } from '@dolomite-exchange/modules-base/src/utils/constants';
->>>>>>> ff767f29
 import {
   getDolomiteMigratorConstructorParams,
   getDolomiteOwnerConstructorParams,
@@ -49,6 +33,7 @@
 import * as CoreDeployment from '@dolomite-margin/dist/migrations/deployed.json';
 import { ethers } from 'hardhat';
 import { CoreProtocolParams } from 'packages/base/test/utils/core-protocols/core-protocol-abstract';
+import { getDeployedVaults } from 'packages/base/test/utils/ecosystem-utils/deployed-vaults';
 import ModuleDeployments from 'packages/deployment/src/deploy/deployments.json';
 import {
   deployContractAndSave,
@@ -63,18 +48,11 @@
 import { deployDolomiteRegistry } from './helpers/deploy-dolomite-registry';
 import { deployInterestSetters } from './helpers/deploy-interest-setters';
 import { deployOracleAggregator } from './helpers/deploy-oracle-aggregator';
-<<<<<<< HEAD
-=======
+import { encodeDolomiteAccountRegistryMigrations } from './helpers/encode-dolomite-account-registry-migrations';
 import { encodeDolomiteAccountRiskOverrideSetterMigrations } from './helpers/encode-dolomite-account-risk-override-setter-migrations';
-import { encodeDolomiteOwnerMigrations } from './helpers/encode-dolomite-owner-migrations';
->>>>>>> ff767f29
 import { encodeDolomiteRegistryMigrations } from './helpers/encode-dolomite-registry-migrations';
-import {
-  encodeIsolationModeFreezableLiquidatorMigrations,
-} from './helpers/encode-isolation-mode-freezable-liquidator-migrations';
 import { encodeDolomiteRouterMigrations } from './helpers/encode-dolomite-router-migrations';
-import { getDeployedVaults } from 'packages/base/test/utils/ecosystem-utils/deployed-vaults';
-import { encodeDolomiteAccountRegistryMigrations } from './helpers/encode-dolomite-account-registry-migrations';
+import { encodeIsolationModeFreezableLiquidatorMigrations } from './helpers/encode-isolation-mode-freezable-liquidator-migrations';
 
 const FIVE_MINUTES_SECONDS = 60 * 5;
 const HANDLER_ADDRESS = '0xdF86dFdf493bCD2b838a44726A1E58f66869ccBe'; // Level Initiator
@@ -150,39 +128,11 @@
   );
   const eventEmitterProxy = RegistryProxy__factory.connect(eventEmitterProxyAddress, hhUser1);
 
-  const [
-    dolomiteAccountRegistryImplementationAddress,
-    dolomiteAccountRegistryProxy,
-  ] = await deployDolomiteAccountRegistry(dolomiteMargin, hhUser1, network);
-
-<<<<<<< HEAD
-  const registryImplementationAddress = await deployContractAndSave(
-    'DolomiteRegistryImplementation',
-    [],
-    getMaxDeploymentVersionNameByDeploymentKey('DolomiteRegistryImplementation', 1),
-  );
-  const registryImplementation = DolomiteRegistryImplementation__factory.connect(
-    registryImplementationAddress,
-    hhUser1,
-  );
-  const registryImplementationCalldata = await registryImplementation.populateTransaction.initialize(
-    CoreDeployments.BorrowPositionProxyV2[network].address,
-    CoreDeployments.GenericTraderProxyV1[network].address,
-    CoreDeployments.Expiry[network].address,
-    SLIPPAGE_TOLERANCE_FOR_PAUSE_SENTINEL,
-    CoreDeployments.LiquidatorAssetRegistry[network].address,
-    eventEmitterProxyAddress,
-    dolomiteAccountRegistryProxy.address,
-  );
-  const dolomiteRegistryAddress = await deployContractAndSave(
-    'RegistryProxy',
-    getRegistryProxyConstructorParams(
-      registryImplementationAddress,
-      registryImplementationCalldata.data!,
-=======
+  const [dolomiteAccountRegistryImplementationAddress, dolomiteAccountRegistryProxy] =
+    await deployDolomiteAccountRegistry(dolomiteMargin, hhUser1, network);
+
   const { dolomiteRegistry, dolomiteRegistryProxy, dolomiteRegistryImplementationAddress } =
     await deployDolomiteRegistry(
->>>>>>> ff767f29
       dolomiteMargin,
       eventEmitterProxyAddress,
       dolomiteAccountRegistryProxy,
@@ -196,23 +146,18 @@
     dolomiteAccountRiskOverrideSetterImplementationAddress,
   } = await deployDolomiteAccountRiskOverrideSetter(dolomiteMargin, hhUser1);
 
-  // TODO: uncomment
-  // const genericTraderProxyV2LibAddress = await deployContractAndSave(
-  //   'GenericTraderProxyV2Lib',
-  //   [],
-  //   getMaxDeploymentVersionNameByDeploymentKey('GenericTraderProxyV2Lib', 1),
-  // );
-  // const genericTraderProxyV2Address = await deployContractAndSave(
-  //   'GenericTraderProxyV2',
-  //   [network, dolomiteRegistry.address, dolomiteMargin.address],
-  //   getMaxDeploymentVersionNameByDeploymentKey('GenericTraderProxy', 2),
-  //   { GenericTraderProxyV2Lib: genericTraderProxyV2LibAddress },
-  // );
-  // const genericTraderProxy = GenericTraderProxyV2__factory.connect(genericTraderProxyV2Address, hhUser1) as any;
-  const genericTraderProxy = IGenericTraderProxyV1__factory.connect(
-    CoreDeployment.GenericTraderProxyV1[network].address,
-    hhUser1,
-  ) as any;
+  const genericTraderProxyV2LibAddress = await deployContractAndSave(
+    'GenericTraderProxyV2Lib',
+    [],
+    getMaxDeploymentVersionNameByDeploymentKey('GenericTraderProxyV2Lib', 1),
+  );
+  const genericTraderProxyV2Address = await deployContractAndSave(
+    'GenericTraderProxyV2',
+    [network, dolomiteRegistry.address, dolomiteMargin.address],
+    getMaxDeploymentVersionNameByDeploymentKey('GenericTraderProxy', 2),
+    { GenericTraderProxyV2Lib: genericTraderProxyV2LibAddress },
+  );
+  const genericTraderProxy = GenericTraderProxyV2__factory.connect(genericTraderProxyV2Address, hhUser1) as any;
 
   const dolomiteMigratorAddress = await deployContractAndSave(
     'DolomiteMigrator',
@@ -264,20 +209,20 @@
   );
 
   // TODO: uncomment
-  // const genericTraderRouterImplementationAddress = await deployContractAndSave(
-  //   'GenericTraderRouter',
-  //   [dolomiteRegistry.address, dolomiteMargin.address],
-  //   getMaxDeploymentVersionNameByDeploymentKey('GenericTraderRouterImplementation', 1),
-  // );
-  // const genericTraderRouterCalldata = await GenericTraderRouter__factory.connect(
-  //   genericTraderRouterImplementationAddress,
-  //   hhUser1,
-  // ).populateTransaction.initialize();
-  // const genericTraderRouterProxyAddress = await deployContractAndSave(
-  //   'RouterProxy',
-  //   [genericTraderRouterImplementationAddress, dolomiteMargin.address, genericTraderRouterCalldata.data!],
-  //   'GenericTraderRouterProxy',
-  // );
+  const genericTraderRouterImplementationAddress = await deployContractAndSave(
+    'GenericTraderRouter',
+    [dolomiteRegistry.address, dolomiteMargin.address],
+    getMaxDeploymentVersionNameByDeploymentKey('GenericTraderRouterImplementation', 1),
+  );
+  const genericTraderRouterCalldata = await GenericTraderRouter__factory.connect(
+    genericTraderRouterImplementationAddress,
+    hhUser1,
+  ).populateTransaction.initialize();
+  const genericTraderRouterProxyAddress = await deployContractAndSave(
+    'RouterProxy',
+    [genericTraderRouterImplementationAddress, dolomiteMargin.address, genericTraderRouterCalldata.data!],
+    'GenericTraderRouterProxy',
+  );
 
   const safeDelegateCallLibAddress = await deployContractAndSave(
     'SafeDelegateCallLib',
@@ -371,18 +316,13 @@
   await encodeDolomiteRouterMigrations(
     core,
     DepositWithdrawalRouter__factory.connect(depositWithdrawalRouterProxyAddress, hhUser1),
-    // TODO: uncomment
-    // [depositWithdrawalRouterProxyAddress, borrowPositionRouterProxyAddress, genericTraderRouterProxyAddress],
-    [depositWithdrawalRouterProxyAddress, borrowPositionRouterProxyAddress],
+    [depositWithdrawalRouterProxyAddress, borrowPositionRouterProxyAddress, genericTraderRouterProxyAddress],
     deployedVaults,
     transactions,
   );
 
   // This must be the last encoded transaction
-<<<<<<< HEAD
   // TODO: uncomment
-=======
->>>>>>> ff767f29
   // await encodeDolomiteOwnerMigrations(dolomiteOwnerV1, transactions, core);
 
   return {
@@ -392,8 +332,7 @@
         network,
       },
     } as any,
-    invariants: async () => {
-    },
+    invariants: async () => {},
     scriptName: getScriptName(__filename),
     upload: {
       transactions,
