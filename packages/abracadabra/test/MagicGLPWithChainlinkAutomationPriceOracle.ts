import { ADDRESSES } from '@dolomite-exchange/dolomite-margin/dist/src';
import { increase } from '@nomicfoundation/hardhat-network-helpers/dist/src/helpers/time';
import { SignerWithAddress } from '@nomiclabs/hardhat-ethers/signers';
import { ZERO_ADDRESS } from '@openzeppelin/upgrades/lib/utils/Addresses';
import { expect } from 'chai';
import { BigNumber, BigNumberish } from 'ethers';
import { parseEther } from 'ethers/lib/utils';
import { ethers } from 'hardhat';
import {
  MagicGLPWithChainlinkAutomationPriceOracle,
  MagicGLPWithChainlinkAutomationPriceOracle__factory,
} from '../src/types';
import { CustomTestVaultToken, IERC4626 } from '@dolomite-exchange/modules-base/src/types';
import { createContractWithAbi, createTestVaultToken } from '@dolomite-exchange/modules-base/src/utils/dolomite-utils';
import { Network } from '@dolomite-exchange/modules-base/src/utils/no-deps-constants';
import {
  getBlockTimestamp,
  impersonate,
  revertToSnapshotAndCapture,
  snapshot
} from '@dolomite-exchange/modules-base/test/utils';
import { expectThrow } from '@dolomite-exchange/modules-base/test/utils/assertions';
import { createMagicGLPWithChainlinkAutomationPriceOracle } from './abracadabra-ecosystem-utils';
import {
  getDefaultCoreProtocolConfig,
  setupCoreProtocol,
  setupTestMarket
} from '@dolomite-exchange/modules-base/test/utils/setup';
import { CoreProtocolArbitrumOne } from '@dolomite-exchange/modules-base/test/utils/core-protocol';

const GLP_PRICE = BigNumber.from('1004682394802947459'); // $1.004682394802947459

describe('MagicGLPWithChainlinkAutomationPriceOracle', () => {
  let snapshotId: string;

  let magicGLPWithChainlinkAutomationPriceOracle: MagicGLPWithChainlinkAutomationPriceOracle;
  let magicGLPWithChainlinkAutomationPriceOracleNoSupply: MagicGLPWithChainlinkAutomationPriceOracle;
  let magicGlp: IERC4626;
  let magicGlpWithNoTotalSupply: CustomTestVaultToken;
  let core: CoreProtocolArbitrumOne;
  let zeroAddress: SignerWithAddress;
  let deploymentTimestamp: BigNumberish;
  let chainlinkRegistryImpersonated: SignerWithAddress;

  before(async () => {
    core = await setupCoreProtocol(getDefaultCoreProtocolConfig(Network.ArbitrumOne));

    magicGlp = core.abraEcosystem!.magicGlp;
    magicGlpWithNoTotalSupply = await createTestVaultToken(core.tokens.usdc!);
    zeroAddress = await impersonate(ZERO_ADDRESS);

    await core.testEcosystem!.testPriceOracle!.setPrice(core.tokens.dfsGlp!.address, GLP_PRICE);
    await core.dolomiteMargin.ownerSetPriceOracle(core.marketIds.dfsGlp!, core.testEcosystem!.testPriceOracle!.address);

    magicGLPWithChainlinkAutomationPriceOracle = await createMagicGLPWithChainlinkAutomationPriceOracle(core);
    magicGLPWithChainlinkAutomationPriceOracleNoSupply =
      await createContractWithAbi<MagicGLPWithChainlinkAutomationPriceOracle>(
        MagicGLPWithChainlinkAutomationPriceOracle__factory.abi,
        MagicGLPWithChainlinkAutomationPriceOracle__factory.bytecode,
        [
          core.dolomiteMargin.address,
          core.chainlinkAutomationRegistry.address,
          magicGlpWithNoTotalSupply.address,
          core.marketIds.dfsGlp!,
        ],
      );

    await setupTestMarket(core, magicGlpWithNoTotalSupply, true, magicGLPWithChainlinkAutomationPriceOracleNoSupply);

    // Do this just to reset time for heartbeat and grace period tests
    await increase(24 * 3600);
<<<<<<< HEAD
    chainlinkRegistryImpersonated = await impersonate(core.chainlinkRegistry!.address, true);
    await magicGLPWithChainlinkAutomationPriceOracle.connect(core.governance).ownerSetForwarder(
      chainlinkRegistryImpersonated.address
    );
=======
    chainlinkRegistryImpersonated = await impersonate(core.chainlinkAutomationRegistry.address, true);
    await magicGLPWithChainlinkAutomationPriceOracle.connect(core.governance)
      .ownerSetForwarder(chainlinkRegistryImpersonated.address);
>>>>>>> a398a1a2
    await magicGLPWithChainlinkAutomationPriceOracle.connect(chainlinkRegistryImpersonated).performUpkeep('0x');
    deploymentTimestamp = await getBlockTimestamp(await ethers.provider.getBlockNumber());

    snapshotId = await snapshot();
  });

  beforeEach(async () => {
    snapshotId = await revertToSnapshotAndCapture(snapshotId);
  });

  describe('#MAGIC_GLP', () => {
    it('returns the correct value', async () => {
      expect(await magicGLPWithChainlinkAutomationPriceOracle.MAGIC_GLP()).to.eq(magicGlp.address);
    });
  });

  describe('#DFS_GLP_MARKET_ID', () => {
    it('returns the correct value', async () => {
      expect(await magicGLPWithChainlinkAutomationPriceOracle.DFS_GLP_MARKET_ID()).to.eq(core.marketIds.dfsGlp!);
    });
  });

  describe('#lastUpdateTimestamp', () => {
    it('returns the correct value', async () => {
      expect(await magicGLPWithChainlinkAutomationPriceOracle.lastUpdateTimestamp()).to.eq(deploymentTimestamp);
    });
  });

  describe('#exchangeRateNumerator', () => {
    it('returns the correct value', async () => {
      expect(await magicGLPWithChainlinkAutomationPriceOracle.exchangeRateNumerator())
        .to.eq(await magicGlp.totalAssets());
    });
  });

  describe('#exchangeRateDenominator', () => {
    it('returns the correct value', async () => {
      expect(await magicGLPWithChainlinkAutomationPriceOracle.exchangeRateDenominator())
        .to.eq(await magicGlp.totalSupply());
    });
  });

  describe('#getPrice', () => {
    it('returns the correct value under normal conditions for magicGLP', async () => {
      const glpPrice = await core.dolomiteMargin.getMarketPrice(core.marketIds.dfsGlp!);
      expect(glpPrice.value).to.eq(GLP_PRICE);

      const totalAssets = await magicGlp.totalAssets();
      const totalSupply = await magicGlp.totalSupply();
      expect((await magicGLPWithChainlinkAutomationPriceOracle.getPrice(magicGlp.address)).value)
        .to.eq(glpPrice.value.mul(totalAssets).div(totalSupply));
    });

    it('returns the correct value when magicGLP total supply is 0', async () => {
      const glpPrice = await core.dolomiteMargin.getMarketPrice(core.marketIds.dfsGlp!);
      expect(glpPrice.value).to.eq(GLP_PRICE);
      const totalSupply = await magicGlpWithNoTotalSupply.totalSupply();
      expect(totalSupply).to.eq(0);
      expect((await magicGLPWithChainlinkAutomationPriceOracleNoSupply
        .getPrice(magicGlpWithNoTotalSupply.address)).value).to.eq(glpPrice.value);
    });

    it('fails when token sent is not magicGLP', async () => {
      await expectThrow(
        magicGLPWithChainlinkAutomationPriceOracle.getPrice(ADDRESSES.ZERO),
        `MagicGLPWithChainlinkPriceOracle: Invalid token <${ADDRESSES.ZERO}>`,
      );
      await expectThrow(
        magicGLPWithChainlinkAutomationPriceOracle.getPrice(ADDRESSES.TEST_UNISWAP),
        `MagicGLPWithChainlinkPriceOracle: Invalid token <${ADDRESSES.TEST_UNISWAP.toLowerCase()}>`,
      );
      await expectThrow(
        magicGLPWithChainlinkAutomationPriceOracle.getPrice(core.gmxEcosystem!.glp.address),
        `MagicGLPWithChainlinkPriceOracle: Invalid token <${core.gmxEcosystem!.glp.address.toLowerCase()}>`,
      );
    });

    it('fails when magicGLP is borrowable', async () => {
      await core.dolomiteMargin.connect(core.governance).ownerSetIsClosing(core.marketIds.magicGlp!, false);
      await expectThrow(
        magicGLPWithChainlinkAutomationPriceOracle.getPrice(magicGlp.address),
        'MagicGLPWithChainlinkPriceOracle: magicGLP cannot be borrowable',
      );
    });

    it('fails when price has expired', async () => {
      await increase(24 * 3600);
      await magicGLPWithChainlinkAutomationPriceOracle.getPrice(magicGlp.address);

      await increase(3600);
      await expectThrow(
        magicGLPWithChainlinkAutomationPriceOracle.getPrice(magicGlp.address),
        'ChainlinkAutomationPriceOracle: Price is expired',
      );
    });
  });

  describe('#checkUpkeep', () => {
    it('works normally', async () => {
      expect((await magicGLPWithChainlinkAutomationPriceOracle.connect(zeroAddress).callStatic
        .checkUpkeep('0x')).upkeepNeeded).to.eq(false);
    });
  });

  describe('#performUpkeep', () => {
    it('works normally', async () => {
      await increase(23 * 3600);
      await expectThrow(
        magicGLPWithChainlinkAutomationPriceOracle.connect(chainlinkRegistryImpersonated).performUpkeep('0x'),
        'ChainlinkAutomationPriceOracle: checkUpkeep conditions not met',
      );

      await increase(3600);
      await core.testEcosystem!.testPriceOracle!.setPrice(core.tokens.dfsGlp!.address, parseEther('1'));

      await magicGLPWithChainlinkAutomationPriceOracle.connect(chainlinkRegistryImpersonated).performUpkeep('0x');
      const upkeepTimestamp = await getBlockTimestamp(await ethers.provider.getBlockNumber());
      expect(await magicGLPWithChainlinkAutomationPriceOracle.lastUpdateTimestamp()).to.eq(upkeepTimestamp);

      const balance = await core.gmxEcosystem!.fsGlp.balanceOf(magicGlp.address);
      const totalSupply = await magicGlp.totalSupply();
      expect((await magicGLPWithChainlinkAutomationPriceOracle.getPrice(magicGlp.address)).value)
        .to.eq(parseEther('1').mul(balance).div(totalSupply));
    });
  });
});<|MERGE_RESOLUTION|>--- conflicted
+++ resolved
@@ -69,16 +69,11 @@
 
     // Do this just to reset time for heartbeat and grace period tests
     await increase(24 * 3600);
-<<<<<<< HEAD
-    chainlinkRegistryImpersonated = await impersonate(core.chainlinkRegistry!.address, true);
-    await magicGLPWithChainlinkAutomationPriceOracle.connect(core.governance).ownerSetForwarder(
+    chainlinkRegistryImpersonated = await impersonate(core.chainlinkAutomationRegistry.address, true);
+    await magicGLPWithChainlinkAutomationPriceOracle.connect(core.governance)
+      .ownerSetForwarder(
       chainlinkRegistryImpersonated.address
     );
-=======
-    chainlinkRegistryImpersonated = await impersonate(core.chainlinkAutomationRegistry.address, true);
-    await magicGLPWithChainlinkAutomationPriceOracle.connect(core.governance)
-      .ownerSetForwarder(chainlinkRegistryImpersonated.address);
->>>>>>> a398a1a2
     await magicGLPWithChainlinkAutomationPriceOracle.connect(chainlinkRegistryImpersonated).performUpkeep('0x');
     deploymentTimestamp = await getBlockTimestamp(await ethers.provider.getBlockNumber());
 
