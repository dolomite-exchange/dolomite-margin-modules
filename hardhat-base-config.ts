--- conflicted
+++ resolved
@@ -100,10 +100,7 @@
       allowUnlimitedContractSize: true,
       gas: 80_000_000,
       blockGasLimit: 100000000429720,
-<<<<<<< HEAD
-=======
       chainId: parseInt(Network.ArbitrumOne, 10),
->>>>>>> 2f7f00af
       chains: {
         [Network.PolygonZkEvm]: {
           hardforkHistory: {
