--- conflicted
+++ resolved
@@ -260,13 +260,10 @@
   ptGlpToken: IPendlePtToken;
   ptOracle: IPendlePtOracle;
   syGlpToken: IPendleSyToken;
-<<<<<<< HEAD
   ytGlpToken: IPendleYtToken;
-=======
   live: {
     ptGlpIsolationModeFactory: IPendlePtGLP2024IsolationModeVaultFactory;
   };
->>>>>>> 349dcb8d
 }
 
 interface PlutusEcosystem {
@@ -851,19 +848,16 @@
       PENDLE_SY_GLP_2024_TOKEN_MAP[network] as string,
       address => IPendleSyToken__factory.connect(address, signer),
     ),
-<<<<<<< HEAD
     ytGlpToken: getContract(
       PENDLE_YT_GLP_2024_TOKEN_MAP[network] as string,
       address => IPendleYtToken__factory.connect(address, signer),
-    )
-=======
+    ),
     live: {
       ptGlpIsolationModeFactory: getContract(
         (Deployments.PendlePtGLP2024IsolationModeVaultFactory as any)[network]?.address,
         IPendlePtGLP2024IsolationModeVaultFactory__factory.connect,
       ),
     },
->>>>>>> 349dcb8d
   };
 }
 
