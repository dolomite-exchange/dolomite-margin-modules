--- conflicted
+++ resolved
@@ -3,14 +3,10 @@
 import { expect } from 'chai';
 import { BigNumber, BigNumberish } from 'ethers';
 import { parseEther } from 'ethers/lib/utils';
-import { ethers } from 'hardhat';
 import {
   CustomTestToken,
   GmxRegistryV2,
-<<<<<<< HEAD
   GmxV2IsolationModeTokenVaultV1,
-=======
->>>>>>> 52113079
   GmxV2IsolationModeUnwrapperTraderV2,
   GmxV2IsolationModeVaultFactory,
   GmxV2IsolationModeWrapperTraderV2,
@@ -268,11 +264,7 @@
           initiateWrappingParams.userConfig,
           { value: amountWei },
         ),
-<<<<<<< HEAD
-        'IsolationModeVaultV1Freezable: Vault is frozen',
-=======
-        'IsolationModeVaultV1Freeze&Pause: Vault is frozen'
->>>>>>> 52113079
+        'IsolationModeVaultV1Freeze&Pause: Vault is frozen',
       );
     });
 
