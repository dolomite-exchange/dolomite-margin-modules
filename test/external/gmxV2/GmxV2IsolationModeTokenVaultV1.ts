import { BalanceCheckFlag } from '@dolomite-exchange/dolomite-margin';
import { SignerWithAddress } from '@nomiclabs/hardhat-ethers/signers';
import { expect } from 'chai';
import { BigNumber, BigNumberish } from 'ethers';
import { parseEther } from 'ethers/lib/utils';
import { ethers } from 'hardhat';
import {
  CustomTestToken,
  GmxRegistryV2,
  GmxV2IsolationModeTokenVaultV1,
  GmxV2IsolationModeTokenVaultV1__factory,
  GmxV2IsolationModeUnwrapperTraderV2,
  GmxV2IsolationModeVaultFactory,
  GmxV2IsolationModeWrapperTraderV2,
  IGmxMarketToken,
} from 'src/types';
import { createTestToken, depositIntoDolomiteMargin } from 'src/utils/dolomite-utils';
import { Network, ONE_BI, ONE_ETH_BI, ZERO_BI } from 'src/utils/no-deps-constants';
import { getRealLatestBlockNumber, impersonate, revertToSnapshotAndCapture, snapshot } from 'test/utils';
import { expectProtocolBalance, expectThrow, expectTotalSupply, expectWalletBalance } from 'test/utils/assertions';
import {
  createGmxRegistryV2,
  createGmxV2IsolationModeTokenVaultV1,
  createGmxV2IsolationModeUnwrapperTraderV2,
  createGmxV2IsolationModeVaultFactory,
  createGmxV2IsolationModeWrapperTraderV2,
  getInitiateWrappingParams,
} from 'test/utils/ecosystem-token-utils/gmx';
import {
  CoreProtocol,
  disableInterestAccrual,
  setupCoreProtocol,
  setupGMBalance,
  setupTestMarket,
  setupUserVaultProxy,
  setupWETHBalance,
} from 'test/utils/setup';
import { getSimpleZapParams } from 'test/utils/zap-utils';

const defaultAccountNumber = '0';
const borrowAccountNumber = '123';
const amountWei = parseEther('1');
const minAmountOut = parseEther('1800');
const DUMMY_DEPOSIT_KEY = '0x6d1ff6ffcab884211992a9d6b8261b7fae5db4d2da3a5eb58647988da3869d6f';
const DUMMY_WITHDRAWAL_KEY = '0x6d1ff6ffcab884211992a9d6b8261b7fae5db4d2da3a5eb58647988da3869d6f';
const CALLBACK_GAS_LIMIT = BigNumber.from('1500000');

describe('GmxV2IsolationModeTokenVaultV1', () => {
  let snapshotId: string;

  let core: CoreProtocol;
  let underlyingToken: IGmxMarketToken;
  let gmxRegistryV2: GmxRegistryV2;
  let allowableMarketIds: BigNumberish[];
  let unwrapper: GmxV2IsolationModeUnwrapperTraderV2;
  let wrapper: GmxV2IsolationModeWrapperTraderV2;
  let factory: GmxV2IsolationModeVaultFactory;
  let vault: GmxV2IsolationModeTokenVaultV1;
  let marketId: BigNumber;
  let impersonatedFactory: SignerWithAddress;

  let otherToken1: CustomTestToken;
  let otherToken2: CustomTestToken;
  let otherMarketId1: BigNumber;
  let otherMarketId2: BigNumber;

  before(async () => {
    const latestBlockNumber = await getRealLatestBlockNumber(true, Network.ArbitrumOne);
    core = await setupCoreProtocol({
      blockNumber: latestBlockNumber,
      network: Network.ArbitrumOne,
    });
    underlyingToken = core.gmxEcosystemV2!.gmxEthUsdMarketToken.connect(core.hhUser1);
    const userVaultImplementation = await createGmxV2IsolationModeTokenVaultV1(core);
    gmxRegistryV2 = await createGmxRegistryV2(core);

    allowableMarketIds = [core.marketIds.nativeUsdc!, core.marketIds.weth];
    factory = await createGmxV2IsolationModeVaultFactory(
      core,
      gmxRegistryV2,
      allowableMarketIds,
      allowableMarketIds,
      core.gmxEcosystemV2!.gmxEthUsdMarketToken,
      userVaultImplementation,
    );
    impersonatedFactory = await impersonate(factory.address, true);
    unwrapper = await createGmxV2IsolationModeUnwrapperTraderV2(core, factory, gmxRegistryV2);
    wrapper = await createGmxV2IsolationModeWrapperTraderV2(core, factory, gmxRegistryV2);
    await gmxRegistryV2.connect(core.governance).ownerSetGmxV2UnwrapperTrader(unwrapper.address);
    await gmxRegistryV2.connect(core.governance).ownerSetGmxV2WrapperTrader(wrapper.address);

    // Use actual price oracle later
    await core.testEcosystem!.testPriceOracle!.setPrice(factory.address, '1000000000000000000000000000000');
    marketId = await core.dolomiteMargin.getNumMarkets();
    await setupTestMarket(core, factory, true);
    await disableInterestAccrual(core, core.marketIds.weth);

    otherToken1 = await createTestToken();
    await core.testEcosystem!.testPriceOracle.setPrice(
      otherToken1.address,
      '1000000000000000000000000000000', // $1.00 in USDC
    );
    otherMarketId1 = await core.dolomiteMargin.getNumMarkets();
    await setupTestMarket(core, otherToken1, false);

    otherToken2 = await createTestToken();
    await core.testEcosystem!.testPriceOracle.setPrice(
      otherToken2.address,
      '1000000000000000000000000000000', // $1.00 in USDC
    );
    otherMarketId2 = await core.dolomiteMargin.getNumMarkets();
    await setupTestMarket(core, otherToken2, false);

    await factory.connect(core.governance).ownerSetAllowableCollateralMarketIds(
      [...allowableMarketIds, marketId, otherMarketId1, otherMarketId2],
    );
    await factory.connect(core.governance).ownerSetAllowableDebtMarketIds(
      [...allowableMarketIds, otherMarketId1, otherMarketId2],
    );

    await factory.connect(core.governance).ownerInitialize([unwrapper.address, wrapper.address]);
    await core.dolomiteMargin.connect(core.governance).ownerSetGlobalOperator(factory.address, true);

    await factory.createVault(core.hhUser1.address);
    const vaultAddress = await factory.getVaultByAccount(core.hhUser1.address);
    vault = setupUserVaultProxy<GmxV2IsolationModeTokenVaultV1>(
      vaultAddress,
      GmxV2IsolationModeTokenVaultV1__factory,
      core.hhUser1,
    );

    await setupWETHBalance(core, core.hhUser1, amountWei, core.dolomiteMargin);
    await depositIntoDolomiteMargin(core, core.hhUser1, defaultAccountNumber, core.marketIds.weth, amountWei);
    await wrapper.connect(core.governance).ownerSetIsHandler(core.gmxEcosystemV2!.gmxDepositHandler.address, true);
    await wrapper.connect(core.governance).ownerSetIsHandler(core.gmxEcosystemV2!.gmxWithdrawalHandler.address, true);

    await otherToken1.connect(core.hhUser1).addBalance(core.hhUser1.address, amountWei);
    await otherToken1.connect(core.hhUser1).approve(core.dolomiteMargin.address, amountWei);
    await depositIntoDolomiteMargin(core, core.hhUser1, defaultAccountNumber, otherMarketId1, amountWei);

    await otherToken2.connect(core.hhUser1).addBalance(core.hhUser1.address, amountWei);
    await otherToken2.connect(core.hhUser1).approve(core.dolomiteMargin.address, amountWei);
    await depositIntoDolomiteMargin(core, core.hhUser1, defaultAccountNumber, otherMarketId2, amountWei);
    await wrapper.connect(core.governance).ownerSetCallbackGasLimit(CALLBACK_GAS_LIMIT);
    await unwrapper.connect(core.governance).ownerSetCallbackGasLimit(CALLBACK_GAS_LIMIT);

    snapshotId = await snapshot();
  });

  beforeEach(async () => {
    snapshotId = await revertToSnapshotAndCapture(snapshotId);
  });

  describe('#constructor', () => {
    it('should work normally', async () => {
      expect(await vault.isVaultFrozen()).to.eq(false);
      expect(await vault.isDepositSourceWrapper()).to.eq(false);
      expect(await vault.isShouldSkipTransfer()).to.eq(false);
    });
  });

  describe('#initiateWrapping', () => {
    it('should work normally', async () => {
      await vault.connect(core.hhUser1).transferIntoPositionWithOtherToken(
        defaultAccountNumber,
        borrowAccountNumber,
        core.marketIds.weth,
        amountWei,
        BalanceCheckFlag.Both,
      );
      expectProtocolBalance(core, vault.address, borrowAccountNumber, core.marketIds.weth, amountWei);

      const initiateWrappingParams = await getInitiateWrappingParams(
        borrowAccountNumber,
        core.marketIds.weth,
        amountWei,
        marketId,
        minAmountOut,
        wrapper,
        parseEther('.01'),
      );
      await vault.connect(core.hhUser1).initiateWrapping(
        borrowAccountNumber,
        initiateWrappingParams.marketPath,
        initiateWrappingParams.amountIn,
        initiateWrappingParams.minAmountOut,
        initiateWrappingParams.traderParams,
        initiateWrappingParams.makerAccounts,
        initiateWrappingParams.userConfig,
        { value: parseEther('.01') },
      );

      expectProtocolBalance(core, vault.address, borrowAccountNumber, marketId, minAmountOut);
      expectProtocolBalance(core, vault.address, borrowAccountNumber, core.marketIds.weth, 0);
      expect(await vault.isVaultFrozen()).to.eq(true);
      expect(await vault.isShouldSkipTransfer()).to.eq(false);
      expect(await vault.isDepositSourceWrapper()).to.eq(false);
    });

    it('should fail if no funds are send with transaction', async () => {
      await vault.connect(core.hhUser1).transferIntoPositionWithOtherToken(
        defaultAccountNumber,
        borrowAccountNumber,
        core.marketIds.weth,
        amountWei,
        BalanceCheckFlag.Both,
      );
      expectProtocolBalance(core, vault.address, borrowAccountNumber, core.marketIds.weth, amountWei);

      const initiateWrappingParams = await getInitiateWrappingParams(
        borrowAccountNumber,
        core.marketIds.weth,
        amountWei,
        marketId,
        minAmountOut,
        wrapper,
        parseEther('.01'),
      );
      await expect(vault.connect(core.hhUser1).initiateWrapping(
        borrowAccountNumber,
        initiateWrappingParams.marketPath,
        initiateWrappingParams.amountIn,
        initiateWrappingParams.minAmountOut,
        initiateWrappingParams.traderParams,
        initiateWrappingParams.makerAccounts,
        initiateWrappingParams.userConfig,
      )).to.be.reverted;
    });

    it('should fail when vault is frozen', async () => {
      await vault.connect(impersonatedFactory).setIsVaultFrozen(true);

      const initiateWrappingParams = await getInitiateWrappingParams(
        borrowAccountNumber,
        core.marketIds.usdc,
        1000e6,
        marketId,
        minAmountOut,
        wrapper,
        parseEther('.01'),
      );
      await expectThrow(
        vault.connect(core.hhUser1).initiateWrapping(
          borrowAccountNumber,
          initiateWrappingParams.marketPath,
          initiateWrappingParams.amountIn,
          initiateWrappingParams.minAmountOut,
          initiateWrappingParams.traderParams,
          initiateWrappingParams.makerAccounts,
          initiateWrappingParams.userConfig,
          { value: amountWei },
        ),
        'IsolationModeVaultV1Freezable: Vault is frozen',
      );
    });

    it('should fail if _tradeAccountNumber does not match tradeData account number', async () => {
      const initiateWrappingParams = await getInitiateWrappingParams(
        borrowAccountNumber,
        core.marketIds.usdc,
        1000e6,
        marketId,
        minAmountOut,
        wrapper,
        parseEther('.01'),
      );
      await expectThrow(
        vault.connect(core.hhUser1).initiateWrapping(
          ZERO_BI,
          initiateWrappingParams.marketPath,
          initiateWrappingParams.amountIn,
          initiateWrappingParams.minAmountOut,
          initiateWrappingParams.traderParams,
          initiateWrappingParams.makerAccounts,
          initiateWrappingParams.userConfig,
          { value: parseEther('.01') },
        ),
        'GmxV2IsolationModeVaultV1: Invalid tradeData',
      );
    });

    it('should fail if TraderType is not IsolationModeWrapper', async () => {
      const initiateWrappingParams = await getInitiateWrappingParams(
        borrowAccountNumber,
        core.marketIds.usdc,
        1000e6,
        marketId,
        minAmountOut,
        wrapper,
        parseEther('.01'),
      );
      initiateWrappingParams.traderParams[0].traderType = 0;
      await expectThrow(
        vault.connect(core.hhUser1).initiateWrapping(
          borrowAccountNumber,
          initiateWrappingParams.marketPath,
          initiateWrappingParams.amountIn,
          initiateWrappingParams.minAmountOut,
          initiateWrappingParams.traderParams,
          initiateWrappingParams.makerAccounts,
          initiateWrappingParams.userConfig,
          { value: parseEther('.01') },
        ),
        'GmxV2IsolationModeVaultV1: Invalid traderType',
      );
    });

    it('should fail if not vault owner', async () => {
      const initiateWrappingParams = await getInitiateWrappingParams(
        borrowAccountNumber,
        core.marketIds.usdc,
        1000e6,
        marketId,
        minAmountOut,
        wrapper,
        parseEther('.01'),
      );
      await expectThrow(
        vault.connect(core.hhUser2).initiateWrapping(
          borrowAccountNumber,
          initiateWrappingParams.marketPath,
          initiateWrappingParams.amountIn,
          initiateWrappingParams.minAmountOut,
          initiateWrappingParams.traderParams,
          initiateWrappingParams.makerAccounts,
          initiateWrappingParams.userConfig,
          { value: amountWei },
        ),
        `IsolationModeTokenVaultV1: Only owner can call <${core.hhUser2.address.toLowerCase()}>`,
      );
    });

    it('should fail if reentrant', async () => {

    });
  });

  describe('#initiateUnwrapping', () => {
    it('should work normally', async () => {
      await setupGMBalance(core, core.hhUser1.address, amountWei, vault);
      await underlyingToken.connect(core.hhUser1).approve(vault.address, amountWei);
      await vault.depositIntoVaultForDolomiteMargin(defaultAccountNumber, amountWei);
      await expectProtocolBalance(core, vault.address, defaultAccountNumber, marketId, amountWei);

      await expect(() => vault.connect(core.hhUser1).initiateUnwrapping(
        borrowAccountNumber,
        amountWei,
        core.tokens.weth.address,
        ONE_BI,
        { value: parseEther('.01') },
      )).to.changeTokenBalance(underlyingToken, vault, ZERO_BI.sub(amountWei));

      await expectProtocolBalance(core, vault.address, borrowAccountNumber, marketId, ZERO_BI);
      await expectProtocolBalance(core, vault.address, borrowAccountNumber, core.marketIds.weth, 0);
      expect(await vault.isVaultFrozen()).to.eq(true);
      expect(await vault.isShouldSkipTransfer()).to.eq(false);
      expect(await vault.isDepositSourceWrapper()).to.eq(false);
    });

    it('should fail if output token is invalid', async () => {
      await expectThrow(
        vault.connect(core.hhUser1).initiateUnwrapping(
          borrowAccountNumber,
          amountWei,
          core.tokens.wbtc.address,
          ONE_BI,
          {value: parseEther('.01')},
        ),
        'GmxV2IsolationModeVaultV1: Invalid output token',
      );
    });

    it('should fail if vault is frozen', async () => {
      await vault.connect(impersonatedFactory).setIsVaultFrozen(true);
      await expectThrow(
        vault.connect(core.hhUser1).initiateUnwrapping(
          borrowAccountNumber,
          amountWei,
          core.tokens.wbtc.address,
          ONE_BI,
          {value: parseEther('.01')},
        ),
        'IsolationModeVaultV1Freezable: Vault is frozen',
      );
    });

    it('should fail if not owner', async () => {
      await vault.connect(impersonatedFactory).setIsVaultFrozen(true);
      await expectThrow(
        vault.connect(core.hhUser2).initiateUnwrapping(
          borrowAccountNumber,
          amountWei,
          core.tokens.wbtc.address,
          ONE_BI,
          {value: parseEther('.01')},
        ),
        `IsolationModeTokenVaultV1: Only owner can call <${core.hhUser2.address.toLowerCase()}>`
      );
    });

    it('should fail if reentered', async () => {});
  });

  describe('#cancelDeposit', () => {
    it('should work normally', async () => {
      await vault.connect(core.hhUser1).transferIntoPositionWithOtherToken(
        defaultAccountNumber,
        borrowAccountNumber,
        core.marketIds.weth,
        amountWei,
        BalanceCheckFlag.Both,
      );

      const initiateWrappingParams = await getInitiateWrappingParams(
        borrowAccountNumber,
        core.marketIds.weth,
        amountWei,
        marketId,
        minAmountOut,
        wrapper,
        parseEther('.01'),
      );
      await vault.connect(core.hhUser1).initiateWrapping(
        borrowAccountNumber,
        initiateWrappingParams.marketPath,
        initiateWrappingParams.amountIn,
        initiateWrappingParams.minAmountOut,
        initiateWrappingParams.traderParams,
        initiateWrappingParams.makerAccounts,
        initiateWrappingParams.userConfig,
        { value: parseEther('.01') },
      );
      const filter = wrapper.filters.DepositCreated();
      const depositKey = (await wrapper.queryFilter(filter))[0].args.key;
      expect(await vault.isVaultFrozen()).to.eq(true);

      // Mine blocks so we can cancel deposit
      await mineBlocks(1200);
      await vault.connect(core.hhUser1).cancelDeposit(depositKey);
      expect(await vault.isVaultFrozen()).to.eq(false);
    });

    it('should fail if not called by vault owner', async () => {
      await expectThrow(
        vault.connect(core.hhUser2).cancelDeposit(DUMMY_DEPOSIT_KEY),
        `IsolationModeTokenVaultV1: Only owner can call <${core.hhUser2.address.toLowerCase()}>`,
      );
    });
  });

  describe('#cancelWithdrawal', () => {
    it('should work normally', async () => {
      await setupGMBalance(core, core.hhUser1.address, amountWei, vault);
      await underlyingToken.connect(core.hhUser1).approve(vault.address, amountWei);
      await vault.depositIntoVaultForDolomiteMargin(defaultAccountNumber, amountWei);
      await expectProtocolBalance(core, vault.address, defaultAccountNumber, marketId, amountWei);

      await expect(() => vault.connect(core.hhUser1).initiateUnwrapping(
        defaultAccountNumber,
        amountWei,
        core.tokens.weth.address,
        ONE_BI,
        {value: parseEther('.01')},
      )).to.changeTokenBalance(underlyingToken, vault, ZERO_BI.sub(amountWei));

      const filter = unwrapper.filters.WithdrawalCreated();
      const withdrawalKey = (await unwrapper.queryFilter(filter))[0].args.key;

      await expectProtocolBalance(core, vault.address, defaultAccountNumber, marketId, amountWei);
      await expectProtocolBalance(core, vault.address, defaultAccountNumber, core.marketIds.weth, 0);
      expect(await vault.isVaultFrozen()).to.eq(true);
      expect(await vault.isShouldSkipTransfer()).to.eq(false);
      expect(await vault.isDepositSourceWrapper()).to.eq(false);
      expect(await underlyingToken.balanceOf(vault.address)).to.eq(ZERO_BI);

      // Mine blocks so we can cancel deposit
      await mineBlocks(1200);
      await vault.connect(core.hhUser1).cancelWithdrawal(withdrawalKey);

      await expectProtocolBalance(core, vault.address, defaultAccountNumber, marketId, amountWei);
      await expectProtocolBalance(core, vault.address, defaultAccountNumber, core.marketIds.weth, 0);
      expect(await underlyingToken.balanceOf(vault.address)).to.eq(amountWei);
      expect(await vault.isVaultFrozen()).to.eq(false);
      expect(await vault.isShouldSkipTransfer()).to.eq(false);
      expect(await vault.isDepositSourceWrapper()).to.eq(false);
    });

    it('should fail if not called by vault owner', async () => {
      await expectThrow(
        vault.connect(core.hhUser2).cancelWithdrawal(DUMMY_WITHDRAWAL_KEY),
        `IsolationModeTokenVaultV1: Only owner can call <${core.hhUser2.address.toLowerCase()}>`
      );
    });
  });

  describe('#shouldExecuteDepositIntoVault', () => {
    it('should work normally', async () => {
      await setupGMBalance(core, core.hhUser1.address, amountWei, vault);
      await underlyingToken.connect(core.hhUser1).approve(vault.address, amountWei);
      await vault.depositIntoVaultForDolomiteMargin(defaultAccountNumber, amountWei);

      await expectProtocolBalance(core, core.hhUser1.address, defaultAccountNumber, marketId, ZERO_BI);
      await expectProtocolBalance(core, vault, defaultAccountNumber, marketId, amountWei);

      await expectWalletBalance(core.dolomiteMargin, factory, amountWei);
      await expectWalletBalance(vault, underlyingToken, amountWei);

      await expectTotalSupply(factory, amountWei);
    });

    it('should fail if transfer is skipped and vault is not frozen', async () => {
      await vault.connect(impersonatedFactory).setShouldSkipTransfer(true);
      await expectThrow(
        vault.connect(impersonatedFactory).executeDepositIntoVault(wrapper.address, ONE_ETH_BI),
        'GmxV2IsolationModeVaultV1: Vault should be frozen',
      );
    });

    it('should fail if virtual balance does not equal real balance', async () => {
      const impersonatedWrapper = await impersonate(wrapper.address, true);
      await setupGMBalance(core, wrapper.address, ONE_ETH_BI, vault);
      await setupGMBalance(core, vault.address, ONE_BI, wrapper);
      await underlyingToken.connect(impersonatedWrapper).approve(vault.address, ONE_ETH_BI);

      await expectThrow(
        vault.connect(impersonatedFactory).executeDepositIntoVault(wrapper.address, ONE_ETH_BI),
        'GmxV2IsolationModeVaultV1: Virtual vs real balance mismatch',
      );
    });

    it('should fail if not called by factory', async () => {
      await expectThrow(
        vault.connect(core.hhUser1).executeDepositIntoVault(core.hhUser1.address, ONE_BI),
        `IsolationModeTokenVaultV1: Only factory can call <${core.hhUser1.address.toLowerCase()}>`,
      );
    });
  });

  describe('#shouldExecuteWithdrawalFromVault', () => {
    it('should work normally', async () => {
      await setupGMBalance(core, core.hhUser1.address, amountWei, vault);
      await underlyingToken.connect(core.hhUser1).approve(vault.address, amountWei);
      await vault.depositIntoVaultForDolomiteMargin(defaultAccountNumber, amountWei);
      await vault.withdrawFromVaultForDolomiteMargin(defaultAccountNumber, amountWei);

      await expectProtocolBalance(core, core.hhUser1.address, defaultAccountNumber, marketId, ZERO_BI);
      await expectProtocolBalance(core, vault, defaultAccountNumber, marketId, ZERO_BI);

      await expectWalletBalance(core.dolomiteMargin, factory, ZERO_BI);
      await expectWalletBalance(vault, underlyingToken, ZERO_BI);
      await expectWalletBalance(core.hhUser1, underlyingToken, amountWei);

      await expectTotalSupply(factory, ZERO_BI);
    });

    it('should fail if transfer is skipped and vault is not frozen', async () => {
      await vault.connect(impersonatedFactory).setShouldSkipTransfer(true);
      await expectThrow(
        vault.connect(impersonatedFactory).executeWithdrawalFromVault(core.hhUser1.address, ZERO_BI),
        'GmxV2IsolationModeVaultV1: Vault should be frozen',
      );
    });

    it('should fail if virtual balance does not equal real balance', async () => {
      await vault.connect(impersonatedFactory).setShouldSkipTransfer(true);
      await vault.connect(impersonatedFactory).setIsVaultFrozen(true);
      await vault.connect(impersonatedFactory).executeDepositIntoVault(wrapper.address, ONE_ETH_BI);
      await vault.connect(impersonatedFactory).setIsVaultFrozen(false);
      await setupGMBalance(core, vault.address, parseEther('.5'), vault);

      await expectThrow(
        vault.connect(impersonatedFactory).executeWithdrawalFromVault(core.hhUser1.address, parseEther('.5')),
        'GmxV2IsolationModeVaultV1: Virtual vs real balance mismatch',
      );
    });

    it('should fail if not called by factory', async () => {
      await expectThrow(
        vault.connect(core.hhUser1).executeWithdrawalFromVault(core.hhUser1.address, ONE_BI),
        `IsolationModeTokenVaultV1: Only factory can call <${core.hhUser1.address.toLowerCase()}>`,
      );
    });
  });

  describe('#depositIntoVaultForDolomiteMargin', () => {
    it('should fail if vault is frozen', async () => {
      await vault.connect(impersonatedFactory).setIsVaultFrozen(true);
      await expectThrow(
        vault.depositIntoVaultForDolomiteMargin(defaultAccountNumber, amountWei),
        'IsolationModeVaultV1Freezable: Vault is frozen',
      );
    });
  });

  describe('#withdrawFromVaultForDolomiteMargin', () => {
    it('should fail if vault is frozen', async () => {
      await vault.connect(impersonatedFactory).setIsVaultFrozen(true);
      await expectThrow(
        vault.withdrawFromVaultForDolomiteMargin(defaultAccountNumber, amountWei),
        'IsolationModeVaultV1Freezable: Vault is frozen',
      );
    });
  });

  describe('#openBorrowPosition', () => {
    it('should work normally', async () => {
      await setupGMBalance(core, core.hhUser1.address, amountWei, vault);
      await underlyingToken.connect(core.hhUser1).approve(vault.address, amountWei);
      await vault.depositIntoVaultForDolomiteMargin(defaultAccountNumber, amountWei);
      await vault.openBorrowPosition(defaultAccountNumber, borrowAccountNumber, amountWei);
    });

    it('should fail if vault is frozen', async () => {
      await vault.connect(impersonatedFactory).setIsVaultFrozen(true);
      await expectThrow(
        vault.openBorrowPosition(defaultAccountNumber, borrowAccountNumber, amountWei),
        'IsolationModeVaultV1Freezable: Vault is frozen',
      );
    });
  });

  describe('#closeBorrowPositionWithUnderlyingVaultToken', () => {
    it('should work normally', async () => {
      await setupGMBalance(core, core.hhUser1.address, amountWei, vault);
      await underlyingToken.connect(core.hhUser1).approve(vault.address, amountWei);
      await vault.depositIntoVaultForDolomiteMargin(defaultAccountNumber, amountWei);
      await vault.openBorrowPosition(defaultAccountNumber, borrowAccountNumber, amountWei);
      await vault.closeBorrowPositionWithUnderlyingVaultToken(borrowAccountNumber, defaultAccountNumber);
    });

    it('should fail if vault is frozen', async () => {
      await vault.connect(impersonatedFactory).setIsVaultFrozen(true);
      await expectThrow(
        vault.closeBorrowPositionWithUnderlyingVaultToken(defaultAccountNumber, borrowAccountNumber),
        'IsolationModeVaultV1Freezable: Vault is frozen',
      );
    });
  });

  describe('#closeBorrowPositionWithOtherTokens', () => {
    it('should work normally', async () => {
      await vault.transferIntoPositionWithOtherToken(
        defaultAccountNumber,
        borrowAccountNumber,
        otherMarketId1,
        amountWei,
        BalanceCheckFlag.Both,
      );
      await vault.closeBorrowPositionWithOtherTokens(borrowAccountNumber, defaultAccountNumber, [otherMarketId1]);
    });

    it('should fail if vault is frozen', async () => {
      await vault.connect(impersonatedFactory).setIsVaultFrozen(true);
      await expectThrow(
        vault.closeBorrowPositionWithOtherTokens(defaultAccountNumber, borrowAccountNumber, []),
        'IsolationModeVaultV1Freezable: Vault is frozen',
      );
    });
  });

  describe('#transferIntoPositionWithUnderlyingToken', () => {
    it('should work normally', async () => {
      await setupGMBalance(core, core.hhUser1.address, amountWei, vault);
      await underlyingToken.connect(core.hhUser1).approve(vault.address, amountWei);
      await vault.depositIntoVaultForDolomiteMargin(defaultAccountNumber, amountWei);
      await vault.transferIntoPositionWithUnderlyingToken(defaultAccountNumber, borrowAccountNumber, amountWei);
    });

    it('should fail if vault is frozen', async () => {
      await vault.connect(impersonatedFactory).setIsVaultFrozen(true);
      await expectThrow(
        vault.transferIntoPositionWithUnderlyingToken(defaultAccountNumber, borrowAccountNumber, amountWei),
        'IsolationModeVaultV1Freezable: Vault is frozen',
      );
    });
  });

  describe('#transferIntoPositionWithOtherToken', () => {
    it('should work normally', async () => {
      await vault.transferIntoPositionWithOtherToken(
        defaultAccountNumber,
        borrowAccountNumber,
        otherMarketId1,
        amountWei,
        BalanceCheckFlag.Both,
      );
    });

    it('should fail if vault is frozen', async () => {
      await vault.connect(impersonatedFactory).setIsVaultFrozen(true);
      await expectThrow(
        vault.transferIntoPositionWithOtherToken(
          defaultAccountNumber,
          borrowAccountNumber,
          0,
          amountWei,
          BalanceCheckFlag.Both,
        ),
        'IsolationModeVaultV1Freezable: Vault is frozen',
      );
    });
  });

  describe('#transferFromPositionWithUnderlyingToken', () => {
    it('should work normally', async () => {
      await setupGMBalance(core, core.hhUser1.address, amountWei, vault);
      await underlyingToken.connect(core.hhUser1).approve(vault.address, amountWei);
      await vault.depositIntoVaultForDolomiteMargin(defaultAccountNumber, amountWei);
      await vault.openBorrowPosition(defaultAccountNumber, borrowAccountNumber, amountWei);
      await vault.transferFromPositionWithUnderlyingToken(borrowAccountNumber, defaultAccountNumber, amountWei);
    });

    it('should fail if vault is frozen', async () => {
      await vault.connect(impersonatedFactory).setIsVaultFrozen(true);
      await expectThrow(
        vault.transferFromPositionWithUnderlyingToken(defaultAccountNumber, borrowAccountNumber, amountWei),
        'IsolationModeVaultV1Freezable: Vault is frozen',
      );
    });
  });

  describe('#transferFromPositionWithOtherToken', () => {
    it('should work normally', async () => {
      await setupGMBalance(core, core.hhUser1.address, amountWei, vault);
      await underlyingToken.connect(core.hhUser1).approve(vault.address, amountWei);
      await vault.depositIntoVaultForDolomiteMargin(defaultAccountNumber, amountWei);

      await vault.openBorrowPosition(defaultAccountNumber, borrowAccountNumber, amountWei);
      await vault.transferFromPositionWithOtherToken(
        borrowAccountNumber,
        defaultAccountNumber,
        otherMarketId1,
        amountWei.div(4),
        BalanceCheckFlag.To,
      );
    });

    it('should fail if vault is frozen', async () => {
      await vault.connect(impersonatedFactory).setIsVaultFrozen(true);
      await expectThrow(
        vault.transferFromPositionWithOtherToken(
          defaultAccountNumber,
          borrowAccountNumber,
          0,
          amountWei,
          BalanceCheckFlag.Both,
        ),
        'IsolationModeVaultV1Freezable: Vault is frozen',
      );
    });
  });

  describe('#repayAllForBorrowPosition', () => {
    it('should work normally', async () => {
      await setupGMBalance(core, core.hhUser1.address, amountWei, vault);
      await underlyingToken.connect(core.hhUser1).approve(vault.address, amountWei);
      await vault.depositIntoVaultForDolomiteMargin(defaultAccountNumber, amountWei);
      await vault.openBorrowPosition(defaultAccountNumber, borrowAccountNumber, amountWei);
      await vault.transferFromPositionWithOtherToken(
        borrowAccountNumber,
        defaultAccountNumber,
        otherMarketId1,
        amountWei.div(2),
        BalanceCheckFlag.To,
      );
      await vault.repayAllForBorrowPosition(
        defaultAccountNumber,
        borrowAccountNumber,
        otherMarketId1,
        BalanceCheckFlag.Both,
      );
    });

    it('should fail if vault is frozen', async () => {
      await vault.connect(impersonatedFactory).setIsVaultFrozen(true);
      await expectThrow(
        vault.repayAllForBorrowPosition(
          defaultAccountNumber,
          borrowAccountNumber,
          otherMarketId1,
          BalanceCheckFlag.Both,
        ),
        'IsolationModeVaultV1Freezable: Vault is frozen',
      );
    });
  });

  describe('#addCollateralAndSwapExactInputForOutput', () => {
    it('should work normally', async () => {
      const outputAmount = amountWei.div(2);
      const zapParams = await getSimpleZapParams(otherMarketId1, amountWei, otherMarketId2, outputAmount, core);
      await vault.addCollateralAndSwapExactInputForOutput(
        defaultAccountNumber,
        borrowAccountNumber,
        zapParams.marketIdsPath,
        zapParams.inputAmountWei,
        zapParams.minOutputAmountWei,
        zapParams.tradersPath,
        zapParams.makerAccounts,
        zapParams.userConfig,
      );
    });

    it('should fail if vault is frozen', async () => {
      await vault.connect(impersonatedFactory).setIsVaultFrozen(true);
      const zapParams = await getSimpleZapParams(otherMarketId1, amountWei, otherMarketId2, amountWei, core);
      await expectThrow(
        vault.addCollateralAndSwapExactInputForOutput(
          defaultAccountNumber,
          borrowAccountNumber,
          zapParams.marketIdsPath,
          zapParams.inputAmountWei,
          zapParams.minOutputAmountWei,
          zapParams.tradersPath,
          zapParams.makerAccounts,
          zapParams.userConfig,
        ),
        'IsolationModeVaultV1Freezable: Vault is frozen',
      );
    });
  });

  describe('#swapExactInputForOutputAndRemoveCollateral', () => {
    it('should work normally', async () => {
      await setupGMBalance(core, core.hhUser1.address, amountWei, vault);
      await underlyingToken.connect(core.hhUser1).approve(vault.address, amountWei);
      await vault.depositIntoVaultForDolomiteMargin(defaultAccountNumber, amountWei);
      await vault.openBorrowPosition(defaultAccountNumber, borrowAccountNumber, amountWei);
      await vault.transferIntoPositionWithOtherToken(
        defaultAccountNumber,
        borrowAccountNumber,
        otherMarketId1,
        amountWei,
        BalanceCheckFlag.Both,
      );

      const outputAmount = amountWei.div(2);
      const zapParams = await getSimpleZapParams(otherMarketId1, amountWei, otherMarketId2, outputAmount, core);
      await vault.swapExactInputForOutputAndRemoveCollateral(
        defaultAccountNumber,
        borrowAccountNumber,
        zapParams.marketIdsPath,
        zapParams.inputAmountWei,
        zapParams.minOutputAmountWei,
        zapParams.tradersPath,
        zapParams.makerAccounts,
        zapParams.userConfig,
      );
    });

    it('should fail if vault is frozen', async () => {
      await vault.connect(impersonatedFactory).setIsVaultFrozen(true);
      const zapParams = await getSimpleZapParams(otherMarketId1, amountWei, otherMarketId2, amountWei, core);
      await expectThrow(
        vault.swapExactInputForOutputAndRemoveCollateral(
          defaultAccountNumber,
          borrowAccountNumber,
          zapParams.marketIdsPath,
          zapParams.inputAmountWei,
          zapParams.minOutputAmountWei,
          zapParams.tradersPath,
          zapParams.makerAccounts,
          zapParams.userConfig,
        ),
        'IsolationModeVaultV1Freezable: Vault is frozen',
      );
    });
  });

  describe('#swapExactInputForOutput', () => {
    it('should work normally', async () => {
      await vault.transferIntoPositionWithOtherToken(
        defaultAccountNumber,
        borrowAccountNumber,
        otherMarketId1,
        amountWei,
        BalanceCheckFlag.Both,
      );
      await vault.transferIntoPositionWithOtherToken(
        defaultAccountNumber,
        borrowAccountNumber,
        otherMarketId2,
        amountWei,
        BalanceCheckFlag.Both,
      );

      const outputAmount = amountWei.div(2);
      const zapParams = await getSimpleZapParams(otherMarketId1, amountWei, otherMarketId2, outputAmount, core);
      await vault.swapExactInputForOutput(
        borrowAccountNumber,
        zapParams.marketIdsPath,
        zapParams.inputAmountWei,
        zapParams.minOutputAmountWei,
        zapParams.tradersPath,
        zapParams.makerAccounts,
        zapParams.userConfig,
      );
    });

    it('should not fail if called by unwrapper', async () => {
      await vault.transferIntoPositionWithOtherToken(
        defaultAccountNumber,
        borrowAccountNumber,
        otherMarketId1,
        amountWei,
        BalanceCheckFlag.Both
      );
      await vault.transferIntoPositionWithOtherToken(
        defaultAccountNumber,
        borrowAccountNumber,
        otherMarketId2,
        amountWei,
        BalanceCheckFlag.Both
      );

      const outputAmount = amountWei.div(2);
      const zapParams = await getSimpleZapParams(otherMarketId1, amountWei, otherMarketId2, outputAmount, core);
      const unwrapperImpersonator = await impersonate(unwrapper.address, true);
      await vault.connect(unwrapperImpersonator).swapExactInputForOutput(
        borrowAccountNumber,
        zapParams.marketIdsPath,
        zapParams.inputAmountWei,
        zapParams.minOutputAmountWei,
        zapParams.tradersPath,
        zapParams.makerAccounts,
        zapParams.userConfig
      );
    });

    it('should fail if not vault owner or unwrapper', async () => {
      const outputAmount = amountWei.div(2);
      const zapParams = await getSimpleZapParams(otherMarketId1, amountWei, otherMarketId2, outputAmount, core);
      await expectThrow(
        vault.connect(core.hhUser2).swapExactInputForOutput(
          borrowAccountNumber,
          zapParams.marketIdsPath,
          zapParams.inputAmountWei,
          zapParams.minOutputAmountWei,
          zapParams.tradersPath,
          zapParams.makerAccounts,
          zapParams.userConfig
        ),
      'GmxV2IsolationModeVaultV1: Only owner or unwrapper can call',
      );
    });

    it('should fail if vault is frozen and called by owner', async () => {
      await vault.connect(impersonatedFactory).setIsVaultFrozen(true);
      const zapParams = await getSimpleZapParams(otherMarketId1, amountWei, otherMarketId2, amountWei, core);
      await expectThrow(
        vault.swapExactInputForOutput(
          borrowAccountNumber,
          zapParams.marketIdsPath,
          zapParams.inputAmountWei,
          zapParams.minOutputAmountWei,
          zapParams.tradersPath,
          zapParams.makerAccounts,
          zapParams.userConfig,
        ),
<<<<<<< HEAD
        'IsolationModeVaultV1Freezable: Vault is frozen',
=======
        'GmxV2IsolationModeVaultV1: Only unwrapper if frozen'
      );
    });

    it('should not fail if vault is frozen and called by unwrapper', async () => {
      await vault.transferIntoPositionWithOtherToken(
        defaultAccountNumber,
        borrowAccountNumber,
        otherMarketId1,
        amountWei,
        BalanceCheckFlag.Both
      );
      await vault.transferIntoPositionWithOtherToken(
        defaultAccountNumber,
        borrowAccountNumber,
        otherMarketId2,
        amountWei,
        BalanceCheckFlag.Both
      );

      const outputAmount = amountWei.div(2);
      const zapParams = await getSimpleZapParams(otherMarketId1, amountWei, otherMarketId2, outputAmount, core);
      await vault.connect(impersonatedFactory).setIsVaultFrozen(true);
      const unwrapperImpersonator = await impersonate(unwrapper.address, true);
      await vault.connect(unwrapperImpersonator).swapExactInputForOutput(
        borrowAccountNumber,
        zapParams.marketIdsPath,
        zapParams.inputAmountWei,
        zapParams.minOutputAmountWei,
        zapParams.tradersPath,
        zapParams.makerAccounts,
        zapParams.userConfig
>>>>>>> 4e24e45d
      );
    });
  });

  describe('#setIsVaultFrozen', () => {
    it('should work normally', async () => {
      await vault.connect(impersonatedFactory).setIsVaultFrozen(true);
      expect(await vault.isVaultFrozen()).to.eq(true);
    });

    it('should fail if not called by factory', async () => {
      await expectThrow(
        vault.connect(core.hhUser1).setIsVaultFrozen(true),
        `IsolationModeTokenVaultV1: Only factory can call <${core.hhUser1.address.toLowerCase()}>`,
      );
    });
  });

  describe('#setIsDepositSourceWrapper', () => {
    it('should work normally', async () => {
      await vault.connect(impersonatedFactory).setIsDepositSourceWrapper(true);
      expect(await vault.isDepositSourceWrapper()).to.eq(true);
    });

    it('should fail if not called by factory', async () => {
      await expectThrow(
        vault.connect(core.hhUser1).setIsDepositSourceWrapper(true),
        `IsolationModeTokenVaultV1: Only factory can call <${core.hhUser1.address.toLowerCase()}>`,
      );
    });
  });

  describe('#setShouldSkipTransfer', () => {
    it('should work normally', async () => {
      await vault.connect(impersonatedFactory).setShouldSkipTransfer(true);
      expect(await vault.isShouldSkipTransfer()).to.eq(true);
    });

    it('should fail if not called by factory', async () => {
      await expectThrow(
        vault.connect(core.hhUser1).setShouldSkipTransfer(true),
        `IsolationModeTokenVaultV1: Only factory can call <${core.hhUser1.address.toLowerCase()}>`,
      );
    });
  });
});

async function mineBlocks(blockNumber: number) {
  let i = blockNumber;
  while (i > 0) {
    await ethers.provider.send('evm_mine', []);
    i--;
  }
}<|MERGE_RESOLUTION|>--- conflicted
+++ resolved
@@ -957,9 +957,6 @@
           zapParams.makerAccounts,
           zapParams.userConfig,
         ),
-<<<<<<< HEAD
-        'IsolationModeVaultV1Freezable: Vault is frozen',
-=======
         'GmxV2IsolationModeVaultV1: Only unwrapper if frozen'
       );
     });
@@ -992,7 +989,6 @@
         zapParams.tradersPath,
         zapParams.makerAccounts,
         zapParams.userConfig
->>>>>>> 4e24e45d
       );
     });
   });
