--- conflicted
+++ resolved
@@ -16,16 +16,7 @@
 } from 'src/types';
 import { depositIntoDolomiteMargin } from 'src/utils/dolomite-utils';
 import { BYTES_EMPTY, Network, ONE_BI, ONE_ETH_BI, ZERO_BI } from 'src/utils/no-deps-constants';
-<<<<<<< HEAD
 import { getRealLatestBlockNumber, impersonate, revertToSnapshotAndCapture, snapshot } from 'test/utils';
-=======
-import {
-  getRealLatestBlockNumber,
-  impersonate,
-  revertToSnapshotAndCapture,
-  snapshot,
-} from 'test/utils';
->>>>>>> 4e24e45d
 import { expectEvent, expectProtocolBalance, expectThrow, expectWalletBalance } from 'test/utils/assertions';
 import {
   createGmxRegistryV2,
