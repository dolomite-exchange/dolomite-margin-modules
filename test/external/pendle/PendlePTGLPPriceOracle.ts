--- conflicted
+++ resolved
@@ -27,11 +27,7 @@
  *
  * Keep in mind that Pendle's prices tick upward each second.
  */
-<<<<<<< HEAD
-const PT_GLP_PRICE = BigNumber.from('956623370688401980'); // $0.956623370688401980
-=======
 const PT_GLP_PRICE = BigNumber.from('956920341643951030'); // $0.956920341643951030
->>>>>>> 2de42fe9
 
 describe('PendlePtGLPPriceOracle', () => {
   let snapshotId: string;
