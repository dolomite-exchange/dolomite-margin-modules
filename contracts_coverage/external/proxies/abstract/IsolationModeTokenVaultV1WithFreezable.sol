--- conflicted
+++ resolved
@@ -28,6 +28,7 @@
 import { IIsolationModeTokenVaultV1WithFreezable } from "../../interfaces/IIsolationModeTokenVaultV1WithFreezable.sol";
 import { AccountBalanceLib } from "../../lib/AccountBalanceLib.sol";
 
+
 /**
  * @title   IsolationModeTokenVaultV1WithFreezable
  * @author  Dolomite
@@ -35,15 +36,7 @@
  * @notice  Abstract implementation of IsolationModeTokenVaultV1 that disallows user actions
  *          if vault is frozen
  */
-<<<<<<< HEAD
-abstract contract IsolationModeTokenVaultV1WithFreezable is
-    IIsolationModeTokenVaultV1WithFreezable,
-    IsolationModeTokenVaultV1,
-    ProxyContractHelpers
-{
-=======
 abstract contract IsolationModeTokenVaultV1WithFreezable is IIsolationModeTokenVaultV1WithFreezable, IsolationModeTokenVaultV1, ProxyContractHelpers {
->>>>>>> fdfbe2cf
 
     // ===================================================
     // ==================== Constants ====================
@@ -130,7 +123,6 @@
         uint256 _toAccountNumber
     )
     internal
-    virtual
     override
     requireNotFrozen {
         super._closeBorrowPositionWithUnderlyingVaultToken(_borrowAccountNumber, _toAccountNumber);
@@ -142,7 +134,6 @@
         uint256[] calldata _collateralMarketIds
     )
     internal
-    virtual
     override
     requireNotFrozen {
         super._closeBorrowPositionWithOtherTokens(_borrowAccountNumber, _toAccountNumber, _collateralMarketIds);
@@ -154,7 +145,6 @@
         uint256 _amountWei
     )
     internal
-    virtual
     override
     requireNotFrozen {
         super._transferIntoPositionWithUnderlyingToken(_fromAccountNumber, _borrowAccountNumber, _amountWei);
@@ -185,7 +175,6 @@
         uint256 _amountWei
     )
     internal
-    virtual
     override
     requireNotFrozen {
         super._transferFromPositionWithUnderlyingToken(_borrowAccountNumber, _toAccountNumber, _amountWei);
@@ -199,7 +188,6 @@
         AccountBalanceLib.BalanceCheckFlag _balanceCheckFlag
     )
     internal
-    virtual
     override
     requireNotFrozen {
         super._transferFromPositionWithOtherToken(
