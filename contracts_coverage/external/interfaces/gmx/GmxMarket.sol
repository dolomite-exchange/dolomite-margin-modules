--- conflicted
+++ resolved
@@ -31,11 +31,7 @@
  */
 library GmxMarket {
 
-<<<<<<< HEAD
     struct MarketProps {
-=======
-    struct Props {
->>>>>>> 52113079
         address marketToken;
         address indexToken;
         address longToken;
@@ -43,8 +39,8 @@
     }
 
     struct MarketPrices {
-        GmxPrice.Props indexTokenPrice;
-        GmxPrice.Props longTokenPrice;
-        GmxPrice.Props shortTokenPrice;
+        GmxPrice.PriceProps indexTokenPrice;
+        GmxPrice.PriceProps longTokenPrice;
+        GmxPrice.PriceProps shortTokenPrice;
     }
 }