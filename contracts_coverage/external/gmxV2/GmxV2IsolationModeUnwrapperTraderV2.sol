// SPDX-License-Identifier: GPL-3.0-or-later
/*

    Copyright 2023 Dolomite

    This program is free software: you can redistribute it and/or modify
    it under the terms of the GNU General Public License as published by
    the Free Software Foundation, either version 3 of the License, or
    (at your option) any later version.

    This program is distributed in the hope that it will be useful,
    but WITHOUT ANY WARRANTY; without even the implied warranty of
    MERCHANTABILITY or FITNESS FOR A PARTICULAR PURPOSE.  See the
    GNU General Public License for more details.

    You should have received a copy of the GNU General Public License
    along with this program.  If not, see <http://www.gnu.org/licenses/>.

*/

pragma solidity ^0.8.9;

import { IERC20 } from "@openzeppelin/contracts/token/ERC20/IERC20.sol";
import { SafeERC20 } from "@openzeppelin/contracts/token/ERC20/utils/SafeERC20.sol";
import { GmxV2IsolationModeTraderBase } from "./GmxV2IsolationModeTraderBase.sol";
import { IDolomiteMargin } from "../../protocol/interfaces/IDolomiteMargin.sol";
import { IDolomiteMarginExchangeWrapper } from "../../protocol/interfaces/IDolomiteMarginExchangeWrapper.sol";
import { IDolomiteStructs } from "../../protocol/interfaces/IDolomiteStructs.sol";
import { IWETH } from "../../protocol/interfaces/IWETH.sol";
import { Require } from "../../protocol/lib/Require.sol";
import { IGenericTraderBase } from "../interfaces/IGenericTraderBase.sol";
import { IGenericTraderProxyV1 } from "../interfaces/IGenericTraderProxyV1.sol";
import { IIsolationModeUnwrapperTrader } from "../interfaces/IIsolationModeUnwrapperTrader.sol";
import { GmxEventUtils } from "../interfaces/gmx/GmxEventUtils.sol";
import { GmxWithdrawal } from "../interfaces/gmx/GmxWithdrawal.sol";
import { IGmxV2IsolationModeTokenVaultV1 } from "../interfaces/gmx/IGmxV2IsolationModeTokenVaultV1.sol";
import { IGmxV2IsolationModeUnwrapperTraderV2 } from "../interfaces/gmx/IGmxV2IsolationModeUnwrapperTraderV2.sol";
import { IGmxV2IsolationModeVaultFactory } from "../interfaces/gmx/IGmxV2IsolationModeVaultFactory.sol";
import { IGmxWithdrawalCallbackReceiver } from "../interfaces/gmx/IGmxWithdrawalCallbackReceiver.sol";
import { AccountActionLib } from "../lib/AccountActionLib.sol";
import { AccountBalanceLib } from "../lib/AccountBalanceLib.sol";
import { UpgradeableIsolationModeUnwrapperTrader } from "../proxies/abstract/UpgradeableIsolationModeUnwrapperTrader.sol"; // solhint-disable-line max-line-length


/**
 * @title   GmxV2IsolationModeUnwrapperTraderV2
 * @author  Dolomite
 *
 * @notice  Used for unwrapping GMX GM (via withdrawing from GMX)
 */
contract GmxV2IsolationModeUnwrapperTraderV2 is
    IGmxV2IsolationModeUnwrapperTraderV2,
    UpgradeableIsolationModeUnwrapperTrader,
    GmxV2IsolationModeTraderBase,
    IGmxWithdrawalCallbackReceiver
{
    using SafeERC20 for IERC20;
    using SafeERC20 for IWETH;

    // ============ Constants ============

    bytes32 private constant _FILE = "GmxV2IsolationModeUnwrapperV2";
    bytes32 private constant _WITHDRAWAL_INFO_SLOT = bytes32(uint256(keccak256("eip1967.proxy.withdrawalInfo")) - 1);

    // ============ Constructor ============

    receive() external payable {} // solhint-disable-line no-empty-blocks

    // ============ Initializer ============

    function initialize(
        address _gmxRegistryV2,
        address _weth,
        address _dGM,
        address _dolomiteMargin
    )
    external initializer {
        _initializeUnwrapperTrader(_dGM, _dolomiteMargin);
        _initializeTraderBase(_gmxRegistryV2, _weth);
        _setAddress(_GMX_REGISTRY_V2_SLOT, _gmxRegistryV2);
    }

    // ============================================
    // ============= Public Functions =============
    // ============================================

    function afterWithdrawalExecution(
        bytes32 _key,
        GmxWithdrawal.WithdrawalProps memory _withdrawal,
        GmxEventUtils.EventLogData memory _eventData
    )
    external
    onlyHandler(msg.sender) {
        WithdrawalInfo memory withdrawalInfo = _getWithdrawalSlot(_key);
        if (withdrawalInfo.vault != address(0)) { /* FOR COVERAGE TESTING */ }
        Require.that(withdrawalInfo.vault != address(0),
            _FILE,
            "Invalid withdrawal key"
        );
        if (withdrawalInfo.inputAmount == _withdrawal.numbers.marketTokenAmount) { /* FOR COVERAGE TESTING */ }
        Require.that(withdrawalInfo.inputAmount == _withdrawal.numbers.marketTokenAmount,
            _FILE,
            "Invalid market token amount"
        );

        uint256[] memory marketIdsPath = new uint256[](2);
        marketIdsPath[0] = VAULT_FACTORY().marketId();
        marketIdsPath[1] = DOLOMITE_MARGIN().getMarketIdByTokenAddress(withdrawalInfo.outputToken);

        GmxEventUtils.AddressKeyValue memory outputTokenAddress = _eventData.addressItems.items[0];
        GmxEventUtils.UintKeyValue memory outputTokenAmount = _eventData.uintItems.items[0];
        GmxEventUtils.AddressKeyValue memory secondaryOutputTokenAddress = _eventData.addressItems.items[1];
        GmxEventUtils.UintKeyValue memory secondaryOutputTokenAmount = _eventData.uintItems.items[1];
        if (keccak256(abi.encodePacked(outputTokenAddress.key))== keccak256(abi.encodePacked("outputToken"))) { /* FOR COVERAGE TESTING */ }
        Require.that(keccak256(abi.encodePacked(outputTokenAddress.key))
                == keccak256(abi.encodePacked("outputToken")),
            _FILE,
            "Unexpected return data"
        );
        if (keccak256(abi.encodePacked(outputTokenAmount.key))== keccak256(abi.encodePacked("outputAmount"))) { /* FOR COVERAGE TESTING */ }
        Require.that(keccak256(abi.encodePacked(outputTokenAmount.key))
                == keccak256(abi.encodePacked("outputAmount")),
            _FILE,
            "Unexpected return data"
        );
        if (keccak256(abi.encodePacked(secondaryOutputTokenAddress.key))== keccak256(abi.encodePacked("secondaryOutputToken"))) { /* FOR COVERAGE TESTING */ }
        Require.that(keccak256(abi.encodePacked(secondaryOutputTokenAddress.key))
                == keccak256(abi.encodePacked("secondaryOutputToken")),
            _FILE,
            "Unexpected return data"
        );
        if (keccak256(abi.encodePacked(secondaryOutputTokenAmount.key))== keccak256(abi.encodePacked("secondaryOutputAmount"))) { /* FOR COVERAGE TESTING */ }
        Require.that(keccak256(abi.encodePacked(secondaryOutputTokenAmount.key))
                == keccak256(abi.encodePacked("secondaryOutputAmount")),
            _FILE,
            "Unexpected return data"
        );
        if (outputTokenAddress.value == secondaryOutputTokenAddress.value&& outputTokenAddress.value == withdrawalInfo.outputToken) { /* FOR COVERAGE TESTING */ }
        Require.that(outputTokenAddress.value == secondaryOutputTokenAddress.value
                && outputTokenAddress.value == withdrawalInfo.outputToken,
            _FILE,
            "Can only receive one token"
        );

        // @audit:  If GMX changes the keys OR if the data sent back is malformed (causing the above requires to
        //          fail), this will fail. This will result in us receiving tokens from GMX and not knowing who they
        //          are for, nor the amount. The only solution will be to upgrade this contract and have an admin
        //          unstuck the funds for users by sending them to the appropriate vaults.


        IGenericTraderBase.TraderParam[] memory traderParams = new IGenericTraderBase.TraderParam[](1);
        traderParams[0].traderType = IGenericTraderBase.TraderType.IsolationModeUnwrapper;
        traderParams[0].makerAccountIndex = 0;
        traderParams[0].trader = address(this);
        traderParams[0].tradeData = abi.encode((_key));

        IGenericTraderProxyV1.UserConfig memory userConfig = IGenericTraderProxyV1.UserConfig(
            block.timestamp,
            AccountBalanceLib.BalanceCheckFlag.None
        );

        IGmxV2IsolationModeVaultFactory factory = IGmxV2IsolationModeVaultFactory(address(VAULT_FACTORY()));
        factory.setShouldSkipTransfer(withdrawalInfo.vault, true);
        try IGmxV2IsolationModeTokenVaultV1(withdrawalInfo.vault).swapExactInputForOutput(
            withdrawalInfo.accountNumber,
            marketIdsPath,
            _withdrawal.numbers.marketTokenAmount,
            outputTokenAmount.value  + secondaryOutputTokenAmount.value,
            traderParams,
            /* _makerAccounts = */ new IDolomiteMargin.AccountInfo[](0),
            userConfig
        ) {
            _setWithdrawalInfo(_key, _emptyWithdrawalInfo());
            emit WithdrawalExecuted(_key);
        } catch Error(string memory reason) {
            _handleCallbackError(
                _key,
                factory,
                withdrawalInfo,
                outputTokenAmount,
                reason
            );
        } catch (bytes memory /* reason */) {
            _handleCallbackError(
                _key,
                factory,
                withdrawalInfo,
                outputTokenAmount,
                /* _reason = */ ""
            );
        }
    }

    /**
     * @dev Funds will automatically be sent back to the vault by GMX
     */
    function afterWithdrawalCancellation(
        bytes32 _key,
        GmxWithdrawal.WithdrawalProps memory /* _withdrawal */,
        GmxEventUtils.EventLogData memory /* _eventData */
    )
    external
    onlyHandler(msg.sender) {
        WithdrawalInfo memory withdrawalInfo = _getWithdrawalSlot(_key);
        if (withdrawalInfo.vault != address(0)) { /* FOR COVERAGE TESTING */ }
        Require.that(withdrawalInfo.vault != address(0),
            _FILE,
            "Invalid withdrawal key"
        );

        // @audit - Is there a way for us to verify the tokens were sent back to the vault?
        // The GM tokens are sent back to the vault
        IGmxV2IsolationModeVaultFactory factory = IGmxV2IsolationModeVaultFactory(address(VAULT_FACTORY()));
        factory.setIsVaultFrozen(withdrawalInfo.vault, false);
        _setWithdrawalInfo(_key, _emptyWithdrawalInfo());
        emit WithdrawalCancelled(_key);
    }

    function vaultSetWithdrawalInfo(
        bytes32 _key,
        uint256 _accountNumber,
        uint256 _inputAmount,
        address _outputToken
    ) external {
        if (address(VAULT_FACTORY().getAccountByVault(msg.sender)) != address(0)) { /* FOR COVERAGE TESTING */ }
        Require.that(address(VAULT_FACTORY().getAccountByVault(msg.sender)) != address(0),
            _FILE,
            "Invalid vault"
        );

        /*assert(_getWithdrawalSlot(_key).vault == address(0));*/ // panic if the key is used

        _setWithdrawalInfo(_key, WithdrawalInfo({
            key: _key,
            vault: msg.sender,
            accountNumber: _accountNumber,
            inputAmount: _inputAmount,
            outputToken: _outputToken,
            outputAmount: 0
        }));
        emit WithdrawalCreated(_key);
    }

    function exchange(
        address _tradeOriginator,
        address _receiver,
        address _outputToken,
        address _inputToken,
        uint256 _inputAmount,
        bytes calldata _orderData
    )
    external
    override(IDolomiteMarginExchangeWrapper, UpgradeableIsolationModeUnwrapperTrader)
    onlyDolomiteMargin(msg.sender)
    returns (uint256) {
        if (_inputToken == address(VAULT_FACTORY())) { /* FOR COVERAGE TESTING */ }
        Require.that(_inputToken == address(VAULT_FACTORY()),
            _FILE,
            "Invalid input token",
            _inputToken
        );
        if (isValidOutputToken(_outputToken)) { /* FOR COVERAGE TESTING */ }
        Require.that(isValidOutputToken(_outputToken),
            _FILE,
            "Invalid output token",
            _outputToken
        );
        if (_inputAmount > 0) { /* FOR COVERAGE TESTING */ }
        Require.that(_inputAmount > 0,
            _FILE,
            "Invalid input amount"
        );

        (uint256 minOutputAmount, bytes memory extraOrderData) = abi.decode(_orderData, (uint256, bytes));

        uint256 outputAmount = _exchangeUnderlyingTokenToOutputToken(
            _tradeOriginator,
            _receiver,
            _outputToken,
            minOutputAmount,
            address(VAULT_FACTORY()),
            _inputAmount,
            extraOrderData
        );

        // @follow-up How to test this since _exchangeUnderlying returns the minOutputAmount
        if (outputAmount >= minOutputAmount) { /* FOR COVERAGE TESTING */ }
        Require.that(outputAmount >= minOutputAmount,
            _FILE,
            "Insufficient output amount",
            outputAmount,
            minOutputAmount
        );

        IERC20(_outputToken).safeApprove(_receiver, outputAmount);

        return outputAmount;
    }

    function createActionsForUnwrapping(
        uint256 _solidAccountId,
        uint256 _liquidAccountId,
        address,
        address,
        uint256 _outputMarket,
        uint256 _inputMarket,
        uint256 _minAmountOut,
        uint256 _inputAmount,
        bytes calldata _orderData
    )
    external
    virtual
    override(UpgradeableIsolationModeUnwrapperTrader, IIsolationModeUnwrapperTrader)
    view
    returns (IDolomiteMargin.ActionArgs[] memory) {
        if (DOLOMITE_MARGIN().getMarketTokenAddress(_inputMarket) == address(VAULT_FACTORY())) { /* FOR COVERAGE TESTING */ }
        Require.that(DOLOMITE_MARGIN().getMarketTokenAddress(_inputMarket) == address(VAULT_FACTORY()),
            _FILE,
            "Invalid input market",
            _inputMarket
        );
        if (isValidOutputToken(DOLOMITE_MARGIN().getMarketTokenAddress(_outputMarket))) { /* FOR COVERAGE TESTING */ }
        Require.that(isValidOutputToken(DOLOMITE_MARGIN().getMarketTokenAddress(_outputMarket)),
            _FILE,
            "Invalid output market",
            _outputMarket
        );

        WithdrawalInfo memory withdrawalInfo = _getWithdrawalSlot(abi.decode(_orderData, (bytes32)));
        // The vault address being correct is checked later
        if (withdrawalInfo.vault != address(0)) { /* FOR COVERAGE TESTING */ }
        Require.that(withdrawalInfo.vault != address(0),
            _FILE,
            "Invalid withdrawal"
        );
        if (withdrawalInfo.inputAmount >= _inputAmount) { /* FOR COVERAGE TESTING */ }
        Require.that(withdrawalInfo.inputAmount >= _inputAmount,
            _FILE,
            "Invalid input amount"
        );

        // If the input amount doesn't match, we need to add 2 actions to settle the difference
        uint256 actionsLength = _inputAmount < withdrawalInfo.inputAmount ? 4 : 2;
        IDolomiteMargin.ActionArgs[] memory actions = new IDolomiteMargin.ActionArgs[](actionsLength);

        // Transfer the IsolationMode tokens to this contract. Do this by enqueuing a transfer via the call to
        // `enqueueTransferFromDolomiteMargin` in `callFunction` on this contract.
        actions[0] = AccountActionLib.encodeCallAction(
            _liquidAccountId,
            /* _callee */ address(this),
            /* (_transferAmount, _key)[encoded] = */ abi.encode(_inputAmount, withdrawalInfo.key)
        );
        actions[1] = AccountActionLib.encodeExternalSellAction(
            _solidAccountId,
            _inputMarket,
            _outputMarket,
            /* _trader = */ address(this),
            /* _amountInWei = */ _inputAmount,
            /* _amountOutMinWei = */ _minAmountOut,
            _orderData
        );
        if (actionsLength == 4) {
            _inputAmount -= withdrawalInfo.inputAmount;
            actions[2] = AccountActionLib.encodeCallAction(
                _liquidAccountId,
                /* _callee */ address(this),
                /* (_transferAmount, _key)[encoded] = */ abi.encode(_inputAmount, withdrawalInfo.key)
            );
            actions[3] = AccountActionLib.encodeExternalSellAction(
                _liquidAccountId,
                _inputMarket,
                _outputMarket,
                /* _trader = */ address(this),
                /* _amountInWei = */ _inputAmount,
                /* _amountOutMinWei = */ 1,
                _orderData
            );
        }

        return actions;
    }

    function isValidOutputToken(
        address _outputToken
    )
    public
    view
    override(UpgradeableIsolationModeUnwrapperTrader, IIsolationModeUnwrapperTrader)
    returns (bool) {
        address longToken = IGmxV2IsolationModeVaultFactory(address(VAULT_FACTORY())).LONG_TOKEN();
        address shortToken = IGmxV2IsolationModeVaultFactory(address(VAULT_FACTORY())).SHORT_TOKEN();
        return _outputToken == longToken || _outputToken == shortToken;
    }

    // ============================================
    // =========== Internal Functions =============
    // ============================================

    function _handleCallbackError(
        bytes32 _key,
        IGmxV2IsolationModeVaultFactory _factory,
        WithdrawalInfo memory _withdrawalInfo,
        GmxEventUtils.UintKeyValue memory _outputTokenAmount,
        string memory _reason
    ) internal {
        // The swap couldn't happen. Save the output amount so we can refer to it later
        _withdrawalInfo.outputAmount = _outputTokenAmount.value;
        _setWithdrawalInfo(_key, _withdrawalInfo);
        _factory.setShouldSkipTransfer(_withdrawalInfo.vault, false);
        emit WithdrawalFailed(_key, _reason);
    }

    function _exchangeUnderlyingTokenToOutputToken(
        address /* _tradeOriginator */,
        address /* _receiver */,
        address _outputToken,
        uint256 _minOutputAmount,
        address /* _inputToken */,
        uint256 _inputAmount,
        bytes memory _extraOrderData
    )
    internal
    virtual
    override
    returns (uint256) {
<<<<<<< HEAD
        // We don't need to validate _tradeOriginator here because it is validated in _callFunction via the transfer
        // being enqueued (without it being enqueued, we'd never reach this point)
        (bytes32 key) = abi.decode(_extraOrderData, (bytes32));
        WithdrawalInfo memory withdrawalInfo = _getWithdrawalSlot(key);
        if (withdrawalInfo.inputAmount >= _inputAmount) { /* FOR COVERAGE TESTING */ }
        Require.that(withdrawalInfo.inputAmount >= _inputAmount,
            _FILE,
            "Invalid input amount"
        );
        if (withdrawalInfo.outputToken == _outputToken) { /* FOR COVERAGE TESTING */ }
        Require.that(withdrawalInfo.outputToken == _outputToken,
            _FILE,
            "Invalid output token"
        );
        if (withdrawalInfo.outputAmount >= _minOutputAmount) { /* FOR COVERAGE TESTING */ }
        Require.that(withdrawalInfo.outputAmount >= _minOutputAmount,
            _FILE,
            "Invalid output amount"
        );
        // Reduce output amount by the size of the ratio of the input amount. Almost always the ratio will be 100%.
        // During liquidations, there will be a non-100% ratio because the user may not lose all collateral to the
        // liquidator.
        uint256 outputAmount = withdrawalInfo.outputAmount * _inputAmount / withdrawalInfo.inputAmount;
        withdrawalInfo.inputAmount -= _inputAmount;
        withdrawalInfo.outputAmount -= outputAmount;
        _setWithdrawalInfo(key, withdrawalInfo);
        return outputAmount;
=======
        return _minOutputAmount;
>>>>>>> 52113079
    }

    function _setWithdrawalInfo(bytes32 _key, WithdrawalInfo memory _info) internal {
        WithdrawalInfo storage storageInfo = _getWithdrawalSlot(_key);
        storageInfo.key = _key;
        storageInfo.vault = _info.vault;
        storageInfo.accountNumber = _info.accountNumber;
        storageInfo.inputAmount = _info.inputAmount;
        storageInfo.outputToken = _info.outputToken;
        storageInfo.outputAmount = _info.outputAmount;
    }

    function _callFunction(
        address /* _sender */,
        IDolomiteStructs.AccountInfo calldata _accountInfo,
        bytes calldata _data
    )
    internal
    override {
        if (VAULT_FACTORY().getAccountByVault(_accountInfo.owner) != address(0)) { /* FOR COVERAGE TESTING */ }
        Require.that(VAULT_FACTORY().getAccountByVault(_accountInfo.owner) != address(0),
            _FILE,
            "Account owner is not a vault",
            _accountInfo.owner
        );

        // This is called after a liquidation has occurred. We need to transfer excess tokens to the liquidator's
        // designated recipient
        (uint256 transferAmount, bytes32 key) = abi.decode(_data, (uint256, bytes32));
        WithdrawalInfo memory withdrawalInfo = _getWithdrawalSlot(key);
        if (withdrawalInfo.vault == _accountInfo.owner) { /* FOR COVERAGE TESTING */ }
        Require.that(withdrawalInfo.vault == _accountInfo.owner,
            _FILE,
            "Invalid account owner"
        );
        if (transferAmount > 0 && transferAmount <= withdrawalInfo.inputAmount) { /* FOR COVERAGE TESTING */ }
        Require.that(transferAmount > 0 && transferAmount <= withdrawalInfo.inputAmount,
            _FILE,
            "Invalid transfer amount"
        );

        uint256 underlyingVirtualBalance = IGmxV2IsolationModeTokenVaultV1(_accountInfo.owner).virtualBalance();
        if (underlyingVirtualBalance >= transferAmount) { /* FOR COVERAGE TESTING */ }
        Require.that(underlyingVirtualBalance >= transferAmount,
            _FILE,
            "Insufficient balance",
            underlyingVirtualBalance,
            transferAmount
        );

        VAULT_FACTORY().enqueueTransferFromDolomiteMargin(_accountInfo.owner, transferAmount);
    }

    function _getWithdrawalSlot(bytes32 _key) internal pure returns (WithdrawalInfo storage info) {
        bytes32 slot = keccak256(abi.encodePacked(_WITHDRAWAL_INFO_SLOT, _key));
        // solhint-disable-next-line no-inline-assembly
        assembly {
            info.slot := slot
        }
    }

    function _getExchangeCost(
        address,
        address,
        uint256,
        bytes memory
    )
    internal
    override
    pure
    returns (uint256) {
        revert(string(abi.encodePacked(Require.stringifyTruncated(_FILE), ": getExchangeCost is not implemented")));
    }

    function _emptyWithdrawalInfo() internal pure returns (WithdrawalInfo memory) {
        return WithdrawalInfo({
            key: bytes32(0),
            vault: address(0),
            accountNumber: 0,
            inputAmount: 0,
            outputToken: address(0),
            outputAmount: 0
        });
    }
}<|MERGE_RESOLUTION|>--- conflicted
+++ resolved
@@ -423,7 +423,6 @@
     virtual
     override
     returns (uint256) {
-<<<<<<< HEAD
         // We don't need to validate _tradeOriginator here because it is validated in _callFunction via the transfer
         // being enqueued (without it being enqueued, we'd never reach this point)
         (bytes32 key) = abi.decode(_extraOrderData, (bytes32));
@@ -451,9 +450,6 @@
         withdrawalInfo.outputAmount -= outputAmount;
         _setWithdrawalInfo(key, withdrawalInfo);
         return outputAmount;
-=======
-        return _minOutputAmount;
->>>>>>> 52113079
     }
 
     function _setWithdrawalInfo(bytes32 _key, WithdrawalInfo memory _info) internal {
