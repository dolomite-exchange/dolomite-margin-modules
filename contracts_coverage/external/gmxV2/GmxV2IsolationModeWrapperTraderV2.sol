// SPDX-License-Identifier: GPL-3.0-or-later
/*

    Copyright 2023 Dolomite

    This program is free software: you can redistribute it and/or modify
    it under the terms of the GNU General Public License as published by
    the Free Software Foundation, either version 3 of the License, or
    (at your option) any later version.

    This program is distributed in the hope that it will be useful,
    but WITHOUT ANY WARRANTY; without even the implied warranty of
    MERCHANTABILITY or FITNESS FOR A PARTICULAR PURPOSE.  See the
    GNU General Public License for more details.

    You should have received a copy of the GNU General Public License
    along with this program.  If not, see <http://www.gnu.org/licenses/>.

*/

pragma solidity ^0.8.9;

import { IERC20 } from "@openzeppelin/contracts/token/ERC20/IERC20.sol";
import { SafeERC20 } from "@openzeppelin/contracts/token/ERC20/utils/SafeERC20.sol";
import { GmxV2IsolationModeTraderBase } from "./GmxV2IsolationModeTraderBase.sol";
import { IDolomiteMargin } from "../../protocol/interfaces/IDolomiteMargin.sol";
import { IDolomiteStructs } from "../../protocol/interfaces/IDolomiteStructs.sol";
import { IWETH } from "../../protocol/interfaces/IWETH.sol";
import { Require } from "../../protocol/lib/Require.sol";
import { GmxDeposit } from "../interfaces/gmx/GmxDeposit.sol";
import { GmxEventUtils } from "../interfaces/gmx/GmxEventUtils.sol";
import { IGmxDepositCallbackReceiver } from "../interfaces/gmx/IGmxDepositCallbackReceiver.sol";
import { IGmxExchangeRouter } from "../interfaces/gmx/IGmxExchangeRouter.sol";
import { IGmxV2IsolationModeVaultFactory } from "../interfaces/gmx/IGmxV2IsolationModeVaultFactory.sol";
import { IGmxV2IsolationModeWrapperTraderV2 } from "../interfaces/gmx/IGmxV2IsolationModeWrapperTraderV2.sol";
import { UpgradeableIsolationModeWrapperTrader } from "../proxies/abstract/UpgradeableIsolationModeWrapperTrader.sol";


/**
 * @title   GmxV2IsolationModeWrapperTraderV2
 * @author  Dolomite
 *
 * @notice  Used for wrapping GMX GM tokens (via depositing into GMX)
 */
contract GmxV2IsolationModeWrapperTraderV2 is
    UpgradeableIsolationModeWrapperTrader,
    GmxV2IsolationModeTraderBase,
    IGmxV2IsolationModeWrapperTraderV2,
    IGmxDepositCallbackReceiver
{
    using SafeERC20 for IERC20;
    using SafeERC20 for IWETH;

    // ============ Constants ============

    bytes32 private constant _FILE = "GmxV2IsolationModeWrapperV2";

    bytes32 private constant _DEPOSIT_INFO_SLOT = bytes32(uint256(keccak256("eip1967.proxy.depositInfo")) - 1);

    receive() external payable {} // solhint-disable-line no-empty-blocks

    // ============ Initializer ============

    function initialize(
        address _gmxRegistryV2,
        address _weth,
        address _dGM,
        address _dolomiteMargin
    ) external initializer {
        _initializeWrapperTrader(_dGM, _dolomiteMargin);
        _initializeTraderBase(_gmxRegistryV2, _weth);
    }

    // ============================================
    // ============= Public Functions =============
    // ============================================

    function afterDepositExecution(
        bytes32 _key,
        GmxDeposit.DepositProps memory _deposit,
        GmxEventUtils.EventLogData memory _eventData
    )
    external
    onlyHandler(msg.sender) {
        DepositInfo memory depositInfo = _getDepositSlot(_key);
        if (depositInfo.vault != address(0)) { /* FOR COVERAGE TESTING */ }
        Require.that(depositInfo.vault != address(0),
            _FILE,
            "Invalid deposit key"
        );

<<<<<<< HEAD
        // @follow-up EventData is weird so we should discuss
        uint256 len = _eventData.uintItems.items.length;
        // @audit Don't use len - 1 but use index value
        GmxEventUtils.UintKeyValue memory receivedMarketTokens = _eventData.uintItems.items[len - 1];
=======
        // @follow-up Switched to use 2 instead of len-1
        // @audit Don't use len-1 but use index value
        GmxEventUtils.UintKeyValue memory receivedMarketTokens = _eventData.uintItems.items[0];
>>>>>>> fdfbe2cf
        if (keccak256(abi.encodePacked(receivedMarketTokens.key))== keccak256(abi.encodePacked("receivedMarketTokens"))) { /* FOR COVERAGE TESTING */ }
        Require.that(keccak256(abi.encodePacked(receivedMarketTokens.key))
                == keccak256(abi.encodePacked("receivedMarketTokens")),
            _FILE,
            "Unexpected return data"
        );

        IERC20 underlyingToken = IERC20(VAULT_FACTORY().UNDERLYING_TOKEN());
        IGmxV2IsolationModeVaultFactory factory = IGmxV2IsolationModeVaultFactory(address(VAULT_FACTORY()));

        if (receivedMarketTokens.value > depositInfo.outputAmount) {
            // We need to send the diff into the vault via `operate` and blind transfer the min token amount
            uint256 diff = receivedMarketTokens.value - _deposit.numbers.minMarketTokens;

            underlyingToken.safeApprove(depositInfo.vault, diff);
            try
                factory.depositIntoDolomiteMarginFromTokenConverter(depositInfo.vault, depositInfo.accountNumber, diff)
            {
                underlyingToken.safeTransfer(depositInfo.vault, _deposit.numbers.minMarketTokens);
                factory.setIsVaultFrozen(depositInfo.vault, false);
                _setDepositInfo(_key, _emptyDepositInfo());
                emit DepositExecuted(_key);
            } catch Error(string memory reason) {
                underlyingToken.safeApprove(depositInfo.vault, 0);
                depositInfo.outputAmount = receivedMarketTokens.value;
                _setDepositInfo(_key, depositInfo);
                emit DepositFailed(_key, reason);
            } catch (bytes memory /* reason */) {
                underlyingToken.safeApprove(depositInfo.vault, 0);
                depositInfo.outputAmount = receivedMarketTokens.value;
                _setDepositInfo(_key, depositInfo);
                emit DepositFailed(_key, "");
            }
        } else {
            // We just need to blind transfer the min amount to the vault
            underlyingToken.safeTransfer(depositInfo.vault, _deposit.numbers.minMarketTokens);
            factory.setIsVaultFrozen(depositInfo.vault, false);
            _setDepositInfo(_key, _emptyDepositInfo());
            emit DepositExecuted(_key);
        }
    }

    function afterDepositCancellation(
        bytes32 _key,
        GmxDeposit.DepositProps memory _deposit,
        GmxEventUtils.EventLogData memory /* _eventData */
    )
    external
    onlyHandler(msg.sender) {
        DepositInfo memory depositInfo = _getDepositSlot(_key);
        if (depositInfo.vault != address(0)) { /* FOR COVERAGE TESTING */ }
        Require.that(depositInfo.vault != address(0),
            _FILE,
            "Invalid deposit key"
        );

        IGmxV2IsolationModeVaultFactory factory = IGmxV2IsolationModeVaultFactory(address(VAULT_FACTORY()));
        /*assert(_deposit.numbers.initialLongTokenAmount == 0 || _deposit.numbers.initialShortTokenAmount == 0);*/

        if (_deposit.numbers.initialLongTokenAmount > 0) {
            _depositOtherTokenIntoDolomiteMarginFromTokenConverter(
                _deposit.addresses.initialLongToken,
                _deposit.numbers.initialLongTokenAmount,
                depositInfo,
                factory
            );
        } else {
            _depositOtherTokenIntoDolomiteMarginFromTokenConverter(
                _deposit.addresses.initialShortToken,
                _deposit.numbers.initialShortTokenAmount,
                depositInfo,
                factory
            );
        }

        // Burn the GM tokens that were virtually minted to the vault, since the deposit was cancelled
        factory.setShouldSkipTransfer(depositInfo.vault, true);
        factory.withdrawFromDolomiteMarginFromTokenConverter(
            depositInfo.vault,
            depositInfo.accountNumber,
            _deposit.numbers.minMarketTokens
        );

        factory.setIsVaultFrozen(depositInfo.vault, false);
        _setDepositInfo(_key, _emptyDepositInfo());
        emit DepositCancelled(_key);
    }

    function cancelDeposit(bytes32 _key) external {
        DepositInfo memory depositInfo = _getDepositSlot(_key);
        if (msg.sender == depositInfo.vault || isHandler(msg.sender)) { /* FOR COVERAGE TESTING */ }
        Require.that(msg.sender == depositInfo.vault || isHandler(msg.sender),
            _FILE,
            "Only vault or handler can cancel"
        );
        GMX_REGISTRY_V2().gmxExchangeRouter().cancelDeposit(_key);
    }

    function isValidInputToken(address _inputToken) public view override returns (bool) {
        address longToken = IGmxV2IsolationModeVaultFactory(address(VAULT_FACTORY())).LONG_TOKEN();
        address shortToken = IGmxV2IsolationModeVaultFactory(address(VAULT_FACTORY())).SHORT_TOKEN();
        return _inputToken == longToken || _inputToken == shortToken;
    }

    // ============================================
    // ============ Internal Functions ============
    // ============================================

    function _exchangeIntoUnderlyingToken(
        address _tradeOriginator,
        address /* _receiver */,
        address _outputTokenUnderlying,
        uint256 _minOutputAmount,
        address _inputToken,
        uint256 _inputAmount,
        bytes memory _extraOrderData
    )
    internal
    override
    returns (uint256) {
        _checkSlippage(_inputToken, _inputAmount, _minOutputAmount);

        address tradeOriginatorForStackTooDeep = _tradeOriginator;
        (uint256 accountNumber, uint256 ethExecutionFee) = abi.decode(_extraOrderData, (uint256, uint256));
        IGmxExchangeRouter exchangeRouter = GMX_REGISTRY_V2().gmxExchangeRouter();
        WETH().safeTransferFrom(tradeOriginatorForStackTooDeep, address(this), ethExecutionFee);
        WETH().withdraw(ethExecutionFee);

        {
            address depositVault = GMX_REGISTRY_V2().gmxDepositVault();
            exchangeRouter.sendWnt{value: ethExecutionFee}(depositVault, ethExecutionFee);
            IERC20(_inputToken).safeApprove(address(GMX_REGISTRY_V2().gmxRouter()), _inputAmount);
            exchangeRouter.sendTokens(_inputToken, depositVault, _inputAmount);
        }

        {
            IGmxExchangeRouter.CreateDepositParams memory depositParams = IGmxExchangeRouter.CreateDepositParams(
                /* receiver = */ address(this),
                /* callbackContract = */ address(this),
                /* uiFeeReceiver = */ address(0),
                /* market = */ _outputTokenUnderlying,
                /* initialLongToken = */ IGmxV2IsolationModeVaultFactory(address(VAULT_FACTORY())).LONG_TOKEN(),
                /* initialShortToken = */ IGmxV2IsolationModeVaultFactory(address(VAULT_FACTORY())).SHORT_TOKEN(),
                /* longTokenSwapPath = */ new address[](0),
                /* shortTokenSwapPath = */ new address[](0),
                /* minMarketTokens = */ _minOutputAmount,
                /* shouldUnwrapNativeToken = */ false,
                /* executionFee = */ ethExecutionFee,
                /* callbackGasLimit = */ _getUint256(_CALLBACK_GAS_LIMIT_SLOT)
            );

            bytes32 depositKey = exchangeRouter.createDeposit(depositParams);
            _setDepositInfo(depositKey, DepositInfo({
                key: depositKey,
                vault: tradeOriginatorForStackTooDeep,
                accountNumber: accountNumber,
                outputAmount: _minOutputAmount
            }));
            emit DepositCreated(depositKey);
        }

        IGmxV2IsolationModeVaultFactory(address(VAULT_FACTORY())).setIsVaultFrozen(
            tradeOriginatorForStackTooDeep,
            true
        );
        IGmxV2IsolationModeVaultFactory(address(VAULT_FACTORY())).setShouldSkipTransfer(
            tradeOriginatorForStackTooDeep,
            true
        );
        return _minOutputAmount;
    }

    function _depositOtherTokenIntoDolomiteMarginFromTokenConverter(
        address _token,
        uint256 _amount,
        DepositInfo memory _info,
        IGmxV2IsolationModeVaultFactory factory
    ) internal {
        IERC20(_token).safeApprove(address(factory), _amount);
        factory.depositOtherTokenIntoDolomiteMarginFromTokenConverter(
            _info.vault,
            _info.accountNumber,
            DOLOMITE_MARGIN().getMarketIdByTokenAddress(_token),
            _amount
        );
    }

    function _setDepositInfo(bytes32 _key, DepositInfo memory _info) internal {
        DepositInfo storage storageInfo = _getDepositSlot(_key);
        storageInfo.key = _key;
        storageInfo.vault = _info.vault;
        storageInfo.accountNumber = _info.accountNumber;
        storageInfo.outputAmount = _info.outputAmount;
    }

    function _approveIsolationModeTokenForTransfer(
        address _vault,
        address _receiver,
        uint256 _amount
    )
    internal
    override {
        VAULT_FACTORY().enqueueTransferIntoDolomiteMargin(_vault, _amount);
        IERC20(address(VAULT_FACTORY())).safeApprove(_receiver, _amount);
    }

    function _checkSlippage(address _inputToken, uint256 _inputAmount, uint256 _minOutputAmount) internal view {
        IDolomiteMargin dolomiteMargin = DOLOMITE_MARGIN();

        IDolomiteStructs.MonetaryPrice memory inputPrice = dolomiteMargin.getMarketPrice(
            dolomiteMargin.getMarketIdByTokenAddress(_inputToken)
        );
        IDolomiteStructs.MonetaryPrice memory outputPrice = dolomiteMargin.getMarketPrice(
            dolomiteMargin.getMarketIdByTokenAddress(address(VAULT_FACTORY()))
        );
        uint256 inputValue = _inputAmount * inputPrice.value;
        uint256 outputValue = _minOutputAmount * outputPrice.value;

        if (outputValue > inputValue - (inputValue * slippageMinimum() / _SLIPPAGE_BASE)) { /* FOR COVERAGE TESTING */ }
        Require.that(outputValue > inputValue - (inputValue * slippageMinimum() / _SLIPPAGE_BASE),
            _FILE,
            "Insufficient output amount"
        );
    }

    function _getDepositSlot(bytes32 _key) internal pure returns (DepositInfo storage info) {
        bytes32 slot = keccak256(abi.encodePacked(_DEPOSIT_INFO_SLOT, _key));
        // solhint-disable-next-line no-inline-assembly
        assembly {
            info.slot := slot
        }
    }

    function _getExchangeCost(
        address,
        address,
        uint256,
        bytes memory
    )
    internal
    override
    pure
    returns (uint256)
    {
        revert(string(abi.encodePacked(Require.stringifyTruncated(_FILE), ": getExchangeCost is not implemented")));
    }

    function _emptyDepositInfo() internal pure returns (DepositInfo memory) {
        return DepositInfo({
            key: bytes32(0),
            vault: address(0),
            accountNumber: 0,
            outputAmount: 0
        });
    }
}<|MERGE_RESOLUTION|>--- conflicted
+++ resolved
@@ -77,7 +77,7 @@
 
     function afterDepositExecution(
         bytes32 _key,
-        GmxDeposit.DepositProps memory _deposit,
+        GmxDeposit.Props memory _deposit,
         GmxEventUtils.EventLogData memory _eventData
     )
     external
@@ -89,16 +89,9 @@
             "Invalid deposit key"
         );
 
-<<<<<<< HEAD
-        // @follow-up EventData is weird so we should discuss
-        uint256 len = _eventData.uintItems.items.length;
-        // @audit Don't use len - 1 but use index value
-        GmxEventUtils.UintKeyValue memory receivedMarketTokens = _eventData.uintItems.items[len - 1];
-=======
         // @follow-up Switched to use 2 instead of len-1
         // @audit Don't use len-1 but use index value
         GmxEventUtils.UintKeyValue memory receivedMarketTokens = _eventData.uintItems.items[0];
->>>>>>> fdfbe2cf
         if (keccak256(abi.encodePacked(receivedMarketTokens.key))== keccak256(abi.encodePacked("receivedMarketTokens"))) { /* FOR COVERAGE TESTING */ }
         Require.that(keccak256(abi.encodePacked(receivedMarketTokens.key))
                 == keccak256(abi.encodePacked("receivedMarketTokens")),
@@ -109,41 +102,26 @@
         IERC20 underlyingToken = IERC20(VAULT_FACTORY().UNDERLYING_TOKEN());
         IGmxV2IsolationModeVaultFactory factory = IGmxV2IsolationModeVaultFactory(address(VAULT_FACTORY()));
 
-        if (receivedMarketTokens.value > depositInfo.outputAmount) {
-            // We need to send the diff into the vault via `operate` and blind transfer the min token amount
+        underlyingToken.safeTransfer(depositInfo.vault, _deposit.numbers.minMarketTokens);
+        if (receivedMarketTokens.value > _deposit.numbers.minMarketTokens) {
             uint256 diff = receivedMarketTokens.value - _deposit.numbers.minMarketTokens;
-
-            underlyingToken.safeApprove(depositInfo.vault, diff);
-            try
-                factory.depositIntoDolomiteMarginFromTokenConverter(depositInfo.vault, depositInfo.accountNumber, diff)
-            {
-                underlyingToken.safeTransfer(depositInfo.vault, _deposit.numbers.minMarketTokens);
-                factory.setIsVaultFrozen(depositInfo.vault, false);
-                _setDepositInfo(_key, _emptyDepositInfo());
-                emit DepositExecuted(_key);
-            } catch Error(string memory reason) {
-                underlyingToken.safeApprove(depositInfo.vault, 0);
-                depositInfo.outputAmount = receivedMarketTokens.value;
-                _setDepositInfo(_key, depositInfo);
-                emit DepositFailed(_key, reason);
-            } catch (bytes memory /* reason */) {
-                underlyingToken.safeApprove(depositInfo.vault, 0);
-                depositInfo.outputAmount = receivedMarketTokens.value;
-                _setDepositInfo(_key, depositInfo);
-                emit DepositFailed(_key, "");
-            }
-        } else {
-            // We just need to blind transfer the min amount to the vault
-            underlyingToken.safeTransfer(depositInfo.vault, _deposit.numbers.minMarketTokens);
-            factory.setIsVaultFrozen(depositInfo.vault, false);
-            _setDepositInfo(_key, _emptyDepositInfo());
-            emit DepositExecuted(_key);
-        }
+            underlyingToken.approve(depositInfo.vault, diff);
+
+            factory.depositIntoDolomiteMarginFromTokenConverter(
+                depositInfo.vault,
+                depositInfo.accountNumber,
+                diff
+            );
+        }
+
+        factory.setIsVaultFrozen(depositInfo.vault, false);
+        _setDepositInfo(_key, DepositInfo(address(0), 0));
+        emit DepositExecuted(_key);
     }
 
     function afterDepositCancellation(
         bytes32 _key,
-        GmxDeposit.DepositProps memory _deposit,
+        GmxDeposit.Props memory _deposit,
         GmxEventUtils.EventLogData memory /* _eventData */
     )
     external
@@ -183,7 +161,7 @@
         );
 
         factory.setIsVaultFrozen(depositInfo.vault, false);
-        _setDepositInfo(_key, _emptyDepositInfo());
+        _setDepositInfo(_key, DepositInfo(address(0), 0));
         emit DepositCancelled(_key);
     }
 
@@ -198,8 +176,8 @@
     }
 
     function isValidInputToken(address _inputToken) public view override returns (bool) {
-        address longToken = IGmxV2IsolationModeVaultFactory(address(VAULT_FACTORY())).LONG_TOKEN();
-        address shortToken = IGmxV2IsolationModeVaultFactory(address(VAULT_FACTORY())).SHORT_TOKEN();
+        address longToken = IGmxV2IsolationModeVaultFactory(address(VAULT_FACTORY())).longToken();
+        address shortToken = IGmxV2IsolationModeVaultFactory(address(VAULT_FACTORY())).shortToken();
         return _inputToken == longToken || _inputToken == shortToken;
     }
 
@@ -240,8 +218,8 @@
                 /* callbackContract = */ address(this),
                 /* uiFeeReceiver = */ address(0),
                 /* market = */ _outputTokenUnderlying,
-                /* initialLongToken = */ IGmxV2IsolationModeVaultFactory(address(VAULT_FACTORY())).LONG_TOKEN(),
-                /* initialShortToken = */ IGmxV2IsolationModeVaultFactory(address(VAULT_FACTORY())).SHORT_TOKEN(),
+                /* initialLongToken = */ IGmxV2IsolationModeVaultFactory(address(VAULT_FACTORY())).longToken(),
+                /* initialShortToken = */ IGmxV2IsolationModeVaultFactory(address(VAULT_FACTORY())).shortToken(),
                 /* longTokenSwapPath = */ new address[](0),
                 /* shortTokenSwapPath = */ new address[](0),
                 /* minMarketTokens = */ _minOutputAmount,
@@ -251,12 +229,7 @@
             );
 
             bytes32 depositKey = exchangeRouter.createDeposit(depositParams);
-            _setDepositInfo(depositKey, DepositInfo({
-                key: depositKey,
-                vault: tradeOriginatorForStackTooDeep,
-                accountNumber: accountNumber,
-                outputAmount: _minOutputAmount
-            }));
+            _setDepositInfo(depositKey, DepositInfo(tradeOriginatorForStackTooDeep, accountNumber));
             emit DepositCreated(depositKey);
         }
 
@@ -288,10 +261,8 @@
 
     function _setDepositInfo(bytes32 _key, DepositInfo memory _info) internal {
         DepositInfo storage storageInfo = _getDepositSlot(_key);
-        storageInfo.key = _key;
         storageInfo.vault = _info.vault;
         storageInfo.accountNumber = _info.accountNumber;
-        storageInfo.outputAmount = _info.outputAmount;
     }
 
     function _approveIsolationModeTokenForTransfer(
@@ -331,6 +302,7 @@
             info.slot := slot
         }
     }
+
 
     function _getExchangeCost(
         address,
@@ -346,12 +318,4 @@
         revert(string(abi.encodePacked(Require.stringifyTruncated(_FILE), ": getExchangeCost is not implemented")));
     }
 
-    function _emptyDepositInfo() internal pure returns (DepositInfo memory) {
-        return DepositInfo({
-            key: bytes32(0),
-            vault: address(0),
-            accountNumber: 0,
-            outputAmount: 0
-        });
-    }
 }