// SPDX-License-Identifier: GPL-3.0-or-later
/*

    Copyright 2023 Dolomite

    This program is free software: you can redistribute it and/or modify
    it under the terms of the GNU General Public License as published by
    the Free Software Foundation, either version 3 of the License, or
    (at your option) any later version.

    This program is distributed in the hope that it will be useful,
    but WITHOUT ANY WARRANTY; without even the implied warranty of
    MERCHANTABILITY or FITNESS FOR A PARTICULAR PURPOSE.  See the
    GNU General Public License for more details.

    You should have received a copy of the GNU General Public License
    along with this program.  If not, see <http://www.gnu.org/licenses/>.

*/
pragma solidity ^0.8.9;

import { IERC20 } from "@openzeppelin/contracts/token/ERC20/IERC20.sol";
import { SafeERC20 } from "@openzeppelin/contracts/token/ERC20/utils/SafeERC20.sol";
import { IGmxRegistryV2 } from "./GmxRegistryV2.sol";
import { IDolomiteStructs } from "../../protocol/interfaces/IDolomiteStructs.sol";
import { IWETH } from "../../protocol/interfaces/IWETH.sol";
import { Require } from "../../protocol/lib/Require.sol";
import { IDolomiteRegistry } from "../interfaces/IDolomiteRegistry.sol";
import { IGenericTraderBase } from "../interfaces/IGenericTraderBase.sol";
import { IGenericTraderProxyV1 } from "../interfaces/IGenericTraderProxyV1.sol";
import { GmxMarket } from "../interfaces/gmx/GmxMarket.sol";
import { GmxPrice } from "../interfaces/gmx/GmxPrice.sol";
import { IGmxDataStore } from "../interfaces/gmx/IGmxDataStore.sol";
import { IGmxExchangeRouter } from "../interfaces/gmx/IGmxExchangeRouter.sol";
import { IGmxV2IsolationModeTokenVaultV1 } from "../interfaces/gmx/IGmxV2IsolationModeTokenVaultV1.sol";
import { IGmxV2IsolationModeUnwrapperTraderV2 } from "../interfaces/gmx/IGmxV2IsolationModeUnwrapperTraderV2.sol";
import { IGmxV2IsolationModeVaultFactory } from "../interfaces/gmx/IGmxV2IsolationModeVaultFactory.sol";
import { AccountBalanceLib } from "../lib/AccountBalanceLib.sol";
import { IsolationModeTokenVaultV1 } from "../proxies/abstract/IsolationModeTokenVaultV1.sol";
import { IsolationModeTokenVaultV1WithFreezableAndPausable } from "../proxies/abstract/IsolationModeTokenVaultV1WithFreezableAndPausable.sol"; // solhint-disable-line max-line-length


/**
 * @title   GmxV2IsolationModeTokenVaultV1
 * @author  Dolomite
 *
 * @notice  Implementation (for an upgradeable proxy) for a per-user vault that holds the
 *          Eth-Usdc GMX Market token that can be used to credit a user's Dolomite balance.
 */
<<<<<<< HEAD
contract GmxV2IsolationModeTokenVaultV1 is IGmxV2IsolationModeTokenVaultV1, IsolationModeTokenVaultV1WithFreezable {
=======
contract GmxV2IsolationModeTokenVaultV1 is IsolationModeTokenVaultV1WithFreezableAndPausable {
>>>>>>> 52113079
    using SafeERC20 for IERC20;
    using SafeERC20 for IWETH;

    // ==================================================================
    // =========================== Constants ============================
    // ==================================================================

    bytes32 private constant _FILE = "GmxV2IsolationModeVaultV1";
    bytes32 private constant _VIRTUAL_BALANCE_SLOT = bytes32(uint256(keccak256("eip1967.proxy.virtualBalance")) - 1);
    bytes32 private constant _IS_DEPOSIT_SOURCE_WRAPPER_SLOT = bytes32(uint256(keccak256("eip1967.proxy.isDepositSourceWrapper")) - 1); // solhint-disable-line max-line-length
    bytes32 private constant _SHOULD_SKIP_TRANSFER_SLOT = bytes32(uint256(keccak256("eip1967.proxy.shouldSkipTransfer")) - 1); // solhint-disable-line max-line-length
    bytes32 private constant _POSITION_TO_EXECUTION_FEE_SLOT = bytes32(uint256(keccak256("eip1967.proxy.positionToExecutionFee")) - 1); // solhint-disable-line max-line-length

    uint256 public constant EXECUTION_FEE = 0.0005 ether;

    bytes32 public constant MAX_PNL_FACTOR = keccak256(abi.encode("MAX_PNL_FACTOR"));
    bytes32 public constant MAX_PNL_FACTOR_FOR_ADL = keccak256(abi.encode("MAX_PNL_FACTOR_FOR_ADL"));
    bytes32 public constant MAX_PNL_FACTOR_FOR_WITHDRAWALS = keccak256(abi.encode("MAX_PNL_FACTOR_FOR_WITHDRAWALS"));
    uint256 public constant GMX_DECIMAL_ADJUSTMENT = 6;

    IWETH public immutable WETH; // solhint-disable-line var-name-mixedcase

    // ===================================================
    // ==================== Modifiers ====================
    // ===================================================

    modifier onlyVaultOwnerOrUnwrapper(address _from) {
        _requireOnlyVaultOwnerOrUnwrapper(_from);
        _;
    }

    modifier onlyLiquidator(address _from) {
        if (registry().dolomiteRegistry().liquidatorAssetRegistry().isAssetWhitelistedForLiquidation(IGmxV2IsolationModeVaultFactory(VAULT_FACTORY()).marketId(),_from)) { /* FOR COVERAGE TESTING */ }
        Require.that(registry().dolomiteRegistry().liquidatorAssetRegistry().isAssetWhitelistedForLiquidation(
                IGmxV2IsolationModeVaultFactory(VAULT_FACTORY()).marketId(),
                _from
            ),
            _FILE,
            "Only liquidator can call",
            _from
        );
        _;
    }

    // ==================================================================
    // ======================== Public Functions ========================
    // ==================================================================

    constructor(address _weth) {
        WETH = IWETH(_weth);
    }

    function openBorrowPosition(
        uint256 _fromAccountNumber,
        uint256 _toAccountNumber,
        uint256 _amountWei
    )
    external
    override
    payable
    onlyVaultOwner(msg.sender) {
        _openBorrowPosition(_fromAccountNumber, _toAccountNumber, _amountWei);
        if (msg.value == EXECUTION_FEE) { /* FOR COVERAGE TESTING */ }
        Require.that(msg.value == EXECUTION_FEE,
            _FILE,
            "Invalid msg.value"
        );
        _setExecutionFeeForAccountNumber(
            _toAccountNumber,
            getExecutionFeeForAccountNumber(_toAccountNumber) + msg.value
        );
    }

    function initiateWrapping(
        uint256 _tradeAccountNumber,
        uint256[] calldata _marketIdsPath,
        uint256 _inputAmountWei,
        uint256 _minOutputAmountWei,
        IGenericTraderProxyV1.TraderParam[] memory _tradersPath,
        IDolomiteStructs.AccountInfo[] memory _makerAccounts,
        IGenericTraderProxyV1.UserConfig memory _userConfig
    ) external payable nonReentrant onlyVaultOwner(msg.sender) requireNotFrozen {
        uint256 len = _tradersPath.length;
        (uint256 accountNumber, uint256 executionFee) = abi.decode(_tradersPath[len-1].tradeData, (uint256, uint256));
        if (msg.value > 0 && executionFee == msg.value) { /* FOR COVERAGE TESTING */ }
        Require.that(msg.value > 0 && executionFee == msg.value,
            _FILE,
            "Invalid executionFee"
        );
        if (_tradersPath[len-1].traderType == IGenericTraderBase.TraderType.IsolationModeWrapper) { /* FOR COVERAGE TESTING */ }
        Require.that(_tradersPath[len-1].traderType == IGenericTraderBase.TraderType.IsolationModeWrapper,
            _FILE,
            "Invalid traderType"
        );
        if (accountNumber == _tradeAccountNumber) { /* FOR COVERAGE TESTING */ }
        Require.that(accountNumber == _tradeAccountNumber,
            _FILE,
            "Invalid tradeData"
        );

        WETH.deposit{value: msg.value}();
        WETH.safeApprove(address(registry().gmxV2WrapperTrader()), msg.value);

        // @audit Will this allow reentrancy in _swapExactInputForOutput.
        // May have to requireNotFrozen on external functions instead of internal
        // @follow-up Can't freeze before this or internal call fails because frozen.
        //  Can't freeze after or executeDepositFails because it's not frozen. So currently freezing in the wrapper
        _swapExactInputForOutput(
            _tradeAccountNumber,
            _marketIdsPath,
            _inputAmountWei,
            _minOutputAmountWei,
            _tradersPath,
            _makerAccounts,
            _userConfig
        );
    }

    function initiateUnwrapping(
        uint256 _tradeAccountNumber,
        uint256 _inputAmount,
        address _outputToken,
<<<<<<< HEAD
        uint256 _minOutputAmount
    )
        external
        payable
        nonReentrant
        onlyVaultOwner(msg.sender)
        requireNotFrozen
    {
        _initiateUnwrapping(
            _tradeAccountNumber,
            _inputAmount,
            _outputToken,
            _minOutputAmount
        );
    }

    function initiateUnwrappingForLiquidation(
        uint256 _tradeAccountNumber,
        uint256 _inputAmount,
        address _outputToken,
        uint256 _minOutputAmount
    )
        external
        payable
        nonReentrant
        onlyLiquidator(msg.sender)
    {
        _initiateUnwrapping(
            _tradeAccountNumber,
            _inputAmount,
            _outputToken,
            _minOutputAmount
        );
=======
        uint256 _minLongTokenAmount,
        uint256 _minShortTokenAmount
    ) external payable nonReentrant onlyVaultOwner(msg.sender) requireNotFrozen {
            if (registry().gmxV2UnwrapperTrader().isValidOutputToken(_outputToken)) { /* FOR COVERAGE TESTING */ }
            Require.that(registry().gmxV2UnwrapperTrader().isValidOutputToken(_outputToken),
                _FILE,
                "Invalid output token"
            );
            _setIsVaultFrozen(true);

            uint256 tradeAccountNumberForStackTooDeep = _tradeAccountNumber;
            address outputTokenForStackTooDeep = _outputToken;
            uint256 ethExecutionFee = msg.value;
            IGmxExchangeRouter exchangeRouter = registry().gmxExchangeRouter();
            address withdrawalVault = registry().gmxWithdrawalVault();

            exchangeRouter.sendWnt{value: ethExecutionFee}(withdrawalVault, ethExecutionFee);
            IERC20(UNDERLYING_TOKEN()).safeApprove(address(registry().gmxRouter()), _inputAmount);
            exchangeRouter.sendTokens(UNDERLYING_TOKEN(), withdrawalVault, _inputAmount);

            address[] memory swapPath = new address[](1);
            swapPath[0] = UNDERLYING_TOKEN();

            IGmxV2IsolationModeVaultFactory factory = IGmxV2IsolationModeVaultFactory(VAULT_FACTORY());
            IGmxV2IsolationModeUnwrapperTraderV2 unwrapper = registry().gmxV2UnwrapperTrader();
            IGmxExchangeRouter.CreateWithdrawalParams memory withdrawalParams =
                IGmxExchangeRouter.CreateWithdrawalParams(
                    /* receiver = */ address(unwrapper),
                    /* callbackContract = */ address(unwrapper),
                    /* uiFeeReceiver = */ address(0),
                    /* market = */ UNDERLYING_TOKEN(),
                    /* longTokenSwapPath = */ _outputToken == factory.longToken() ? new address[](0) : swapPath,
                    /* shortTokenSwapPath = */ _outputToken == factory.shortToken() ? new address[](0) : swapPath,
                    /* minLongTokenAmount = */ _minLongTokenAmount,
                    /* minShortTokenAmount = */ _minShortTokenAmount,
                    /* shouldUnwrapNativeToken = */ false,
                    /* executionFee = */ ethExecutionFee,
                    /* callbackGasLimit = */ unwrapper.callbackGasLimit()
            );

            bytes32 withdrawalKey = exchangeRouter.createWithdrawal(withdrawalParams);
            unwrapper.vaultSetWithdrawalInfo(
                withdrawalKey,
                tradeAccountNumberForStackTooDeep,
                outputTokenForStackTooDeep
            );
>>>>>>> 52113079
    }

    // @audit Need to check this can't be used to unfreeze the vault with a dummy deposit. I don't think it can
    /**
     *
     * @param  _key Deposit key
     * @dev    This calls the wrapper trader which will revert if given an invalid _key
     */
    function cancelDeposit(bytes32 _key) external onlyVaultOwner(msg.sender) {
        registry().gmxV2WrapperTrader().cancelDeposit(_key);
        _setIsVaultFrozen(false);
    }

    /**
     *
     * @param  _key Withdrawal key
     */
    function cancelWithdrawal(bytes32 _key) external onlyVaultOwner(msg.sender) {
        // @follow-up This would revert in the callback where we check the key
        registry().gmxExchangeRouter().cancelWithdrawal(_key);
    }

    function swapExactInputForOutput(
        uint256 _tradeAccountNumber,
        uint256[] calldata _marketIdsPath,
        uint256 _inputAmountWei,
        uint256 _minOutputAmountWei,
        IGenericTraderProxyV1.TraderParam[] calldata _tradersPath,
        IDolomiteStructs.AccountInfo[] calldata _makerAccounts,
        IGenericTraderProxyV1.UserConfig calldata _userConfig
    )
    external
    override
    onlyVaultOwnerOrUnwrapper(msg.sender)
    {
        if (isVaultFrozen()) {
            _requireOnlyUnwrapper(msg.sender);
        }
        _swapExactInputForOutput(
            _tradeAccountNumber,
            _marketIdsPath,
            _inputAmountWei,
            _minOutputAmountWei,
            _tradersPath,
            _makerAccounts,
            _userConfig
        );
    }

    // @follow-up Should these emit events? I think not but just want to ask
    function setIsDepositSourceWrapper(
        bool _isDepositSourceWrapper
    )
    external
    onlyVaultFactory(msg.sender) {
        _setIsDepositSourceWrapper(_isDepositSourceWrapper);
    }

    function setShouldSkipTransfer(
        bool _shouldSkipTransfer
    )
    external
    onlyVaultFactory(msg.sender) {
        _setShouldSkipTransfer(_shouldSkipTransfer);
    }

    // @audit Does this need to be requireNotFrozen? I don't think so but want to confirm
    function executeDepositIntoVault(
        address _from,
        uint256 _amount
    )
    public
    override
    onlyVaultFactory(msg.sender) {
        _setVirtualBalance(virtualBalance() + _amount);

        if (!isShouldSkipTransfer()) {
            if (!isDepositSourceWrapper()) {
                IERC20(UNDERLYING_TOKEN()).safeTransferFrom(_from, address(this), _amount);
            } else {
                IERC20(UNDERLYING_TOKEN()).safeTransferFrom(
                    address(registry().gmxV2WrapperTrader()),
                    address(this),
                    _amount
                );
                _setIsDepositSourceWrapper(false);
            }
            _requireVirtualBalanceMatchesRealBalance();
        } else {
            if (isVaultFrozen()) { /* FOR COVERAGE TESTING */ }
            Require.that(isVaultFrozen(),
                _FILE,
                "Vault should be frozen" // @follow-up Revisit this message
            );
            _setShouldSkipTransfer(false);
        }
    }

    // @audit Does this need to be requireNotFrozen? I don't think so but want to confirm
    function executeWithdrawalFromVault(
        address _recipient,
        uint256 _amount
    )
    public
    override
    onlyVaultFactory(msg.sender) {
        _setVirtualBalance(virtualBalance() - _amount);

        if (!isShouldSkipTransfer()) {
            IERC20(UNDERLYING_TOKEN()).safeTransfer(_recipient, _amount);
            _requireVirtualBalanceMatchesRealBalance();
        } else {
            if (isVaultFrozen()) { /* FOR COVERAGE TESTING */ }
            Require.that(isVaultFrozen(),
                _FILE,
                "Vault should be frozen" // @follow-up Revisit this message
            );
            _setShouldSkipTransfer(false);
        }
    }

    function isExternalRedemptionPaused() public override view returns (bool) {
        IGmxDataStore dataStore = registry().gmxDataStore();
        uint256 maxPnlForAdl = dataStore.getUint(_maxPnlFactorKey(MAX_PNL_FACTOR_FOR_ADL, UNDERLYING_TOKEN(), true));
        uint256 maxPnlForWithdrawals = dataStore.getUint(
            _maxPnlFactorKey(MAX_PNL_FACTOR_FOR_WITHDRAWALS,UNDERLYING_TOKEN(),true)
        );

        IGmxV2IsolationModeVaultFactory.TokenAndMarketParams memory info =
            IGmxV2IsolationModeVaultFactory(VAULT_FACTORY()).getMarketInfo();
        IDolomiteMargin dolomiteMargin = DOLOMITE_MARGIN();
        uint256 indexTokenPrice = dolomiteMargin.getMarketPrice(info.indexTokenMarketId).value;
        uint256 shortTokenPrice = dolomiteMargin.getMarketPrice(info.shortTokenMarketId).value;
        uint256 longTokenPrice = dolomiteMargin.getMarketPrice(info.longTokenMarketId).value;

        GmxPrice.Props memory indexTokenPriceProps = GmxPrice.Props(
            indexTokenPrice / 10 ** GMX_DECIMAL_ADJUSTMENT,
            indexTokenPrice / 10 ** GMX_DECIMAL_ADJUSTMENT
        );

        GmxPrice.Props memory longTokenPriceProps = GmxPrice.Props(
            longTokenPrice / 10 ** GMX_DECIMAL_ADJUSTMENT,
            longTokenPrice / 10 ** GMX_DECIMAL_ADJUSTMENT
        );

        GmxPrice.Props memory shortTokenPriceProps = GmxPrice.Props(
            shortTokenPrice / 10 ** GMX_DECIMAL_ADJUSTMENT,
            shortTokenPrice / 10 ** GMX_DECIMAL_ADJUSTMENT
        );

        GmxMarket.MarketPrices memory marketPrices = GmxMarket.MarketPrices(
            indexTokenPriceProps,
            longTokenPriceProps,
            shortTokenPriceProps
        );

        int256 shortPnlToPoolFactor = registry().gmxReader().getPnlToPoolFactor(
            dataStore,
            UNDERLYING_TOKEN(),
            marketPrices,
            false,
            true
        );
        int256 longPnlToPoolFactor = registry().gmxReader().getPnlToPoolFactor(
            dataStore,
            UNDERLYING_TOKEN(),
            marketPrices,
            true,
            true
        );

        return (shortPnlToPoolFactor <= int(maxPnlForAdl) && shortPnlToPoolFactor >= int(maxPnlForWithdrawals))
            || (longPnlToPoolFactor <= int(maxPnlForAdl) && longPnlToPoolFactor >= int(maxPnlForWithdrawals));
    }

    function virtualBalance() public view returns (uint256) {
        return _getUint256(_VIRTUAL_BALANCE_SLOT);
    }

    function isDepositSourceWrapper() public view returns (bool) {
        return _getUint256(_IS_DEPOSIT_SOURCE_WRAPPER_SLOT) == 1;
    }

    function isShouldSkipTransfer() public view returns (bool) {
        return _getUint256(_SHOULD_SKIP_TRANSFER_SLOT) == 1;
    }

    function registry() public view returns (IGmxRegistryV2) {
        return IGmxV2IsolationModeVaultFactory(VAULT_FACTORY()).gmxRegistryV2();
    }

    function dolomiteRegistry()
        public
        override
        view
        returns (IDolomiteRegistry)
    {
        return registry().dolomiteRegistry();
    }

    function getExecutionFeeForAccountNumber(uint256 _accountNumber) public view returns (uint256) {
        return _getUint256(keccak256(abi.encode(_POSITION_TO_EXECUTION_FEE_SLOT, _accountNumber)));
    }

    // ==================================================================
    // ======================== Internal Functions ========================
    // ==================================================================

    function _transferIntoPositionWithUnderlyingToken(
        uint256 _fromAccountNumber,
        uint256 _borrowAccountNumber,
        uint256 _amountWei
    )
    internal
    override {
        if (getExecutionFeeForAccountNumber(_borrowAccountNumber) != 0) { /* FOR COVERAGE TESTING */ }
        Require.that(getExecutionFeeForAccountNumber(_borrowAccountNumber) != 0,
            _FILE,
            "Missing execution fee"
        );
        super._transferIntoPositionWithUnderlyingToken(_fromAccountNumber, _borrowAccountNumber, _amountWei);
    }

    function _swapExactInputForOutput(
        uint256 _tradeAccountNumber,
        uint256[] calldata _marketIdsPath,
        uint256 _inputAmountWei,
        uint256 _minOutputAmountWei,
        IGenericTraderProxyV1.TraderParam[] memory _tradersPath,
        IDolomiteStructs.AccountInfo[] memory _makerAccounts,
        IGenericTraderProxyV1.UserConfig memory _userConfig
    )
    internal
    override {
        IsolationModeTokenVaultV1._swapExactInputForOutput(
            _tradeAccountNumber,
            _marketIdsPath,
            _inputAmountWei,
            _minOutputAmountWei,
            _tradersPath,
            _makerAccounts,
            _userConfig
        );
    }

    function _transferFromPositionWithUnderlyingToken(
        uint256 _borrowAccountNumber,
        uint256 _toAccountNumber,
        uint256 _amountWei
    )
    internal
    override {
        super._transferFromPositionWithUnderlyingToken(_borrowAccountNumber, _toAccountNumber, _amountWei);
        _refundExecutionFeeIfNecessary(_borrowAccountNumber);
    }

    function _transferFromPositionWithOtherToken(
        uint256 _borrowAccountNumber,
        uint256 _toAccountNumber,
        uint256 _marketId,
        uint256 _amountWei,
        AccountBalanceLib.BalanceCheckFlag _balanceCheckFlag
    )
    internal
    override {
        super._transferFromPositionWithOtherToken(
            _borrowAccountNumber,
            _toAccountNumber,
            _marketId,
            _amountWei,
            _balanceCheckFlag
        );
        _refundExecutionFeeIfNecessary(_borrowAccountNumber);
    }

    function _closeBorrowPositionWithUnderlyingVaultToken(
        uint256 _borrowAccountNumber,
        uint256 _toAccountNumber
    )
    internal
    override {
        super._closeBorrowPositionWithUnderlyingVaultToken(_borrowAccountNumber, _toAccountNumber);
        _refundExecutionFeeIfNecessary(_borrowAccountNumber);
    }

    function _closeBorrowPositionWithOtherTokens(
        uint256 _borrowAccountNumber,
        uint256 _toAccountNumber,
        uint256[] calldata _collateralMarketIds
    )
    internal
    override {
        super._closeBorrowPositionWithOtherTokens(_borrowAccountNumber, _toAccountNumber, _collateralMarketIds);
        _refundExecutionFeeIfNecessary(_borrowAccountNumber);
    }

    function _initiateUnwrapping(
        uint256 _tradeAccountNumber,
        uint256 _inputAmount,
        address _outputToken,
        uint256 _minOutputAmount
    ) internal {
        if (registry().gmxV2UnwrapperTrader().isValidOutputToken(_outputToken)) { /* FOR COVERAGE TESTING */ }
        Require.that(registry().gmxV2UnwrapperTrader().isValidOutputToken(_outputToken),
            _FILE,
            "Invalid output token"
        );
        _setIsVaultFrozen(true);

        uint256 ethExecutionFee = msg.value;
        IGmxExchangeRouter exchangeRouter = registry().gmxExchangeRouter();
        address withdrawalVault = registry().gmxWithdrawalVault();

        exchangeRouter.sendWnt{value: ethExecutionFee}(withdrawalVault, ethExecutionFee);
        IERC20(UNDERLYING_TOKEN()).safeApprove(address(registry().gmxRouter()), _inputAmount);
        exchangeRouter.sendTokens(UNDERLYING_TOKEN(), withdrawalVault, _inputAmount);

        address[] memory swapPath = new address[](1);
        swapPath[0] = UNDERLYING_TOKEN();

        IGmxV2IsolationModeVaultFactory factory = IGmxV2IsolationModeVaultFactory(VAULT_FACTORY());
        IGmxV2IsolationModeUnwrapperTraderV2 unwrapper = registry().gmxV2UnwrapperTrader();
        IGmxExchangeRouter.CreateWithdrawalParams memory withdrawalParams = IGmxExchangeRouter.CreateWithdrawalParams(
            /* receiver = */ address(unwrapper),
            /* callbackContract = */ address(unwrapper),
            /* uiFeeReceiver = */ address(0),
            /* market = */ UNDERLYING_TOKEN(),
            /* longTokenSwapPath = */ _outputToken == factory.LONG_TOKEN() ? new address[](0) : swapPath,
            /* shortTokenSwapPath = */ _outputToken == factory.SHORT_TOKEN() ? new address[](0) : swapPath,
            /* minLongTokenAmount = */ _outputToken == factory.LONG_TOKEN() ? _minOutputAmount : 0,
            /* minShortTokenAmount = */ _outputToken == factory.SHORT_TOKEN() ? _minOutputAmount : 0,
            /* shouldUnwrapNativeToken = */ false,
            /* executionFee = */ ethExecutionFee,
            /* callbackGasLimit = */ unwrapper.callbackGasLimit()
        );

        bytes32 withdrawalKey = exchangeRouter.createWithdrawal(withdrawalParams);
        unwrapper.vaultSetWithdrawalInfo(withdrawalKey, _tradeAccountNumber, _inputAmount, _outputToken);
    }

    function _setVirtualBalance(uint256 _bal) internal {
        _setUint256(_VIRTUAL_BALANCE_SLOT, _bal);
    }

    function _setIsDepositSourceWrapper(bool _sourceIsWrapper) internal {
        _setUint256(_IS_DEPOSIT_SOURCE_WRAPPER_SLOT, _sourceIsWrapper ? 1 : 0);
    }

    function _setShouldSkipTransfer(bool _shouldSkipTransfer) internal {
        _setUint256(_SHOULD_SKIP_TRANSFER_SLOT, _shouldSkipTransfer ? 1 : 0);
    }

    function _setExecutionFeeForAccountNumber(
        uint256 _accountNumber,
        uint256 _executionFee
    ) internal {
        _setUint256(keccak256(abi.encode(_POSITION_TO_EXECUTION_FEE_SLOT, _accountNumber)), _executionFee);
    }

    function _requireVirtualBalanceMatchesRealBalance() internal view {
        if (virtualBalance() == IERC20(UNDERLYING_TOKEN()).balanceOf(address(this))) { /* FOR COVERAGE TESTING */ }
        Require.that(virtualBalance() == IERC20(UNDERLYING_TOKEN()).balanceOf(address(this)),
            _FILE,
            "Virtual vs real balance mismatch"
        );
    }

    function _requireOnlyVaultOwnerOrUnwrapper(address _from) internal view {
        if (_from == address(_proxySelf().owner()) || _from == address(registry().gmxV2UnwrapperTrader())) { /* FOR COVERAGE TESTING */ }
        Require.that(_from == address(_proxySelf().owner()) || _from == address(registry().gmxV2UnwrapperTrader()),
            _FILE,
            "Only owner or unwrapper can call"
        );
    }

    function _requireOnlyUnwrapper(address _from) internal view {
        if (_from == address(registry().gmxV2UnwrapperTrader())) { /* FOR COVERAGE TESTING */ }
        Require.that(_from == address(registry().gmxV2UnwrapperTrader()),
            _FILE,
            "Only unwrapper if frozen"
        );
    }

<<<<<<< HEAD
    function _refundExecutionFeeIfNecessary(uint256 _borrowAccountNumber) private {
        IDolomiteStructs.AccountInfo memory borrowAccountInfo = IDolomiteStructs.AccountInfo({
            owner: address(this),
            number: _borrowAccountNumber
        });
        if (DOLOMITE_MARGIN().getAccountNumberOfMarketsWithBalances(borrowAccountInfo) == 0) {
            // There's no assets left in the position. Issue a refund for the execution fee
            // The refund is sent as WETH to eliminate reentrancy concerns
            uint256 executionFee = getExecutionFeeForAccountNumber(_borrowAccountNumber);
            _setExecutionFeeForAccountNumber(_borrowAccountNumber, /* _executionFee = */ 0);
            WETH.deposit{value: executionFee}();
            WETH.safeTransfer(msg.sender, executionFee);
        }
    }
=======
    function _maxPnlFactorKey(bytes32 pnlFactorType, address market, bool isLong) internal pure returns (bytes32) {
        return keccak256(abi.encode(
            MAX_PNL_FACTOR,
            pnlFactorType,
            market,
            isLong
        ));
    }

>>>>>>> 52113079
}<|MERGE_RESOLUTION|>--- conflicted
+++ resolved
@@ -47,11 +47,7 @@
  * @notice  Implementation (for an upgradeable proxy) for a per-user vault that holds the
  *          Eth-Usdc GMX Market token that can be used to credit a user's Dolomite balance.
  */
-<<<<<<< HEAD
-contract GmxV2IsolationModeTokenVaultV1 is IGmxV2IsolationModeTokenVaultV1, IsolationModeTokenVaultV1WithFreezable {
-=======
-contract GmxV2IsolationModeTokenVaultV1 is IsolationModeTokenVaultV1WithFreezableAndPausable {
->>>>>>> 52113079
+contract GmxV2IsolationModeTokenVaultV1 is IGmxV2IsolationModeTokenVaultV1, IsolationModeTokenVaultV1WithFreezableAndPausable {
     using SafeERC20 for IERC20;
     using SafeERC20 for IWETH;
 
@@ -174,7 +170,6 @@
         uint256 _tradeAccountNumber,
         uint256 _inputAmount,
         address _outputToken,
-<<<<<<< HEAD
         uint256 _minOutputAmount
     )
         external
@@ -208,54 +203,6 @@
             _outputToken,
             _minOutputAmount
         );
-=======
-        uint256 _minLongTokenAmount,
-        uint256 _minShortTokenAmount
-    ) external payable nonReentrant onlyVaultOwner(msg.sender) requireNotFrozen {
-            if (registry().gmxV2UnwrapperTrader().isValidOutputToken(_outputToken)) { /* FOR COVERAGE TESTING */ }
-            Require.that(registry().gmxV2UnwrapperTrader().isValidOutputToken(_outputToken),
-                _FILE,
-                "Invalid output token"
-            );
-            _setIsVaultFrozen(true);
-
-            uint256 tradeAccountNumberForStackTooDeep = _tradeAccountNumber;
-            address outputTokenForStackTooDeep = _outputToken;
-            uint256 ethExecutionFee = msg.value;
-            IGmxExchangeRouter exchangeRouter = registry().gmxExchangeRouter();
-            address withdrawalVault = registry().gmxWithdrawalVault();
-
-            exchangeRouter.sendWnt{value: ethExecutionFee}(withdrawalVault, ethExecutionFee);
-            IERC20(UNDERLYING_TOKEN()).safeApprove(address(registry().gmxRouter()), _inputAmount);
-            exchangeRouter.sendTokens(UNDERLYING_TOKEN(), withdrawalVault, _inputAmount);
-
-            address[] memory swapPath = new address[](1);
-            swapPath[0] = UNDERLYING_TOKEN();
-
-            IGmxV2IsolationModeVaultFactory factory = IGmxV2IsolationModeVaultFactory(VAULT_FACTORY());
-            IGmxV2IsolationModeUnwrapperTraderV2 unwrapper = registry().gmxV2UnwrapperTrader();
-            IGmxExchangeRouter.CreateWithdrawalParams memory withdrawalParams =
-                IGmxExchangeRouter.CreateWithdrawalParams(
-                    /* receiver = */ address(unwrapper),
-                    /* callbackContract = */ address(unwrapper),
-                    /* uiFeeReceiver = */ address(0),
-                    /* market = */ UNDERLYING_TOKEN(),
-                    /* longTokenSwapPath = */ _outputToken == factory.longToken() ? new address[](0) : swapPath,
-                    /* shortTokenSwapPath = */ _outputToken == factory.shortToken() ? new address[](0) : swapPath,
-                    /* minLongTokenAmount = */ _minLongTokenAmount,
-                    /* minShortTokenAmount = */ _minShortTokenAmount,
-                    /* shouldUnwrapNativeToken = */ false,
-                    /* executionFee = */ ethExecutionFee,
-                    /* callbackGasLimit = */ unwrapper.callbackGasLimit()
-            );
-
-            bytes32 withdrawalKey = exchangeRouter.createWithdrawal(withdrawalParams);
-            unwrapper.vaultSetWithdrawalInfo(
-                withdrawalKey,
-                tradeAccountNumberForStackTooDeep,
-                outputTokenForStackTooDeep
-            );
->>>>>>> 52113079
     }
 
     // @audit Need to check this can't be used to unfreeze the vault with a dummy deposit. I don't think it can
@@ -639,7 +586,15 @@
         );
     }
 
-<<<<<<< HEAD
+    function _maxPnlFactorKey(bytes32 pnlFactorType, address market, bool isLong) internal pure returns (bytes32) {
+        return keccak256(abi.encode(
+            MAX_PNL_FACTOR,
+            pnlFactorType,
+            market,
+            isLong
+        ));
+    }
+
     function _refundExecutionFeeIfNecessary(uint256 _borrowAccountNumber) private {
         IDolomiteStructs.AccountInfo memory borrowAccountInfo = IDolomiteStructs.AccountInfo({
             owner: address(this),
@@ -654,15 +609,4 @@
             WETH.safeTransfer(msg.sender, executionFee);
         }
     }
-=======
-    function _maxPnlFactorKey(bytes32 pnlFactorType, address market, bool isLong) internal pure returns (bytes32) {
-        return keccak256(abi.encode(
-            MAX_PNL_FACTOR,
-            pnlFactorType,
-            market,
-            isLong
-        ));
-    }
-
->>>>>>> 52113079
 }