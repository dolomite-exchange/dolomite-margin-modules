--- conflicted
+++ resolved
@@ -3,30 +3,6 @@
   measureFunctionCoverage: true,
   measureModifierCoverage: true,
   skipFiles: [
-<<<<<<< HEAD
-    'external/abracadabra',
-    'external/general',
-    'external/glp',
-    'external/gmxV2',
-    'external/helpers',
-    'external/interestsetters',
-    'external/interfaces',
-    'external/jones',
-    'external/lib',
-    'external/liquidators',
-    // 'external/liquidityMining',
-    'external/oracles',
-    'external/pendle',
-    'external/plutus',
-    'external/proxies',
-    'external/staking',
-    'external/traders',
-    'external/umami',
-    'protocol/',
-    'test/',
-    'utils/',
-  ],
-=======
     // 'external/abracadabra',
     // 'external/general',
     // 'external/glp',
@@ -59,5 +35,4 @@
     constantOptimizer: false,
     yul: false
   }
->>>>>>> acb20d9f
 };